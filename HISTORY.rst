--- conflicted
+++ resolved
@@ -41,11 +41,9 @@
       ``--taskgraph-log-level``.
     * Fixed bug in validation of ``results_suffix`` so that special characters
       like path separators, etc, are not allowed.
-* RouteDEM
-    * Rename the arg ``calculate_downstream_distance`` to
-      ``calculate_downslope_distance``. This is meant to clarify that it
-      applies to pixels that are not part of a stream.
-<<<<<<< HEAD
+* Crop Production
+    * Fixed a bug in both crop production models where the model would error if
+      an observed yield raster had no nodata value.
 * HRA
     * Fixed an issue with risk calculations where risk values would be much
       lower than they should be.  Risk values are now correctly calculated.
@@ -59,11 +57,10 @@
       also include spatial criteria in the archive.
     * Various improvements to the model have resulted in a modest (~33%)
       speedup in runtime.
-=======
-* Crop Production
-    * Fixed a bug in both crop production models where the model would error if
-      an observed yield raster had no nodata value.
->>>>>>> aed742a3
+* RouteDEM
+    * Rename the arg ``calculate_downstream_distance`` to
+      ``calculate_downslope_distance``. This is meant to clarify that it
+      applies to pixels that are not part of a stream.
 * SDR
     * Fixed an issue with SDR where ``f.tif`` might not be recalculated if the
       file is modified or deleted after execution.
