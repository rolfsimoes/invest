--- conflicted
+++ resolved
@@ -1,20 +1,14 @@
 .. :changelog:
 
 
-<<<<<<< HEAD
-..
-  Unreleased Changes
-  ------------------
-  * General
+Unreleased Changes
+------------------
+* General
     * Fix bug in ``utils.build_lookup_from_csv`` that was not allowing 
       ``key_field`` in anything other than the first column.
     * Add optional argument ``column_list`` to ``utils.build_lookup_from_csv``
       that takes a list of column names and only returns those in the 
       dictionary.
-
-=======
-Unreleased Changes
-------------------
 * Scenic Quality
     * Fixing an issue in Scenic Quality where the creation of the weighted sum
       of visibility rasters could cause "Too Many Open Files" errors and/or
@@ -39,7 +33,6 @@
 * SDR:
     * The Start Menu shortcut on Windows and launcher label on Mac now have
       consistent labels for SDR: "SDR: Sediment Delivery Ratio".
->>>>>>> cd3c2b40
 
 3.8.3 (2020-05-29)
 ------------------
