.. :changelog:

<<<<<<< HEAD
.. Unreleased Changes
   ------------------
=======
Unreleased Changes
------------------
* Urban Cooling
    * Energy units are now (correctly) expressed in kWh.  They were previously
      (incorrectly) expressed in kW.
    * Energy savings calculations now require that consumption is in units of
      kWh/degree C/m^2 for each building class.
    * Fixing an issue where blank values of the Cooling Coefficient weights
      (shade, albedo, ETI) would raise an error.  Now, a default value for the
      coefficient is assumed if any single value is left blank.
>>>>>>> 5997e573

3.8.7 (2020-07-17)
------------------
* General
    * Fixed an issue where some users would be unable to launch InVEST binaries
      on Windows.  This crash was due to a configuration issue in
      ``PySide2==5.15.0`` that will be fixed in a future release of PySide2.
* GLOBIO
    * Fix a bug that mishandled combining infrastructure data when only one
      infrastructure data was present.
* Urban Flood Risk
    * The output vector ``flood_risk_service.shp`` now includes a field,
      ``flood_vol`` that is the sum of the modeled flood volume (from
      ``Q_m3.tif``) within the AOI.
    * Fieldnames in ``flood_risk_service.shp`` have been updated to more
      closely match the variables they match as documented in the User's Guide
      chapter.  Specifically, ``serv_bld`` is now ``serv.blt`` and ``aff_bld``
      is now ``aff.bld``.
    * ``Q_mm.tif`` has been moved from the intermediate directory into the
      workspace.
    * Fixed a bug in the flood volume (``Q_m3.tif``) calculations that was
      producing incorrect values in all cases.
    * Fixed a bug where input rasters with nodata values of 0 were not handled
      properly.

3.8.6 (2020-07-03)
------------------
* Crop Production
    * Fixed critical bug in crop regression that caused incorrect yields in
      all cases.

3.8.5 (2020-06-26)
------------------
* General
    * Fix bug in ``utils.build_lookup_from_csv`` that was allowing
      ``key_field`` to be non unique and overwriting values.
    * Fix bug in ``utils.build_lookup_from_csv`` where trailing commas caused
      returned values to be malformed.
    * Add optional argument ``column_list`` to ``utils.build_lookup_from_csv``
      that takes a list of column names and only returns those in the
      dictionary.
    * Remove ``warn_if_missing`` argument from ``utils.build_lookup_from_csv``
      and warning by default.
* Scenic Quality
    * Fixing an issue in Scenic Quality where the creation of the weighted sum
      of visibility rasters could cause "Too Many Open Files" errors and/or
      ``MemoryError`` when the model is run with many viewpoints.
    * Progress logging has been added to several loops that may take a longer
      time when the model is run with thousands of points at a time.
    * A major part of the model's execution was optimized for speed,
      particularly when the model is run with many, many points.
* SDR:
    * Removed the unused parameter ``args['target_pixel_size']`` from the SDR
      ``execute`` docstring.
* Urban Flood Risk Mitigation
    * Fixed an issue where the output vector ``flood_risk_service.shp`` would
      only be created when the built infrastructure vector was provided.  Now,
      the ``flood_risk_service.shp`` vector is always created, but the fields
      created differ depending on whether the built infrastructure input is
      present during the model run.
    * Fixed an issue where the model would crash if an infrastructure geometry
      were invalid or absent.  Such features are now skipped.

3.8.4 (2020-06-05)
------------------
* General:
    * Advanced the ``Taskgraph`` version requirement to fix a bug where workspace
      directories created by InVEST versions <=3.8.0 could not be re-used by more
      recent InVEST versions.
* NDR:
    * The Start Menu shortcut on Windows and launcher label on Mac now have
      consistent labels for NDR: "NDR: Nutrient Delivery Ratio".
* SDR:
    * The Start Menu shortcut on Windows and launcher label on Mac now have
      consistent labels for SDR: "SDR: Sediment Delivery Ratio".

3.8.3 (2020-05-29)
------------------
* SDR's compiled core now defines its own ``SQRT2`` instead of relying on an
  available standard C library definition.  This new definition helps to avoid
  some compiler issues on Windows.

3.8.2 (2020-05-15)
------------------
* InVEST's CSV encoding requirements are now described in the validation
  error message displayed when a CSV cannot be opened.

3.8.1 (2020-05-08)
------------------
* Fixed a compilation issue on Mac OS X Catalina.
* Fixed an issue with NDR's raster normalization function so that Float64
  nodata values are now correctly cast to Float32.  This issue was affecting
  the summary vector, where the ``surf_n``, ``sub_n`` and ``n_export_tot``
  columns would contain values of ``-inf``.
* Fixed minor bug in Coastal Vulnerability shore point creation. Also added a
  check to fail fast when zero shore points are found within the AOI.
* The Finfish Aquaculture model no longer generates histograms for
  uncertainty analysis due to issues with matplotlib that make InVEST
  unstable. See https://github.com/natcap/invest/issues/87 for more.
* Corrected the Urban Cooling Model's help text for the "Cooling Capacity
  Calculation Method" in the User Interface.
* Fixing an issue with SDR's ``LS`` calculations.  The ``x`` term is now
  the weighted mean of proportional flow from the current pixel into its
  neighbors.  Note that for ease of debugging, this has been implemented as a
  separate raster and is now included in ``RKLS`` calculations instead of in
  the ``LS`` calculations.
* Fixed a bug in validation where checking for spatial overlap would be skipped
  entirely in cases where optional model arguments were not used.
* Bumping the ``psutil`` dependency requirement to ``psutil>=5.6.6`` to address
  a double-free vulnerability documented in CVE-2019-18874.
* Adding a GitHub Actions workflow for building python wheels for Mac and Windows
  as well as a source distribution.
* Updating links in ``setup.py``, ``README.rst`` and ``README_PYTHON.rst`` to
  refer to the repository's new home on github.
* Binary builds for Windows and Mac OS X have been moved to GitHub Actions from
  AppVeyor.  All AppVeyor-specific configuration has been removed.
* Fixing an issue with the InVEST Makefile where ``make deploy`` was
  attempting to synchronize nonexistent sample data zipfiles with a storage
  bucket on GCP.  Sample data zipfiles are only built on Windows, and so
  ``make deploy`` will only attempt to upload them when running on Windows.
* Fixed a bug in CLI logging where logfiles created by the CLI were
  incompatible with the ``natcap.invest.datastack`` operation that
  allows the UI to load model arguments from logfiles.
* Added error-handling in Urban Flood Risk Mitigation to tell users to
  "Check that the Soil Group raster does not contain values other than
  (1, 2, 3, 4)" when a ``ValueError`` is raised from ``_lu_to_cn_op``.
* Updated the ``Makefile`` to use the new git location of the InVEST User's
  Guide repository at https://github.com/natcap/invest.users-guide
* Automated tests are now configured to use Github Actions for 32- and 64-bit
  build targets for Python 3.6 and 3.7 on Windows.  We are still using
  AppVeyor for our binary builds for the time being.
* Makefile has been updated to fetch the version string from ``git`` rather
  than ``hg``.  A mercurial client is still needed in order to clone the
  InVEST User's Guide.
* Removing Python 2 compatibility code such as ``future``, ``pyqt4``,
  ``basestring``, ``unicode``, ``six``, unicode casting, etc...
* Update api-docs conf file to mock sdr.sdr_core and to use updated unittest
  mock

3.8.0 (2020-02-07)
------------------
* Created a sub-directory for the sample data in the installation directory.
* Fixed minor bug in HRA that was duplicating the ``results_suffix`` in some
  output filenames.
* Updated the DelineateIt UI to improve the language around what the model
  should do when it encounters invalid geometry.  The default is now
  that it should skip invalid geometry.
* Updating how threat rasters are handled in Habitat Quality to address a few
  related and common usability issues for the model.  First, threat
  rasters are now aligned to the LULC instead of the intersection of the whole
  stack.  This means that the model now handles threat inputs that do not all
  completely overlap the LULC (they must all still be in the same projection).
  Second, nodata values in threat rasters are converted to a threat value of 0.
  Any threat pixel values other than 0 or nodata are interpreted as a threat
  value of 1.
* Updating the ``psutil`` requirement to avoid a possible import issue when
  building binaries under WINE.  Any version of ``psutil`` should work
  except for ``5.6.0``.
* InVEST sample data was re-organized to simply have one folder per model.
  New datastacks were added for SDR, NDR, Seasonal Water Yield,
  Annual Water Yield, DelineateIt, and Coastal Vulnerability.
* Fixed an issue with NDR where the model was not properly checking for the
  bounds of the raster, which could in some cases lead to exceptions being
  printed to the command-line.  The model now correctly checks for these
  raster boundaries.
* Habitat Risk Assessment model supports points and lines -- in addition to
  previously supported polygons and rasters -- for habitats or stressors.
* Updated raster percentile algorithms in Scenic Quality and Wave Energy
  models to use a more efficient and reliable raster percentile function
  from pygeoprocessing.
* InVEST is now compatible with pygeoprocessing 1.9.1.
* All InVEST models now have an ``ARGS_SPEC`` object that contains metadata
  about the model and describes the model's arguments.  Validation has been
  reimplemented across all models to use these ``ARGS_SPEC`` objects.
* The results suffix key for the Wave Energy and Wind Energy models has been
  renamed ``results_suffix`` (was previously ``suffix``).  This is for
  consistency across InVEST models.
* Speed and memory optimization of raster processing in the Recreation model.
* Removed a constraint in Coastal Vulnerability so the AOI polygon no longer
  needs to intersect the continental shelf contour line. So the AOI can now be
  used exclusively to delineate the coastal area of interest.
* Improved how Coastal Vulnerability calculates local wind-driven waves.
  This requires a new bathymetry raster input and implements equation 10
  of the User Guide. Also minor updates to fields in intermediate outputs,
  notably a 'shore_id' field is now the unique ID for joining tables and
  FIDs are no longer used.
* Added a status message to the UI if a datastack file fails to load,
  instead of staying silent.
* Correcting an issue with repository fetching in the InVEST ``Makefile``.
  Managed repositories will now be fetched and updated to the expected revision
  even if the repository already exists.
* Fixed the duplicate ``results_suffix`` input in Wave Energy UI.
* Added a human-friendly message on NDR model ``KeyError``.
* Adding a check to Annual Water Yield to ensure that the ``LULC_veg`` column
  has correct values.
* Improved how Seasonal Water Yield handles nodata values when processing
  floating-point precipitation and quickflow rasters.
* Add SDR feature to model sediment deposition across the landscape.
* Fixed an issue that would cause an exception if SDR landcover map was masked
  out if the original landcover map had no-nodata value defined.
* Fixed an issue in the SDR model that could cause reported result vector
  values to not correspond with known input vectors if the input watershed
  vector was not an ESRI Shapefile.
* Fixed issue in Seasonal Water Yield model that would cause an unhandled
  exception when input rasters had areas of a valid DEM but nodata in other
  input layers that overlap that dem.
* Fixed an issue in the NDR model that would cause an exception if the critical
  length of a landcover field was set to 0.
* Implemented PEP518-compatible build system definition in the file
  ``pyproject.toml``.  This should make it easier to install ``natcap.invest``
  from a source distribution.
* Fixed a ``TypeError`` issue in Seasonal Water Yield that would occur when
  the Land-Use/Land-Cover raster did not have a defined nodata value.  This
  case is now handled correctly.
* The binary build process for InVEST on Windows (which includes binaries
  based on PyInstaller and an NSIS Installer package) has been migrated
  to 32-bit Python 3.7.  The build itself is taking place on AppVeyor, and
  the configuration for this is contained within ``appveyor.yml``.
  Various python scripts involved in the distribution and release processes
  have been updated for compatibility with python 3.7 as a part of this
  migration.
* Fixed an ``IndexError`` issue in Wave Energy encountered in runs using
  the global wave energy dataset.  This error was the result of an incorrect
  spatial query of points and resulted in some wave energy points being
  double-counted.
* Fixed taskgraph-related issues with Habitat Risk Assessment where
  1) asynchronous mode was failing due to missing task dependencies and
  2) avoided recomputation was confounded by two tasks modifying the same files.
* Fixed an issue with Habitat Quality where the model was incorrectly
  expecting the sensitivity table to have a landcover code of 0.
* The InVEST CLI has been completely rebuilt to divide
  functionality into various topic-specific subcommands.  The various internal
  consumers of this API have been updated accordingly.  ``invest --help`` will
  contain details of the new interface.
* Updated the InVEST Launcher to list the human-readable model names rather
  than the internal model identifiers.
* Updated Coastal Vulnerability Model with significant speedups including
  ~40x speedup for geomorphology process and ~3x speedup for wind exposure process.
  Also saving an intermediate vector with wave energy values and a geomorphology
  vector with points that were assigned the ``geomorphology_fill_value``.
* Updated trove classifiers to indicate support for python versions 2.7, 3.6
  and 3.7.
* Updated all InVEST models to be compatible with a Python 2.7 or a Python 3.6
  environment. Also tested all models against GDAL versions 2.2.4 and 2.4.1.
* Fixed an issue with Habitat Quality where convolutions over threat rasters
  were not excluding nodata values, leading to incorrect outputs.  Nodata values
  are now handled correctly and excluded from the convolution entirely.
* Updated the subpackage ``natcap.invest.ui`` to work with python 3.6 and later
  and also to support the PySide2 bindings to Qt5.
* InVEST Coastal Blue Carbon model now writes out a net present value
  raster for the year of the current landcover, each transition year,
  and the final analysis year (if provided).
* Correcting an issue with InVEST Coastal Blue Carbon where incorrect
  configuration of a nodata value would result in ``-inf`` values in
  output rasters.  Now, any values without a defined reclassification
  rule that make it past validation will be written out as nodata.
* DelineateIt has been reimplemented using the latest version of
  pygeoprocessing (and the watershed delineation routine it provides) and now
  uses ``taskgraph`` for avoiding unnecessary recomputation.
* Fixed a bug in Recreation Model that was causing server-side code
  to execute twice for every client-side call.
* Fixed a bug in Recreation model that did not apply ``results_suffix`` to
  the monthly_table.csv output.
* Various fixes in Coastal Vulnerability Model. CSV output files now
  have FID column for joining to vector outputs. ``results_suffix`` can be
  used without triggering task re-execution. Raster processing maintains original
  resolution of the input raster so long as it is projected. Otherwise resamples
  to ``model_resolution``.
* Fixed a bug in Coastal Vulnerability model's task graph that sometimes
  caused an early task to re-execute when it should be deemed pre-calculated.
* Fixed a bug in the pollination model that would cause outputs to be all 0
  rasters if all the ``relative_abundance`` fields in the guild table were
  integers.
* Fixed a file cache flushing issue observed on Debian in
  ``utils.exponential_decay_kernel_raster`` that would cause an exponential
  kernel raster to contain random values rather than expected value.
* Added a new InVEST model: Urban Flood Risk Mitigation.
* Fixed an issue in the SDR model that would cause an unhandled exception
  if either the erosivity or erodibility raster had an undefined nodata value.
* Added a new InVEST model: Urban Cooling Model.

3.7.0 (2019-05-09)
------------------
* Refactoring Coastal Vulnerability (CV) model. CV now uses TaskGraph and
  Pygeoprocessing >=1.6.1. The model is now largely vector-based instead of
  raster-based. Fewer input datasets are required for the same functionality.
  Runtime in sycnhronous mode is similar to previous versions, but runtime can
  be reduced with multiprocessing. CV also supports avoided recomputation for
  successive runs in the same workspace, even if a different file suffix is
  used. Output vector files are in CSV and geopackage formats.
* Model User Interface 'Report an Issue' link points to our new
  community.naturalcapitalproject.org
* Correcting an issue with the Coastal Blue Carbon preprocessor where
  using misaligned landcover rasters would cause an exception to be raised.
* Correcting an issue with RouteDEM where runs of the tool with Flow Direction
  enabled would cause the tool to crash if ``n_workers > 0``.
* Correcting an issue with Habitat Quality's error checking where nodata values
  in landcover rasters were not being taken into account.
* Valuation is now an optional component of the InVEST Scenic Quality model.
* Fixing a bug in the percentiles algorithm used by Scenic Quality that
  would result in incorrect visual quality outputs.
* Carbon Model and Crop Production models no longer crash if user-input
  rasters do not have a nodata value defined. In this case these models
  treat all pixel values as valid data.
* Adding bitbucket pipelines and AppVeyor build configurations.
* Refactoring Recreation Model client to use taskgraph and the latest
  pygeoprocessing. Avoided re-computation from taskgraph means that
  successive model runs with the same AOI and gridding option can re-use PUD
  results and avoid server communication entirely. Successive runs with the
  same predictor data will re-use intermediate geoprocessing results.
  Multiprocessing offered by taskgraph means server-side PUD calculations
  and client-side predictor data processing can happen in parallel. Some
  output filenames have changed.
* Upgrading to SDR to use new PyGeoprocessing multiflow routing, DEM pit
  filling, contiguous stream extraction, and TaskGraph integration. This
  also includes a new TaskGraph feature that avoids recomputation by copying
  results from previous runs so long as the expected result would be
  identical. To use this feature, users must execute successive runs of SDR
  in the same workspace but use a different file suffix. This is useful when
  users need to do a parameter study or run scenarios with otherwise minor
  changes to inputs.
* Refactoring Habitat Risk Assessment (HRA) Model to use TaskGraph >= 0.8.2 and
  Pygeoprocessing >= 1.6.1. The HRA Proprocessor is removed and its previous
  functionality was simplified and merged into the HRA model itself.
  The model will no longer generate HTML plots and tables.
* Adding a software update notification button, dialog, and a link to the
  download page on the User Interface when a new InVEST version is available.
* Migrating the subversion sample and test data repositories to Git LFS
  repositories on BitBucket. Update the repository URL and fetch commands on
  Makefile accordingly.
* Fixing a bug in Habitat Quality UI where the absence of the required
  half_saturation_constant variable did not raise an exception.
* Adding encoding='utf-8-sig' to pandas.read_csv() to support
  utils.build_lookup_from_csv() to read CSV files encoded with UTF-8 BOM
  (byte-order mark) properly.

3.6.0 (2019-01-30)
------------------
* Correcting an issue with the InVEST Carbon Storage and Sequestration model
  where filepaths containing non-ASCII characters would cause the model's
  report generation to crash.  The output report is now a UTF-8 document.
* Refactoring RouteDEM to use taskgraph and the latest pygeoprocessing
  (``>=1.5.0``).  RouteDEM now fills hydrological sinks and users have the
  option to use either of the D8 or Multiple Flow Direction (MFD) routing
  algorithms.
* Adding a new input to the InVEST Settings window to allow users to customize
  the value that should be used for the ``n_workers`` parameter in
  taskgraph-enabled models.  This change involves removing the "Number of
  Parallel Workers" input from the model inputs pane for some models in
  favor of this new location.  The default value for this setting is ``-1``,
  indicating synchronous (non-threaded, non-multiprocessing) execution of
  tasks.
* Removing Scenario Generator: Rule-based model.
* Fixing a bug in Hydropower model where watershed aggregations would be incorrect
  if a watershed is partially covering nodata raster values. Nodata values are now
  ignored in zonal statistics. Numerical results change very slightly in the
  case where a watershed only includes a few nodata pixels.
* Adding TaskGraph functionality to GLOBIO model.
* Adding some TaskGraph functionality to Scenario Generator: Proximity.
* Fixing an issue with the InVEST Fisheries model that would prevent the model
  from batch-processing a directory of population tables.  The model will now
  process these files as expected.
* Reimplementing Crop Production models using taskgraph.
* Fixing an issue with Crop Production Regression's result_table.csv where the
  'production_modeled' and '<nutrient>_modeled' values calculated for each crop
  were done so using the same crop raster (e.g. wheat, soybean, and barley values
  were all based on soybean data).
* Hydropower subwatershed results now include all the same metrics as the
  watershed results, with the exception of economic valuation metrics.
* Reimplementing the Hydropower model using taskgraph.
* Reimplementing the Carbon model using taskgraph.
* Fixing an issue with Coastal Blue Carbon validation to allow column names to
  ignore case.
* Updating core carbon forest edge regression data coefficient to drop
  impossible negative coefficients.
* Fixing an issue with the Scenario Generator: Proximity model that would
  raise an exception if no AOI were passed in even though the AOI is optional.
* Removing Overlap Analysis and Overlap Analysis: Management Zones.
* Removing Habitat Suitability.
* Added comprehensive error checking to hydropower model to test for the VERY
  common errors of missing biophysical, demand, and valuation coefficients in
  their respective tables.
* Fixing an issue with Hydropower Water Yield ("Annual Water Yield") where
  valuation would never be triggered when running the model through the User
  Interface. And a related issue where the model would crash if a valuation table
  was provided but a demand table was not. The UI no longer validates that config.
* Fixing an issue with how logging is captured when a model is run through the
  InVEST User Interface.  Now, logging from any thread started by the executor
  thread will be written to the log file, which we expect to aid in debugging.
* Fixing an issue with Scenic Quality where viewpoints outside of the AOI
  were not being properly excluded.  Viewpoints are now excluded correctly.
* The crop production model has been refactored to drop the "aggregate ID"
  concept when summarizing results across an aggregate polygon. The model now
  uses the polygon FIDs internally and externally when producing the result
  summary table.
* Correcting the rating instructions in the criteria rating instructions on how
  the data quality (DQ) and weight should be rated in the HRA Preprocessor.
  A DQ score of 1 should represent better data quality whereas the score of 3 is
  worse data quality. A weight score of 1 is more important, whereas that of 3
  is less important.
* Fixing a case where a zero discount rate and rate of change in the carbon
  model would cause a divide by zero error.

3.5.0 (2018-08-14)
------------------
* Bumped pygeoprocessing requirement to ``pygeoprocessing>=1.2.3``.
* Bumped taskgraph requirement to ``taskgraph>=0.6.1``.
* Reimplemented the InVEST Scenic Quality model.  This new version removes the
  'population' and 'overlap' postprocessing steps, updates the available
  valuation functions and greatly improves the runtime and memory-efficiency of
  the model.  See the InVEST User's Guide chapter for more information.
* Updated Recreation server's database to include metadata from photos taken
  from 2005-2017 (previous range was 2005-2014). The new range is reflected
  in the UI.
* Fixed an issue with the InVEST binary build where binaries on Windows would
  crash with an error saying Python27.dll could not be loaded.
* Fixed an issue in the Rule-Based Scenario Generator UI where vector column
  names from override and constraint layers were not being loaded.  This bug
  caused the field 'UNKNOWN' to be passed to the model, causing an error.
* Fixed an issue with the InVEST UI (all models), where attempting to
  drag-and-drop a directory onto a model input would cause the application to
  crash.
* Coastal Vulnerability UI now specifies a number of reasonable defaults for
  some numeric inputs.
* Fixed an issue with the Fisheries UI where alpha and beta parameter inputs
  were incorrectly disabled for the Ricker recruitment function.
* InVEST now uses a Makefile to automate the build processes.  GNU Make is
  required to use the Makefile.  See ``README.rst`` for instructions on
  building InVEST.  This replaces the old ``pavement.py`` build entrypoint,
  which has been removed.
* Fixed an issue with the InVEST UI (all models), where attempting to
  drag-and-drop a directory onto a model input would cause the application to
  crash.
* Fixed an issue with Forest Carbon Edge Effect where the UI layer was always
  causing the model to run with only the aboveground carbon pool
* Added functionality to the InVEST UI so that ``Dropdown`` inputs can now map
  dropdown values to different output values.
* Fixed an issue in the Crop Production Percentile model that would treat the
  optional AOI vector field as a filename and crash on a run if it were empty.
* Fixing an issue in the Pollination Model that would cause occasional crashes
  due to a missing dependent task; it had previously been patched by setting
  taskgraph to operate in single thread mode. This restores multithreading
  in the pollination model.
* Fixed an issue in the water yield / hydropower model that would skip
  calculation of water demand tables when "water scarcity" was enabled.
* Fixed an issue in the model data of the crop production model where some
  crops were using incorrect climate bin rasters. Since the error was in the
  data and not the code, users will need to download the most recent version
  of InVEST's crop model data during the installation step to get the fix.

3.4.4 (2018-03-26)
------------------
* InVEST now requires GDAL 2.0.0 and has been tested up to GDAL 2.2.3. Any API users of InVEST will need to use GDAL version >= 2.0. When upgrading GDAL we noticed slight numerical differences in our test suite in both numerical raster differences, geometry transforms, and occasionally a single pixel difference when using `gdal.RasterizeLayer`. Each of these differences in the InVEST test suite is within a reasonable numerical tolerance and we have updated our regression test suite appropriately. Users comparing runs between previous versions of InVEST may also notice reasonable numerical differences between runs.
* Added a UI keyboard shortcut for showing documentation. On Mac OSX, this will be Command-?. On Windows, GNOME and KDE, this will be F1.
* Patching an issue in NDR that was using the nitrogen subsurface retention efficiency for both nitrogen and phosphorous.
* Fixed an issue with the Seasonal Water Yield model that incorrectly required a rain events table when the climate zone mode was in use.
* Fixed a broken link to local and online user documentation from the Seasonal Water Yield model from the model's user interface.

3.4.3 (2018-03-26)
------------------
* Fixed a critical issue in the carbon model UI that would incorrectly state the user needed a "REDD Priority Raster" when none was required.
* Fixed an issue in annual water yield model that required subwatersheds even though it is an optional field.
* Fixed an issue in wind energy UI that was incorrectly validating most of the inputs.

3.4.2 (2017-12-15)
------------------
* Fixed a cross-platform issue with the UI where logfiles could not be dropped onto UI windows.
* Model arguments loaded from logfiles are now cast to their correct literal value.  This addresses an issue where some models containing boolean inputs could not have their parameters loaded from logfiles.
* Fixed an issue where the Pollination Model's UI required a farm polygon. It should have been optional and now it is.
* Fixing an issue with the documentation and forums links on the InVEST model windows.  The links now correctly link to the documentation page or forums as needed.
* Fixing an issue with the ``FileSystemRunDialog`` where pressing the 'X' button in the corner of the window would close the window, but not reset its state.  The window's state is now reset whenever the window is closed (and the window cannot be closed when the model is running)

3.4.1 (2017-12-11)
------------------
* In the Coastal Blue Carbon model, the ``interest_rate`` parameter has been renamed to ``inflation_rate``.
* Fixed issues with sample parameter sets for InVEST Habitat Quality, Habitat Risk Assessment, Coastal Blue Carbon, and Coastal Blue Carbon Preprocessors.  All sample parameter sets now have the correct paths to the model's input files, and correctly note the name of the model that they apply to.
* Added better error checking to the SDR model for missing `ws_id` and invalid `ws_id` values such as `None` or some non-integer value. Also added tests for the `SDR` validation module.

3.4.0 (2017-12-03)
------------------
* Fixed an issue with most InVEST models where the suffix was not being reflected in the output filenames.  This was due to a bug in the InVEST UI, where the suffix args key was assumed to be ``'suffix'``.  Instances of ``InVESTModel`` now accept a keyword argument to defined the suffix args key.
* Fixed an issue/bug in Seasonal Water Yield that would occur when a user provided a datastack that had nodata values overlapping with valid DEM locations. Previously this would generate an NaN for various biophysical values at that pixel and cascade it downslope. Now any question of nodata on a valid DEM pixel is treated as "0". This will make serious visual artifacts on the output, but should help users pinpoint the source of bad data rather than crash.
* Refactored all but routing components of SDR to use PyGeoprocessing 0.5.0 and laid a consistent raster floating point type of 'float32'. This will cause numerically insignificant differences between older versions of SDR and this one. But differences are well within the tolerance of the overall error of the model and expected error rate of data. Advantages are smaller disk footprint per run, cleaner and more maintainable design, and a slight performance increase.
* Bug fixed in SDR that would align the output raster stack to match with the landcover pixel stack even though the rest of the rasters are scaled and clipped to the DEM.
* When loading parameters from a datastack, parameter set or logfile, the UI will check that the model that created the file being loaded matches the name of the model that is currently running.  If there is a mismatch, a dialog is presented for the user to confirm or cancel the loading of parameters. Logfiles from IUI (which do not have clearly-recorded modelname or InVEST version information) can still have their arguments parsed, but the resulting model name and InVEST version will be set to ``"UNKNOWN"``.
* Data Stack files (``*.invest.json``, ``*.invest.tar.gz``) can now be dragged and dropped on an InVEST model window, which will prompt the UI to load that parameter set.
* Spatial inputs to Coastal Blue Carbon are now aligned as part of the model. This resolves a longstanding issue with the model where inputs would need to perfectly overlap (even down to pixel indices), or else the model would yield strange results.
* The InVEST UI now contains a submenu for opening a recently-opened datastack.  This submenu is automatically populated with the 10 most recently-opened datastacks for the current model.
* Removed vendored ``natcap.invest.dbfpy`` subpackage.
* Removed deprecated ``natcap.invest.fileio`` module.
* Removed ``natcap.invest.iui`` UI subpackage in favor of a new UI framework found at ``natcap.invest.ui``. This new UI features a greatly improved API, good test coverage, support for Qt4 and Qt5, and includes updates to all InVEST models to support validation of model arguments from a python script, independent of the UI.
* Updated core model of seasonal water yield to allow for negative `L_avail`.
* Updated RouteDEM to allow for file suffixes, finer control over what DEM routing algorithms to run, and removal of the multiple stepped stream threshold classification.
* Redesign/refactor of pollination model. Long term bugs in the model are resolved, managed pollinators added, and many simplifications to the end user's experience.  The updated user's guide chapter is available here: http://data.naturalcapitalproject.org/nightly-build/invest-users-guide/html/croppollination.html
* Scenario Generator - Rule Based now has an optional input to define a seed.
  This input is used to seed the random shuffling of parcels that have equal
  priorities.
* InVEST on mac is now distributed as a single application bundle, allowing InVEST to run as expected on mac OSX Sierra.  Individual models are selected and launched from a new launcher window.
* The InVEST CLI now has a GUI model launcher:  ``$ invest launcher``
* Updated the Coastal Blue Carbon model to improve handling of blank lines in input CSV tables and improve memory efficiency of the current implementation.
* Improved the readability of a cryptic error message in Coastal Vulnerability that is normally raised when the depth threshold is too high or the exposure proportion is too low to detect any shoreline segments.
* Adding InVEST HTML documentation to the Mac disk image distribution.
* Upgrading dependency of PyGeoprocessing to 0.3.3.  This fixes a memory leak associated with any model that aggregates rasters over complicated overlapping polygons.
* Adding sample data to Blue Carbon model that were missing.
* Deprecating the InVEST Marine Water Quality model.  This also removes InVEST's dependancy on the pyamg package which has been removed from REQUIREMENTS.TXT.
* Deprecating the ArcGIS-based Coastal Protection model and ArcGIS-based data-preprocessing scripts.  The toolbox and scripts may still be found at https://bitbucket.org/natcap/invest.arcgis.
* Fixing an issue in the carbon edge effect model that caused output values in the shapefile to be rounded to the nearest integer.
* Fixing issue in SDR model that would occasionally cause users to see errors about field widths in the output shapefile generation.
* Updated the erodibility sample raster that ships with InVEST for the SDR model.  The old version was in US units, in this version we convert to SI units as the model requires, and clipped the raster to the extents of the other stack to save disk space.

3.3.3 (2017-02-06)
------------------
* Fixed an issue in the UI where the carbon model wouldn't accept negative numbers in the price increase of carbon.
* RouteDEM no longer produces a "tiled_dem.tif" file since that functionality is being deprecated in PyGeoprocessing.
* Fixing an issue in SDR where the optional drainage layer would not be used in most of the SDR biophysical calculations.
* Refactoring so water yield pixels with Kc and et0 equal to be 0 now yields a 0.0 value of water yield on that pixel rather than nodata.
* Light optimization refactor of wind energy model that improves runtimes in some cases by a factor of 2-3.
* Performance optimizations to HRA that improve runtimes by approximately 30%.
* Fixed a broken UI link to Seasonal Water Yield's user's guide.
* Fixed an issue with DelineateIT that caused ArcGIS users to see both the watershed and inverse watershed polygons when viewing the output of the tool.
* Upgrading dependency to PyGeoprocessing 0.3.2.
* Fixed an issue with SDR that caused the LS factor to be an order of magnitue too high in areas where the slope was greater than 9%.  In our sample case this caused sediment export estimates to be about 6% too high, but in cases where analyses are run over steep slopes the error would have been greater.
* ``paver check`` now warns if the ``PYTHONHOME`` environment variable is set.
* API docs now correctly reflect installation steps needed for python development headers on linux.
* Fixed a side effect in the InVEST user interface that would cause ``tempfile.tempdir`` to be set and then not be reset after a model run is finished.
* The InVEST user interface will now record GDAL/OGR log messages in the log messages window and in the logfile written to the workspace.
* Updated branding and usability of the InVEST installer for Windows, and the Mac Disk Image (.dmg).


3.3.2 (2016-10-17)
------------------
* Partial test coverage for HRA model.
* Full test coverage for Overlap Analysis model.
* Full test coverage for Finfish Aquaculture.
* Full test coverage for DelineateIT.
* Full test coverage for RouteDEM.
* Fixed an issue in Habitat Quality where an error in the sample table or malformed threat raster names would display a confusing message to the user.
* Full test coverage for scenario generator proximity model.
* Patching an issue in seasonal water yield that causes an int overflow error if the user provides a floating point landcover map and the nodata value is outside of the range of an int64.
* Full test coverage for the fisheries model.
* Patched an issue that would cause the Seasonal Water Edge model to crash when the curve number was 100.
* Patching a critical issue with forest carbon edge that would give incorrect results for edge distance effects.
* Patching a minor issue with forest carbon edge that would cause the model to crash if only one  interpolation point were selected.
* Full test coverage for pollination model.
* Removed "farms aggregation" functionality from the InVEST pollination model.
* Full test coverage for the marine water quality model.
* Full test coverage for GLOBIO model.
* Full test coverage for carbon forest edge model.
* Upgraded SciPy dependancy to 0.16.1.
* Patched bug in NDR that would cause a phosphorus density to be reported per pixel rather than total amount of phosporous in a pixel.
* Corrected an issue with the uses of buffers in the euclidean risk function of Habitat Risk Assessment.  (issue #3564)
* Complete code coverage tests for Habitat Quality model.
* Corrected an issue with the ``Fisheries_Inputs.csv`` sample table used by Overlap Analysis.  (issue #3548)
* Major modifications to Terrestrial Carbon model to include removing the harvested wood product pool, uncertainty analysis, and updated efficient raster calculations for performance.
* Fixed an issue in GLOBIO that would cause model runs to crash if the AOI marked as optional was not present.
* Removed the deprecated and incomplete Nearshore Wave and Erosion model (``natcap.invest.nearshore_wave_and_erosion``).
* Removed the deprecated Timber model (``natcap.invest.timber``).
* Fixed an issue where seasonal water yield would raise a divide by zero error if a watershed polygon didn't cover a valid data region.  Now sets aggregation quantity to zero and reports a warning in the log.
* ``natcap.invest.utils.build_file_registry`` now raises a ``ValueError`` if a path is not a string or list of strings.
* Fixed issues in NDR that would indicate invalid values were being processed during runtimes by skipping the invalid calculations in the first place rather than calculating them and discarding after the fact.
* Complete code coverage tests for NDR model.
* Minor (~10% speedup) performance improvements to NDR.
* Added functionality to recreation model so that the `monthly_table.csv` file now receives a file suffix if one is provided by the user.
* Fixed an issue in SDR where the m exponent was calculated incorrectly in many situations resulting in an error of about 1% in total export.
* Fixed an issue in SDR that reported runtime overflow errors during normal processing even though the model completed without other errors.

3.3.1 (2016-06-13)
------------------
* Refactored API documentation for readability, organization by relevant topics, and to allow docs to build on `invest.readthedocs.io <http://invest.readthedocs.io>`_,
* Installation of ``natcap.invest`` now requires ``natcap.versioner``.  If this is not available on the system at runtime, setuptools will make it available at runtime.
* InVEST Windows installer now includes HISTORY.rst as the changelog instead of the old ``InVEST_Updates_<version>`` files.
* Habitat suitability model is generalized and released as an API only accessible model.  It can be found at ``natcap.invest.habitat_suitability.execute``.  This model replaces the oyster habitat suitability model.
    * The refactor of this model requires an upgrade to ``numpy >= 1.11.0``.
* Fixed a crash in the InVEST CLI where calling ``invest`` without a parameter would raise an exception on linux-based systems.  (Issue `#3528 <https://bitbucket.org/natcap/invest/issues/3515>`_)
* Patched an issue in Seasonal Water Yield model where a nodata value in the landcover map that was equal to ``MAX_INT`` would cause an overflow error/crash.
* InVEST NSIS installer will now optionally install the Microsoft Visual C++ 2008 redistributable on Windows 7 or earlier.  This addresses a known issue on Windows 7 systems when importing GDAL binaries (Issue `#3515 <https://bitbucket.org/natcap/invest/issues/3515>`_).  Users opting to install this redistributable agree to abide by the terms and conditions therein.
* Removed the deprecated subpackage ``natcap.invest.optimization``.
* Updated the InVEST license to legally define the Natural Capital Project.
* Corrected an issue in Coastal Vulnerability where an output shapefile was being recreated for each row, and where field values were not being stored correctly.
* Updated Scenario Generator model to add basic testing, file registry support, PEP8 and PEP257 compliance, and to fix several bugs.
* Updated Crop Production model to add a simplified UI, faster runtime, and more testing.

3.3.0 (2016-03-14)
------------------
* Refactored Wind Energy model to use a CSV input for wind data instead of a Binary file.
* Redesigned InVEST recreation model for a single input streamlined interface, advanced analytics, and refactored outputs.  While the model is still based on "photo user days" old model runs are not backward compatable with the new model or interface. See the Recreation Model user's guide chapter for details.
    * The refactor of this model requires an upgrade to ``GDAL >=1.11.0 <2.0`` and ``numpy >= 1.10.2``.
* Removed nutrient retention (water purification) model from InVEST suite and replaced it with the nutrient delivery ratio (NDR) model.  NDR has been available in development relseases, but has now officially been added to the set of Windows Start Menu models and the "under development" tag in its users guide has been removed.  See the InVEST user's guide for details between the differences and advantages of NDR over the old nutrient model.
* Modified NDR by adding a required "Runoff Proxy" raster to the inputs.  This allows the model to vary the relative intensity of nutrient runoff based on varying precipitation variability.
* Fixed a bug in the Area Change rule of the Rule-Based Scenario Generator, where units were being converted incorrectly. (Issue `#3472 <https://bitbucket.org/natcap/invest/issues/3472>`_) Thanks to Fosco Vesely for this fix.
* InVEST Seasonal Water Yield model released.
* InVEST Forest Carbon Edge Effect model released.
* InVEST Scenario Generator: Proximity Based model released and renamed the previous "Scenario Generator" to "Scenario Generator: Rule Based".
* Implemented a blockwise exponential decay kernel generation function, which is now used in the Pollination and Habitat Quality models.
* GLOBIO now uses an intensification parameter and not a map to average all agriculture across the GLOBIO 8 and 9 classes.
* GLOBIO outputs modified so core outputs are in workspace and intermediate outputs are in a subdirectory called 'intermediate_outputs'.
* Fixed a crash with the NDR model that could occur if the DEM and landcover maps were different resolutions.
* Refactored all the InVEST model user interfaces so that Workspace defaults to the user's home "Documents" directory.
* Fixed an HRA bug where stessors with a buffer of zero were being buffered by 1 pixel
* HRA enhancement which creates a common raster to burn all input shapefiles onto, ensuring consistent alignment.
* Fixed an issue in SDR model where a landcover map that was smaller than the DEM would create extraneous "0" valued cells.
* New HRA feature which allows for "NA" values to be entered into the "Ratings" column for a habitat / stressor pair in the Criteria Ratings CSV. If ALL ratings are set to NA, the habitat / stressor will be treated as having no interaction. This means in the model, that there will be no overlap between the two sources. All rows parameters with an NA rating will not be used in calculating results.
* Refactored Coastal Blue Carbon model for greater speed, maintainability and clearer documentation.
* Habitat Quality bug fix when given land cover rasters with different pixel sizes than threat rasters. Model would use the wrong pixel distance for the convolution kernel.
* Light refactor of Timber model. Now using CSV input attribute file instead of DBF file.
* Fixed clipping bug in Wave Energy model that was not properly clipping polygons correctly. Found when using global data.
* Made the following changes / updates to the coastal vulnerability model:
    * Fixed a bug in the model where the geomorphology ranks were not always being used correctly.
    * Removed the HTML summary results output and replaced with a link to a dashboard that helps visualize and interpret CV results.
    * Added a point shapefile output: 'outputs/coastal_exposure.shp' that is a shapefile representation of the corresponding CSV table.
    * The model UI now requires the 'Relief' input. No longer optional.
    * CSV outputs and Shapefile outputs based on rasters now have x, y coorinates of the center of the pixel instead of top left of the pixel.
* Turning setuptools' zip_safe to False for consistency across the Natcap Namespace.
* GLOBIO no longer requires user to specify a keyfield in the AOI.
* New feature to GLOBIO to summarize MSA by AOI.
* New feature to GLOBIO to use a user defined MSA parameter table to do the MSA thresholds for infrastructure, connectivity, and landuse type
* Documentation to the GLOBIO code base including the large docstring for 'execute'.

3.2.0 (2015-05-31)
------------------
InVEST 3.2.0 is a major release with the addition of several experimental models and tools as well as an upgrade to the PyGeoprocessing core:

* Upgrade to PyGeoprocessing v0.3.0a1 for miscelaneous performance improvements to InVEST's core geoprocessing routines.
* An alpha unstable build of the InVEST crop production model is released with partial documentation and sample data.
* A beta build of the InVEST fisheries model is released with documentation and sample data.
* An alpha unstable build of the nutrient delivery ratio (NDR) model is available directly under InVEST's instalation directory at  ``invest-x86/invest_ndr.exe``; eventually this model will replace InVEST's current "Nutrient" model.  It is currently undocumented and unsupported but inputs are similar to that of InVEST's SDR model.
* An alpha unstable build of InVEST's implementation of GLOBIO is available directly under InVEST's instalation directory at ``invest-x86/invest_globio.exe``.  It is currently undocumented but sample data are provided.
* DelinateIT, a watershed delination tool based on PyGeoprocessing's d-infinity flow algorithm is released as a standalone tool in the InVEST repository with documentation and sample data.
* Miscelaneous performance patches and bug fixes.

3.1.3 (2015-04-23)
------------------
InVEST 3.1.3 is a hotfix release patching a memory blocking issue resolved in PyGeoprocessing version 0.2.1.  Users might have experienced slow runtimes on SDR or other routed models.

3.1.2 (2015-04-15)
------------------
InVEST 3.1.2 is a minor release patching issues mostly related to the freshwater routing models and signed GDAL Byte datasets.

* Patching an issue where some projections were not regognized and InVEST reported an UnprojectedError.
* Updates to logging that make it easier to capture logging messages when scripting InVEST.
* Shortened water yield user interface height so it doesn't waste whitespace.
* Update PyGeoprocessing dependency to version 0.2.0.
* Fixed an InVEST wide issue related to bugs stemming from the use of signed byte raster inputs that resulted in nonsensical outputs or KeyErrors.
* Minor performance updates to carbon model.
* Fixed an issue where DEMS with 32 bit ints and INT_MAX as the nodata value nodata value incorrectly treated the nodata value in the raster as a very large DEM value ultimately resulting in rasters that did not drain correctly and empty flow accumulation rasters.
* Fixed an issue where some reservoirs whose edges were clipped to the edge of the watershed created large plateaus with no drain except off the edge of the defined raster.  Added a second pass in the plateau drainage algorithm to test for these cases and drains them to an adjacent nodata area if they occur.
* Fixed an issue in the Fisheries model where the Results Suffix input was invariably initializing to an empty string.
* Fixed an issue in the Blue Carbon model that prevented the report from being generated in the outputs file.

3.1.1 (2015-03-13)
------------------
InVEST 3.1.1 is a major performance and memory bug patch to the InVEST toolsuite.  We recommend all users upgrade to this version.

* Fixed an issue surrounding reports of SDR or Nutrient model outputs of zero values, nodata holes, excessive runtimes, or out of memory errors.  Some of those problems happened to be related to interesting DEMs that would break the flat drainage algorithm we have inside RouteDEM that adjusted the heights of those regions to drain away from higher edges and toward lower edges, and then pass the height adjusted dem to the InVEST model to do all its model specific calculations.  Unfortunately this solution was not amenable to some degenerate DEM cases and we have now adjusted the algorithm to treat each plateau in the DEM as its own separate region that is processed independently from the other regions. This decreases memory use so we never effectively run out of memory at a minor hit to overall runtime.  We also now adjust the flow direction directly instead of adjust the dem itself.  This saves us from having to modify the DEM and potentially get it into a state where a drained plateau would be higher than its original pixel neighbors that used to drain into it.

There are side effects that result in sometimes large changes to un calibrated runs of SDR or nutrient.  These are related to slightly different flow directions across the landscape and a bug fix on the distance to stream calculation.

* InVEST geoprocessing now uses the PyGeoprocessing package (v0.1.4) rather than the built in functionality that used to be in InVEST.  This will not affect end users of InVEST but may be of interest to users who script InVEST calls who want a standalone Python processing package for raster stack math and hydrological routing.  The project is hosted at https://bitbucket.org/richpsharp/pygeoprocessing.

* Fixed an marine water quality issue where users could input AOIs that were unprojected, but output pixel sizes were specified in meters.  Really the output pixel size should be in the units of the polygon and are now specified as such.  Additionally an exception is raised if the pixel size is too small to generate a numerical solution that is no longer a deep scipy error.

* Added a suffix parameter to the timber and marine water quality models that append a user defined string to the output files; consistent with most of the other InVEST models.

* Fixed a user interface issue where sometimes the InVEST model run would not open a windows explorer to the user's workspace.  Instead it would open to C:\User[..]\My Documents.  This would often happen if there were spaces in the the workspace name or "/" characters in the path.

* Fixed an error across all InVEST models where a specific combination of rasters of different cell sizes and alignments and unsigned data types could create errors in internal interpolation of the raster stacks.  Often these would appear as 'KeyError: 0' across a variety of contexts.  Usually the '0' was an erroneous value introduced by a faulty interpolation scheme.

* Fixed a MemoryError that could occur in the pollination and habitat quality models when the the base landcover map was large and the biophysical properties table allowed the effect to be on the order of that map.  Now can use any raster or range values with only a minor hit to runtime performance.

* Fixed a serious bug in the plateau resolution algorithm that occurred on DEMs with large plateau areas greater than 10x10 in size.  The underlying 32 bit floating point value used to record small height offsets did not have a large enough precision to differentiate between some offsets thus creating an undefined flow direction and holes in the flow accumulation algorithm.

* Minor performance improvements in the routing core, in some cases decreasing runtimes by 30%.

* Fixed a minor issue in DEM resolution that occurred when a perfect plateau was encountered.  Rather that offset the height so the plateau would drain, it kept the plateau at the original height.  This occurred because the uphill offset was nonexistent so the algorithm assumed no plateau resolution was needed.  Perfect plateaus now drain correctly.  In practice this kind of DEM was encountered in areas with large bodies of water where the remote sensing algorithm would classify the center of a lake 1 meter higher than the rest of the lake.

* Fixed a serious routing issue where divergent flow directions were not getting accumulated 50% of the time. Related to a division speed optimization that fell back on C-style modulus which differs from Python.

* InVEST SDR model thresholded slopes in terms of radians, not percent thus clipping the slope tightly between 0.001 and 1%.  The model now only has a lower threshold of 0.00005% for the IC_0 factor, and no other thresholds.  We believe this was an artifact left over from an earlier design of the model.


* Fixed a potential memory inefficiency in Wave Energy Model when computing the percentile rasters. Implemented a new memory efficient percentile algorithm and updated the outputs to reflect the new open source framework of the model. Now outputting csv files that describe the ranges and meaning of the percentile raster outputs.

* Fixed a bug in Habitat Quality where the future output "quality_out_f.tif" was not reflecting the habitat value given in the sensitivity table for the specified landcover types.


3.1.0 (2014-11-19)
------------------
InVEST 3.1.0 (http://www.naturalcapitalproject.org/download.html) is a major software and science milestone that includes an overhauled sedimentation model, long awaited fixes to exponential decay routines in habitat quality and pollination, and a massive update to the underlying hydrological routing routines.  The updated sediment model, called SDR (sediment delivery ratio), is part of our continuing effort to improve the science and capabilities of the InVEST tool suite.  The SDR model inputs are backwards comparable with the InVEST 3.0.1 sediment model with two additional global calibration parameters and removed the need for the retention efficiency parameter in the biophysical table; most users can run SDR directly with the data they have prepared for previous versions.  The biophysical differences between the models are described in a section within the SDR user's guide and represent a superior representation of the hydrological connectivity of the watershed, biophysical parameters that are independent of cell size, and a more accurate representation of sediment retention on the landscape.  Other InVEST improvements to include standard bug fixes, performance improvements, and usability features which in part are described below:

* InVEST Sediment Model has been replaced with the InVEST Sediment Delivery Ratio model.  See the SDR user's guide chapter for the difference between the two.
* Fixed an issue in the pollination model where the exponential decay function decreased too quickly.
* Fixed an issue in the habitat quality model where the exponential decay function decreased too quickly and added back linear decay as an option.
* Fixed an InVEST wide issue where some input rasters that were signed bytes did not correctly map to their negative nodata values.
* Hydropower input rasters have been normalized to the LULC size so sampling error is the same for all the input watersheds.
* Adding a check to make sure that input biophysical parameters to the water yield model do not exceed invalid scientific ranges.
* Added a check on nutrient retention in case the upstream water yield was less than 1 so that the log value did not go negative.  In that case we clamp upstream water yield to 0.
* A KeyError issue in hydropower was resolved that occurred when the input rasters were at such a coarse resolution that at least one pixel was completely contained in each watershed.  Now a value of -9999 will be reported for watersheds that don't contain any valid data.
* An early version of the monthly water yield model that was erroneously included in was in the installer; it was removed in this version.
* Python scripts necessary for running the ArcGIS version of Coastal Protection were missing.  They've since been added back to the distribution.
* Raster calculations are now processed by raster block sizes.  Improvements in raster reads and writes.
* Fixed an issue in the routing core where some wide DEMs would cause out of memory errors.
* Scenario generator marked as stable.
* Fixed bug in HRA where raster extents of shapefiles were not properly encapsulating the whole AOI.
* Fixed bug in HRA where any number of habitats over 4 would compress the output plots. Now extends the figure so that all plots are correctly scaled.
* Fixed a bug in HRA where the AOI attribute 'name' could not be an int. Should now accept any type.
* Fixed bug in HRA which re-wrote the labels if it was run immediately without closing the UI.
* Fixed nodata masking bug in Water Yield when raster extents were less than that covered by the watershed.
* Removed hydropower calibration parameter form water yield model.
* Models that had suffixes used to only allow alphanumeric characters.  Now all suffix types are allowed.
* A bug in the core platform that would occasionally cause routing errors on irregularly pixel sized rasters was fixed.  This often had the effect that the user would see broken streams and/or nodata values scattered through sediment or nutrient results.
* Wind Energy:
        * Added new framework for valuation component. Can now input a yearly price table that spans the lifetime of the wind farm. Also if no price table is made, can specify a price for energy and an annual rate of change.
        * Added new memory efficient distance transform functionality
        * Added ability to leave out 'landing points' in 'grid connection points' input. If not landing points are found, it will calculate wind farm directly to grid point distances
* Error message added in Wave Energy if clip shape has no intersection
* Fixed an issue where the data type of the nodata value in a raster might be different than the values in the raster.  This was common in the case of 64 bit floating point values as nodata when the underlying raster was 32 bit.  Now nodata values are cast to the underlying types which improves the reliability of many of the InVEST models.


3.0.1 (2014-05-19)
------------------
* Blue Carbon model released.

* HRA UI now properly reflects that the Resolution of Analysis is in meters, not meters squared, and thus will be applied as a side length for a raster pixel.

* HRA now accepts CSVs for ratings scoring that are semicolon separated as well as comma separated.

* Fixed a minor bug in InVEST's geoprocessing aggregate core that now consistently outputs correct zonal stats from the underlying pixel level hydro outputs which affects the water yield, sediment, and nutrient models.

* Added compression to InVEST output geotiff files.  In most cases this reduces output disk usage by a factor of 5.

* Fixed an issue where CSVs in the sediment model weren't open in universal line read mode.

* Fixed an issue where approximating whether pixel edges were the same size was not doing an approximately equal function.

* Fixed an issue that made the CV model crash when the coastline computed from the landmass didn't align perfectly with that defined in the geomorphology layer.

* Fixed an issue in the CV model where the intensity of local wave exposure was very low, and yielded zero local wave power for the majority of coastal segments.

* Fixed an issue where the CV model crashes if a coastal segment is at the edge of the shore exposure raster.

* Fixed the exposure of segments surrounded by land that appeared as exposed when their depth was zero.

* Fixed an issue in the CV model where the natural habitat values less than 5 were one unit too low, leading to negative habitat values in some cases.

* Fixed an exponent issue in the CV model where the coastal vulnerability index was raised to a power that was too high.

* Fixed a bug in the Scenic Quality model that prevented it from starting, as well as a number of other issues.

* Updated the pollination model to conform with the latest InVEST geoprocessing standards, resulting in an approximately 33% speedup.

* Improved the UI's ability to remember the last folder visited, and to have all file and folder selection dialogs have access to this information.

* Fixed an issue in Marine Water Quality where the UV points were supposed to be optional, but instead raised an exception when not passed in.

3.0.0 (2014-03-23)
------------------
The 3.0.0 release of InVEST represents a shift away from the ArcGIS to the InVEST standalone computational platform.  The only exception to this shift is the marine coastal protection tier 1 model which is still supported in an ArcGIS toolbox and has no InVEST 3.0 standalone at the moment.  Specific changes are detailed below

* A standalone version of the aesthetic quality model has been developed and packaged along with this release.  The standalone outperforms the ArcGIS equivalent and includes a valuation component.  See the user's guide for details.

* The core water routing algorithms for the sediment and nutrient models have been overhauled.  The routing algorithms now correctly adjust flow in plateau regions, address a bug that would sometimes not route large sections of a DEM, and has been optimized for both run time and memory performance.  In most cases the core d-infinity flow accumulation algorithm out performs TauDEM.  We have also packaged a simple interface to these algorithms in a standalone tool called RouteDEM; the functions can also be referenced from the scripting API in the invest_natcap.routing package.

* The sediment and nutrient models are now at a production level release.  We no longer support the ArcGIS equivalent of these models.

* The sediment model has had its outputs simplified with major changes including the removal of the 'pixel mean' outputs, a direct output of the pixel level export and retention maps, and a single output shapefile whose attribute table contains aggregations of sediment output values.  Additionally all inputs to the sediment biophysical table including p, c, and retention coefficients are now expressed as a proportion between 0 and 1; the ArcGIS model had previously required those inputs were integer values between 0 and 1000.  See the "Interpreting Results" section of sediment model for full details on the outputs.

* The nutrient model has had a similar overhaul to the sediment model including a simplified output structure with many key outputs contained in the attribute table of the shapefile.  Retention coefficients are also expressed in proportions between 0 and 1.  See the "Interpreting Results" section of nutrient model for full details on the outputs.

* Fixed a bug in Habitat Risk Assessment where the HRA module would incorrectly error if a criteria with a 0 score (meant to be removed from the assessment) had a 0 data quality or weight.

* Fixed a bug in Habitat Risk Assessment where the average E/C/Risk values across the given subregion were evaluating to negative numbers.

* Fixed a bug in Overlap Analysis where Human Use Hubs would error if run without inter-activity weighting, and Intra-Activity weighting would error if run without Human Use Hubs.

* The runtime performance of the hydropower water yield model has been improved.

* Released InVEST's implementation of the D-infinity flow algorithm in a tool called RouteDEM available from the start menu.

* Unstable version of blue carbon available.

* Unstable version of scenario generator available.

* Numerous other minor bug fixes and performance enhacnements.



2.6.0 (2013-12-16)
------------------
The 2.6.0 release of InVEST removes most of the old InVEST models from the Arc toolbox in favor of the new InVEST standalone models.  While we have been developing standalone equivalents for the InVEST Arc models since version 2.3.0, this is the first release in which we removed support for the deprecated ArcGIS versions after an internal review of correctness, performance, and stability on the standalones.  Additionally, this is one of the last milestones before the InVEST 3.0.0 release later next year which will transition InVEST models away from strict ArcGIS dependence to a standalone form.

Specifically, support for the following models have been moved from the ArcGIS toolbox to their Windows based standalones: (1) hydropower/water yield, (2) finfish aquaculture, (3) coastal protection tier 0/coastal vulnerability, (4) wave energy, (5) carbon, (6) habitat quality/biodiversity, (7) pollination, (8) timber, and (9) overlap analysis.  Additionally, documentation references to ArcGIS for those models have been replaced with instructions for launching standalone InVEST models from the Windows start menu.

This release also addresses minor bugs, documentation updates, performance tweaks, and new functionality to the toolset, including:

*  A Google doc to provide guidance for scripting the InVEST standalone models: https://docs.google.com/document/d/158WKiSHQ3dBX9C3Kc99HUBic0nzZ3MqW3CmwQgvAqGo/edit?usp=sharing

* Fixed a bug in the sample data that defined Kc as a number between 0 and 1000 instead of a number between 0 and 1.

* Link to report an issue now takes user to the online forums rather than an email address.

* Changed InVEST Sediment model standalone so that retention values are now between 0 and 1 instead of 0 and 100.

* Fixed a bug in Biodiversity where if no suffix were entered output filenames would have a trailing underscore (_) behind them.

* Added documentation to the water purification/nutrient retention model documentation about the standalone outputs since they differ from the ArcGIS version of the model.

* Fixed an issue where the model would try to move the logfile to the workspace after the model run was complete and Windows would erroneously report that the move failed.

* Removed the separation between marine and freshwater terrestrial models in the user's guide.  Now just a list of models.

* Changed the name of InVEST "Biodiversity" model to "Habitat Quality" in the module names, start menu, user's guide, and sample data folders.

* Minor bug fixes, performance enhancements, and better error reporting in the internal infrastructure.

* HRA risk in the unstable standalone is calculated differently from the last release. If there is no spatial overlap within a cell, there is automatically a risk of 0. This also applies to the E and C intermediate files for a given pairing. If there is no spatial overlap, E and C will be 0 where there is only habitat. However, we still create a recovery potential raster which has habitat- specific risk values, even without spatial overlap of a stressor. HRA shapefile outputs for high, medium, low risk areas are now calculated using a user-defined maximum number of overlapping stressors, rather than all potential stressors. In the HTML subregion averaged output, we now attribute what portion of risk to a habitat comes from each habitat-stressor pairing. Any pairings which don't overlap will have an automatic risk of 0.

* Major changes to Water Yield : Reservoir Hydropower Production. Changes include an alternative equation for calculating Actual Evapotranspiration (AET) for non-vegetated land cover types including wetlands. This allows for a more accurate representation of processes on land covers such as urban, water, wetlands, where root depth values aren't applicable. To differentiate between the two equations a column 'LULC_veg' has been added to the Biophysical table in Hydropower/input/biophysical_table.csv. In this column a 1 indicates vegetated and 0 indicates non-vegetated.

* The output structure and outputs have also change in Water Yield : Reservoir Hydropower Production. There is now a folder 'output' that contains all output files including a sub directory 'per_pixel' which has three pixel raster outputs. The subwatershed results are only calculated for the water yield portion and those results can be found as a shapefile, 'subwatershed_results.shp', and CSV file, 'subwatershed_results.csv'. The watershed results can be found in similar files: watershed_results.shp and watershed_results.csv. These two files for the watershed outputs will aggregate the Scarcity and Valuation results as well.

* The evapotranspiration coefficients for crops, Kc, has been changed to a decimal input value in the biophysical table. These values used to be multiplied by 1000 so that they were in integer format, that pre processing step is no longer necessary.

* Changing support from richsharp@stanford.edu to the user support forums at http://ncp-yamato.stanford.edu/natcapforums.

2.5.6 (2013-09-06)
------------------
The 2.5.6 release of InVEST that addresses minor bugs, performance
tweaks, and new functionality of the InVEST standalone models.
Including:

* Change the changed the Carbon biophysical table to use code field
  name from LULC to lucode so it is consistent with the InVEST water
  yield biophysical table.

* Added Monte Carlo uncertainty analysis and documentation to finfish
  aquaculture model.

* Replaced sample data in overlap analysis that was causing the model
  to crash.

* Updates to the overlap analysis user's guide.

* Added preprocessing toolkit available under
  C:\{InVEST install directory}\utils

* Biodiversity Model now exits gracefully if a threat raster is not
  found in the input folder.

* Wind Energy now uses linear (bilinear because its over 2D space?)
  interpolation.

* Wind Energy has been refactored to current API.

* Potential Evapotranspiration input has been properly named to
  Reference Evapotranspiration.

* PET_mn for Water Yield is now Ref Evapotranspiration times Kc
  (evapotranspiration coefficient).

* The soil depth field has been renamed 'depth to root restricting
  layer' in both the hydropower and nutrient retention models.

* ETK column in biophysical table for Water Yield is now Kc.

* Added help text to Timber model.

* Changed the behavior of nutrient retention to return nodata values
  when the mean runoff index is zero.

* Fixed an issue where the hydropower model didn't use the suffix
  inputs.

* Fixed a bug in Biodiversity that did not allow for numerals in the
  threat names and rasters.

* Updated routing algorithm to use a modern algorithm for plateau
  direction resolution.

* Fixed an issue in HRA where individual risk pixels weren't being
  calculated correctly.

* HRA will now properly detect in the preprocessed CSVs when criteria
  or entire habitat-stressor pairs are not desired within an
  assessment.

* Added an infrastructure feature so that temporary files are created
  in the user's workspace rather than at the system level
  folder.  This lets users work in a secondary workspace on a USB
  attached hard drive and use the space of that drive, rather than the
  primary operating system drive.

2.5.5 (2013-08-06)
------------------
The 2.5.5 release of InVEST that addresses minor bugs, performance
tweaks, and new functionality of the InVEST standalone models.  Including:

 * Production level release of the 3.0 Coastal Vulnerability model.
    - This upgrades the InVEST 2.5.4 version of the beta standalone CV
      to a full release with full users guide.  This version of the
      CV model should be used in all cases over its ArcGIS equivalent.

 * Production level release of the Habitat Risk Assessment model.
    - This release upgrades the InVEST 2.5.4 beta version of the
      standalone habitat risk assessment model. It should be used in
      all cases over its ArcGIS equivalent.

 * Uncertainty analysis in Carbon model (beta)
    - Added functionality to assess uncertainty in sequestration and
      emissions given known uncertainty in carbon pool stocks.  Users
      can now specify standard  deviations of carbon pools with
      normal distributions as well as desired uncertainty levels.
      New outputs include masks for regions which both sequester and
      emit carbon with a high probability of confidence.  Please see
      the "Uncertainty Analysis" section of the carbon user's guide
      chapter for more information.

 * REDD+ Scenario Analysis in Carbon model (beta)
    - Additional functionality to assist users evaluating REDD
      and REDD+ scenarios in the carbon model.  The uncertainty analysis
      functionality can also be used with these scenarios.
      Please see the "REDD Scenario Analysis" section of the
      carbon user's guide chapter for more information.

 * Uncertainty analysis in Finfish Aquaculture model (beta)
    - Additionally functionality to account for uncertainty in
      alpha and beta growth parameters as well as histogram
      plots showing the distribution of harvest weights and
      net present value.   Uncertainty analysis is performed
      through Monte Carlo runs that normally sample the
      growth parameters.

 * Streamlined Nutrient Retention model functionality
    - The nutrient retention module no longer requires users to explicitly
      run the water yield model.  The model now seamlessly runs water yield
      during execution.

 * Beta release of the recreation model
    - The recreation is available for beta use with limited documentation.

 * Full release of the wind energy model
    - Removing the 'beta' designation on the wind energy model.


Known Issues:

 * Flow routing in the standalone sediment and nutrient models has a
   bug that prevents routing in some (not all) landscapes.  This bug is
   related to resolving d-infinity flow directions across flat areas.
   We are implementing the solution in Garbrecht and Martx (1997).
   In the meanwhile the sediment and nutrient models are still marked
   as beta until this issue is resolved.

2.5.4 (2013-06-07)
------------------
This is a minor release of InVEST that addresses numerous minor bugs and performance tweaks in the InVEST 3.0 models.  Including:

 * Refactor of Wave Energy Model:
    - Combining the Biophysical and Valuation modules into one.
    - Adding new data for the North Sea and Australia
    - Fixed a bug where elevation values that were equal to or greater than zero
      were being used in calculations.
    - Fixed memory issues when dealing with large datasets.
    - Updated core functions to remove any use of depracated functions

 * Performance updates to the carbon model.

 * Nodata masking fix for rarity raster in Biodiversity Model.
    - When computing rarity from a base landuse raster and current or future
      landuse raster, the intersection of the two was not being properly taken.

 * Fixes to the flow routing algorithms in the sediment and nutrient
   retention models in cases where stream layers were burned in by ArcGIS
   hydro tools.  In those cases streams were at the same elevation and caused
   routing issues.

 * Fixed an issue that affected several InVEST models that occured
   when watershed polygons were too small to cover a pixel.  Excessively
   small watersheds are now handled correctly

 * Arc model deprecation.  We are deprecating the following ArcGIS versions
   of our InVEST models in the sense we recommend ALL users use the InVEST
   standalones over the ArcGIS versions, and the existing ArcGIS versions
   of these models will be removed entirely in the next release.

        * Timber
        * Carbon
        * Pollination
        * Biodiversity
        * Finfish Aquaculture

Known Issues:

 * Flow routing in the standalone sediment and nutrient models has a
   bug that prevents routing in several landscapes.  We're not
   certain of the nature of the bug at the moment, but we will fix by
   the next release.  Thus, sediment and nutrient models are marked
   as (beta) since in some cases the DEM routes correctly.

2.5.3 (2013-03-21)
------------------
This is a minor release of InVEST that fixes an issue with the HRA model that caused ArcGIS versions of the model to fail when calculating habitat maps for risk hotspots. This upgrade is strongly recommended for users of InVEST 2.5.1 or 2.5.2.

2.5.2 (2013-03-17)
------------------
This is a minor release of InVEST that fixes an issue with the HRA sample data that caused ArcGIS versions of the model to fail on the training data.  There is no need to upgrade for most users unless you are doing InVEST training.

2.5.1 (2013-03-12)
------------------
This is a minor release of InVEST that does not add any new models, but
does add additional functionality, stability, and increased performance to
one of the InVEST 3.0 standalones:

  - Pollination 3.0 Beta:
        - Fixed a bug where Windows users of InVEST could run the model, but
          most raster outputs were filled with nodata values.

Additionally, this minor release fixes a bug in the InVEST user interface where
collapsible containers became entirely non-interactive.

2.5.0 (2013-03-08)
------------------
This a major release of InVEST that includes new standalone versions (ArcGIS
is not required) our models as well as additional functionality, stability,
and increased performance to many of the existing models.  This release is
timed to support our group's annual training event at Stanford University.
We expect to release InVEST 2.5.1 a couple of weeks after to address any
software issues that arise during the training.  See the release notes
below for details of the release, and please contact richsharp@stanford.edu
for any issues relating to software:

  - *new* Sediment 3.0 Beta:
      - This is a standalone model that executes an order of magnitude faster
        than the original ArcGIS model, but may have memory issues with
	larger datasets. This fix is scheduled for the 2.5.1 release of InVEST.
      - Uses a d-infinity flow algorithm (ArcGIS version uses D8).
      - Includes a more accurate LS factor.
      - Outputs are now summarized by polygon rather than rasterized polygons.
        Users can view results directly as a table rather than sampling a
        GIS raster.
  - *new* Nutrient 3.0 Beta:
      - This is a standalone model that executes an order of magnitude faster
        than the original ArcGIS model, but may have memory issues with
	larger datasets. This fix is scheduled for the 2.5.1 release of InVEST.
      - Uses a d-infinity flow algorithm (ArcGIS version uses D8).
      - Includes a more accurate LS factor.
      - Outputs are now summarized by polygon rather than rasterized polygons.
        Users can view results directly as a table rather than sampling a
        GIS raster.
  - *new* Wind Energy:
      - A new offshore wind energy model.  This is a standalone-only model
        available under the windows start menu.
  - *new* Recreation Alpha:
      - This is a working demo of our soon to be released future land and near
        shore recreation model.  The model itself is incomplete and should only
        be used as a demo or by NatCap partners that know what they're doing.
  - *new* Habitat Risk Assessment 3.0 Alpha:
      - This is a working demo of our soon to be released 3.0 version of habitat
        risk assessment.  The model itself is incomplete and should only
    	be used as a demo or by NatCap partners that know what they're doing.
    	Users that need to use the habitat risk assessment should use the
        ArcGIS version of this model.

  - Improvements to the InVEST 2.x ArcGIS-based toolset:
      - Bug fixes to the ArcGIS based Coastal Protection toolset.

  - Removed support for the ArcGIS invest_VERSION.mxd map.  We expect to
    transition the InVEST toolset exclusive standalone tools in a few months.  In
    preparation of this we are starting to deprecate parts of our old ArcGIS
    toolset including this ArcMap document.  The InVEST ArcToolbox is still
    available in C:\InVEST_2_5_0\invest_250.tbx.

  - Known issues:

    - The InVEST 3.0 standalones generate open source GeoTiffs as
      outputs rather than the proprietary ESRI Grid format.  ArcGIS 9.3.1
      occasionally displays these rasters incorrectly.  We have found
      that these layers can be visualized in ArcGIS 9.3.1 by following
      convoluted steps: Right Click on the layer and select Properties; click on
      the Symbology tab; select Stretch, agree to calculate a histogram (this will
      create an .aux file that Arc can use for visualization), click "Ok", remove
      the raster from the layer list, then add it back. As an alternative, we
      suggest using an open source GIS Desktop Tool like Quantum GIS or ArcGIS
      version 10.0 or greater.

   - The InVEST 3.0 carbon model will generate inaccurate sequestration results
     if the extents of the current and future maps don't align.  This will be
     fixed in InVEST 2.5.1; in the meanwhile a workaround is to clip both LULCs
     so they have identical overlaps.

   - A user reported an unstable run of InVEST 3.0 water yield.  We are not
     certain what is causing the issue, but we do have a fix that will go out
     in InVEST 2.5.1.

   - At the moment the InVEST standalones do not run on Windows XP.  This appears
     to be related to an incompatibility between Windows XP and GDAL, the an open
     source gis library we use to create and read GIS data.  At the moment we are
     uncertain if we will be able to fix this bug in future releases, but will
     pass along more information in the future.

2.4.5 (2013-02-01)
------------------
This is a minor release of InVEST that does not add any new models, but
does add additional functionality, stability, and increased performance to
many of the InVEST 3.0 standalones:

  - Pollination 3.0 Beta:
      - Greatly improved memory efficiency over previous versions of this model.
      - 3.0 Beta Pollination Biophysical and Valuation have been merged into a
        single tool, run through a unified user interface.
      - Slightly improved runtime through the use of newer core InVEST GIS libraries.
      - Optional ability to weight different species individually.  This feature
        adds a column to the Guilds table that allows the user to specify a
        relative weight for each species, which will be used before combining all
        species supply rasters.
      - Optional ability to aggregate pollinator abundances at specific points
        provided by an optional points shapefile input.
      - Bugfix: non-agricultural pixels are set to a value of 0.0 to indicate no
        value on the farm value output raster.
      - Bugfix: sup_val_<beename>_<scenario>.tif rasters are now saved to the
        intermediate folder inside the user's workspace instead of the output
        folder.
  - Carbon Biophysical 3.0 Beta:
        * Tweaked the user interface to require the user to
          provide a future LULC raster when the 'Calculate Sequestration' checkbox
          is checked.
        * Fixed a bug that restricted naming of harvest layers.  Harvest layers are
          now selected simply by taking the first available layer.
  - Better memory efficiency in hydropower model.
  - Better support for unicode filepaths in all 3.0 Beta user interfaces.
  - Improved state saving and retrieval when loading up previous-run parameters
    in all 3.0 Beta user interfaces.
  - All 3.0 Beta tools now report elapsed time on completion of a model.
  - All 3.0 Beta tools now provide disk space usage reports on completion of a
    model.
  - All 3.0 Beta tools now report arguments at the top of each logfile.
  - Biodiversity 3.0 Beta: The half-saturation constant is now allowed to be a
    positive floating-point number.
  - Timber 3.0 Beta: Validation has been added to the user interface for this
    tool for all tabular and shapefile inputs.
  - Fixed some typos in Equation 1 in the Finfish Aquaculture user's guide.
  - Fixed a bug where start menu items were not getting deleted during an InVEST
    uninstall.
  - Added a feature so that if the user selects to download datasets but the
    datasets don't successfully download the installation alerts the user and
    continues normally.
  - Fixed a typo with tau in aquaculture guide, originally said 0.8, really 0.08.

  - Improvements to the InVEST 2.x ArcGIS-based toolset:
      - Minor bugfix to Coastal Vulnerability, where an internal unit of
        measurements was off by a couple digits in the Fetch Calculator.
      - Minor fixes to various helper tools used in InVEST 2.x models.
      - Outputs for Hargreaves are now saved as geoTIFFs.
      - Thornwaite allows more flexible entering of hours of sunlight.

2.4.4 (2012-10-24)
------------------
- Fixes memory errors experienced by some users in the Carbon Valuation 3.0 Beta model.
- Minor improvements to logging in the InVEST User Interface
- Fixes an issue importing packages for some officially-unreleased InVEST models.

2.4.3 (2012-10-19)
------------------
- Fixed a minor issue with hydropower output vaulation rasters whose statistics were not pre-calculated.  This would cause the range in ArcGIS to show ther rasters at -3e38 to 3e38.
- The InVEST installer now saves a log of the installation process to InVEST_<version>\install_log.txt
- Fixed an issue with Carbon 3.0 where carbon output values were incorrectly calculated.
- Added a feature to Carbon 3.0 were total carbon stored and sequestered is output as part of the running log.
- Fixed an issue in Carbon 3.0 that would occur when users had text representations of floating point numbers in the carbon pool dbf input file.
- Added a feature to all InVEST 3.0 models to list disk usage before and after each run and in most cases report a low free space error if relevant.

2.4.2 (2012-10-15)
------------------
- Fixed an issue with the ArcMap document where the paths to default data were not saved as relative paths.  This caused the default data in the document to not be found by ArcGIS.
- Introduced some more memory-efficient processing for Biodiversity 3.0 Beta.  This fixes an out-of-memory issue encountered by some users when using very large raster datasets as inputs.

2.4.1 (2012-10-08)
------------------
- Fixed a compatibility issue with ArcGIS 9.3 where the ArcMap and ArcToolbox were unable to be opened by Arc 9.3.

2.4.0 (2012-10-05)
------------------
Changes in InVEST 2.4.0

General:

This is a major release which releases two additional beta versions of the
InVEST models in the InVEST 3.0 framework.  Additionally, this release
introduces start menu shortcuts for all available InVEST 3.0 beta models.
Existing InVEST 2.x models can still be found in the included Arc toolbox.

Existing InVEST models migrated to the 3.0 framework in this release
include:

- Biodiversity 3.0 Beta
    - Minor bug fixes and usability enhancements
    - Runtime decreased by a factor of 210
- Overlap Analysis 3.0 Beta
    - In most cases runtime decreased by at least a factor of 15
    - Minor bug fixes and usability enhancements
    - Split into two separate tools:
        * Overlap Analysis outputs rasters with individually-weighted pixels
        * Overlap Analysis: Management Zones produces a shapefile output.
    - Updated table format for input activity CSVs
    - Removed the "grid the seascape" step

Updates to ArcGIS models:

- Coastal vulnerability
    - Removed the "structures" option
    - Minor bug fixes and usability enhancements
- Coastal protection (erosion protection)
    - Incorporated economic valuation option
    - Minor bug fixes and usability enhancements

Additionally there are a handful of minor fixes and feature
enhancements:

- InVEST 3.0 Beta standalones (identified by a new InVEST icon) may be run
  from the Start Menu (on windows navigate to
  Start Menu -> All Programs -> InVEST 2.4.0
- Bug fixes for the calculation of raster statistics.
- InVEST 3.0 wave energy no longer requires an AOI for global runs, but
  encounters memory issues on machines with less than 4GB of RAM.  This
  is a known issue that will be fixed in a minor release.
- Minor fixes to several chapters in the user's guide.
- Minor bug fix to the 3.0 Carbon model: harvest maps are no longer required
  inputs.
- Other minor bug fixes and runtime performance tweaks in the 3.0 framework.
- Improved installer allows users to remove InVEST from the Windows Add/Remove
  programs menu.
- Fixed a visualization bug with wave energy where output rasters did not have the min/max/stdev calculations on them.  This made the default visualization in arc be a gray blob.

2.3.0 (2012-08-02)
------------------
Changes in InVEST 2.3.0

General:

This is a major release which releases several beta versions of the
InVEST models in the InVEST 3.0 framework.  These models run as
standalones, but a GIS platform is needed to edit and view the data
inputs and outputs.  Until InVEST 3.0 is released the original ArcGIS
based versions of these tools will remain the release.

Existing InVEST models migrated to the 3.0 framework in this release
include:

- Reservoir Hydropower Production 3.0 beta
    - Minor bug fixes.
- Finfish Aquaculture
    - Minor bug fixes and usability enhancements.
- Wave Energy 3.0 beta
    - Runtimes for non-global runs decreased by a factor of 7
    - Minor bugs in interpolation that exist in the 2.x model is fixed in
      3.0 beta.
- Crop Pollination 3.0 beta
    - Runtimes decreased by a factor of over 10,000

This release also includes the new models which only exist in the 3.0
framework:

- Marine Water Quality 3.0 alpha with a preliminary  user's guide.

InVEST models in the 3.0 framework from previous releases that now
have a standalone executable include:

- Managed Timber Production Model
- Carbon Storage and Sequestration

Additionally there are a handful of other minor fixes and feature
enhancements since the previous release:

- Minor bug fix to 2.x sedimentation model that now correctly
  calculates slope exponentials.
- Minor fixes to several chapters in the user's guide.
- The 3.0 version of the Carbon model now can value the price of carbon
  in metric tons of C or CO2.
- Other minor bug fixes and runtime performance tweaks in the 3.0 framework.

2.2.2 (2012-03-03)
------------------
Changes in InVEST 2.2.2

General:

This is a minor release which fixes the following defects:

-Fixed an issue with sediment retention model where large watersheds
 allowed loading per cell was incorrectly rounded to integer values.

-Fixed bug where changing the threshold didn't affect the retention output
 because function was incorrectly rounded to integer values.

-Added total water yield in meters cubed to to output table by watershed.

-Fixed bug where smaller than default (2000) resolutions threw an error about
 not being able to find the field in "unitynew".  With non-default resolution,
 "unitynew" was created without an attribute table, so one was created by
 force.

-Removed mention of beta state and ecoinformatics from header of software
 license.

-Modified overlap analysis toolbox so it reports an error directly in the
 toolbox if the workspace name is too long.

2.2.1 (2012-01-26)
------------------
Changes in InVEST 2.2.1

General:

This is a minor release which fixes the following defects:

-A variety of miscellaneous bugs were fixed that were causing crashes of the Coastal Protection model in Arc 9.3.
-Fixed an issue in the Pollination model that was looking for an InVEST1005 directory.
-The InVEST "models only" release had an entry for the InVEST 3.0 Beta tools, but was missing the underlying runtime.  This has been added to the models only 2.2.1 release at the cost of a larger installer.
-The default InVEST ArcMap document wouldn't open in ArcGIS 9.3.  It can now be opened by Arc 9.3 and above.
-Minor updates to the Coastal Protection user's guide.

2.2.0 (2011-12-22)
------------------
In this release we include updates to the habitat risk assessment
model, updates to Coastal Vulnerability Tier 0 (previously named
Coastal Protection), and a new tier 1 Coastal Vulnerability tool.
Additionally, we are releasing a beta version of our 3.0 platform that
includes the terrestrial timber and carbon models.

See the "Marine Models" and "InVEST 3.0 Beta" sections below for more details.

**Marine Models**

1. Marine Python Extension Check

   This tool has been updated to include extension requirements for the new
   Coastal Protection T1 model.  It also reflects changes to the Habitat Risk
   Assessment and Coastal Protection T0 models, as they no longer require the
   PythonWin extension.

2. Habitat Risk Assessment (HRA)

   This model has been updated and is now part of three-step toolset.  The
   first step is a new Ratings Survey Tool which eliminates the need for
   Microsoft Excel when users are providing habitat-stressor ratings.  This
   Survey Tool now allows users to up- and down-weight the importance of
   various criteria.  For step 2, a copy of the Grid the Seascape tool has been
   placed in the HRA toolset.  In the last step, users will run the HRA model
   which includes the following updates:

   - New habitat outputs classifying risk as low, medium, and high
   - Model run status updates (% complete) in the message window
   - Improved habitat risk plots embedded in the output HTML

3. Coastal Protection

   This module is now split into sub-models, each with two parts.  The first
   sub-model is Coastal Vulnerability (Tier 0) and the new addition is Coastal
   Protection (Tier 1).

   Coastal Vulnerability (T0)
   Step 1) Fetch Calculator - there are no updates to this tool.
   Step 2) Vulnerability Index

   - Wave Exposure: In this version of the model, we define wave exposure for
     sites facing the open ocean as the maximum of the weighted average of
     wave's power coming from the ocean or generated by local winds.  We
     weight wave power coming from each of the 16 equiangular sector by the
     percent of time that waves occur in that sector, and based on whether or
     not fetch in that sector exceeds 20km.  For sites that are sheltered, wave
     exposure is the average of wave power generated by the local storm winds
     weighted by the percent occurrence of those winds in each sector.  This
     new method takes into account the seasonality of wind and wave patterns
     (storm waves generally come from a preferential direction), and helps
     identify regions that are not exposed to powerful waves although they are
     open to the ocean (e.g. the leeside of islands).

   - Natural Habitats: The ranking is now computed using the rank of all
     natural habitats present in front of a segment, and we weight the lowest
     ranking habitat 50% more than all other habitats.  Also, rankings and
     protective distance information are to be provided by CSV file instead of
     Excel.  With this new method, shoreline segments that have more habitats
     than others will have a lower risk of inundation and/or erosion during
     storms.

   - Structures: The model has been updated to now incorporate the presence of
     structures by decreasing the ranking of shoreline segments that adjoin
     structures.

   Coastal Protection (T1) - This is a new model which plots the amount of
   sandy beach erosion or consolidated bed scour that backshore regions
   experience in the presence or absence of natural habitats.  It is composed
   of two steps: a Profile Generator and Nearshore Waves and Erosion.  It is
   recommended to run the Profile Generator before the Nearshore Waves and
   Erosion model.

   Step 1) Profile Generator:  This tool helps the user generate a 1-dimensional
   bathymetric and topographic profile perpendicular to the shoreline at the
   user-defined location.  This model provides plenty of guidance for building
   backshore profiles for beaches, marshes and mangroves.  It will help users
   modify bathymetry profiles that they already have, or can generate profiles
   for sandy beaches if the user has not bathymetric data.  Also, the model
   estimates and maps the location of natural habitats present in front of the
   region of interest.  Finally, it provides sample wave and wind data that
   can be later used in the Nearshore Waves and Erosion model, based on
   computed fetch values and default Wave Watch III data.

   Step 2) Nearshore Waves and Erosion: This model estimates profiles of beach
   erosion or values of rates of consolidated bed scour at a site as a function
   of the type of habitats present in the area of interest.  The model takes
   into account the protective effects of vegetation, coral and oyster reefs,
   and sand dunes.  It also shows the difference of protection provided when
   those habitats are present, degraded, or gone.

4. Aesthetic Quality

   This model no longer requires users to provide a projection for Overlap
   Analysis.  Instead, it uses the projection from the user-specified Area of
   Interest (AOI) polygon.  Additionally, the population estimates for this
   model have been fixed.

**InVEST 3.0 Beta**

The 2.2.0 release includes a preliminary version of our InVEST 3.0 beta
platform.  It is included as a toolset named "InVEST 3.0 Beta" in the
InVEST220.tbx.  It is currently only supported with ArcGIS 10.  To launch
an InVEST 3.0 beta tool, double click on the desired tool in the InVEST 3.0
toolset then click "Ok" on the Arc toolbox screen that opens. The InVEST 3.0
tool panel has inputs very similar to the InVEST 2.2.0 versions of the tools
with the following modifications:

InVEST 3.0 Carbon:
  * Fixes a minor bug in the 2.2 version that ignored floating point values
    in carbon pool inputs.
  * Separation of carbon model into a biophysical and valuation model.
  * Calculates carbon storage and sequestration at the minimum resolution of
    the input maps.
  * Runtime efficiency improved by an order of magnitude.
  * User interface streamlined including dynamic activation of inputs based
    on user preference, direct link to documentation, and recall of inputs
    based on user's previous run.

InVEST 3.0 Timber:
  * User interface streamlined including dynamic activation of inputs based
    on user preference, direct link to documentation, and recall of inputs
    based on user's previous run.


2.1.1 (2011-10-17)
------------------
Changes in InVEST 2.1.1

General:

This is a minor release which fixes the following defects:

-A truncation error was fixed on nutrient retention and sedimentation model that involved division by the number of cells in a watershed.  Now correctly calculates floating point division.
-Minor typos were fixed across the user's guide.

2.1 Beta (2011-05-11)
---------------------
Updates to InVEST Beta

InVEST 2.1 . Beta

Changes in InVEST 2.1

General:

1.	InVEST versioning
We have altered our versioning scheme.  Integer changes will reflect major changes (e.g. the addition of marine models warranted moving from 1.x to 2.0).  An increment in the digit after the primary decimal indicates major new features (e.g the addition of a new model) or major revisions.  For example, this release is numbered InVEST 2.1 because two new models are included).  We will add another decimal to reflect minor feature revisions or bug fixes.  For example, InVEST 2.1.1 will likely be out soon as we are continually working to improve our tool.
2.	HTML guide
With this release, we have migrated the entire InVEST users. guide to an HTML format.  The HTML version will output a pdf version for use off-line, printing, etc.


**MARINE MODELS**

1.Marine Python Extension Check

-This tool has been updated to allow users to select the marine models they intend to run.  Based on this selection, it will provide a summary of which Python and ArcGIS extensions are necessary and if the Python extensions have been successfully installed on the user.s machine.

2.Grid the Seascape (GS)

-This tool has been created to allow marine model users to generate an seascape analysis grid within a specified area of interest (AOI).

-It only requires an AOI and cell size (in meters) as inputs, and produces a polygon grid which can be used as inputs for the Habitat Risk Assessment and Overlap Analysis models.

3. Coastal Protection

- This is now a two-part model for assessing Coastal Vulnerability.  The first part is a tool for calculating fetch and the second maps the value of a Vulnerability Index, which differentiates areas with relatively high or low exposure to erosion and inundation during storms.

- The model has been updated to now incorporate coastal relief and the protective influence of up to eight natural habitat input layers.

- A global Wave Watch 3 dataset is also provided to allow users to quickly generate rankings for wind and wave exposure worldwide.

4. Habitat Risk Assessment (HRA)

This new model allows users to assess the risk posed to coastal and marine habitats by human activities and the potential consequences of exposure for the delivery of ecosystem services and biodiversity.  The HRA model is suited to screening the risk of current and future human activities in order to prioritize management strategies that best mitigate risk.

5. Overlap Analysis

This new model maps current human uses in and around the seascape and summarizes the relative importance of various regions for particular activities.  The model was designed to produce maps that can be used to identify marine and coastal areas that are most important for human use, in particular recreation and fisheries, but also other activities.

**FRESHWATER MODELS**

All Freshwater models now support ArcMap 10.


Sample data:

1. Bug fix for error in Water_Tables.mdb Biophysical table where many field values were shifted over one column relative to the correct field name.

2. Bug fix for incorrect units in erosivity layer.


Hydropower:

1.In Water Yield, new output tables have been added containing mean biophysical outputs (precipitation, actual and potential evapotranspiration, water yield)  for each watershed and sub-watershed.


Water Purification:

1. The Water Purification Threshold table now allows users to specify separate thresholds for nitrogen and phosphorus.   Field names thresh_n and thresh_p replace the old ann_load.

2. The Nutrient Retention output tables nutrient_watershed.dbf and nutrient_subwatershed.dbf now include a column for nutrient retention per watershed/sub-watershed.

3. In Nutrient Retention, some output file names have changed.

4. The user's guide has been updated to explain more accurately the inclusion of thresholds in the biophysical service estimates.


Sedimentation:

1. The Soil Loss output tables sediment_watershed.dbf and sediment_subwatershed.dbf now include a column for sediment retention per watershed/sub-watershed.

2. In Soil Loss, some output file names have changed.

3. The default input value for Slope Threshold is now 75.

4. The user's guide has been updated to explain more accurately the inclusion of thresholds in the biophysical service estimates.

5. Valuation: Bug fix where the present value was not being applied correctly.





2.0 Beta (2011-02-14)
---------------------
Changes in InVEST 2.0

InVEST 1.005 is a minor release with the following modification:

1. Aesthetic Quality

    This new model allows users to determine the locations from which new nearshore or offshore features can be seen.  It generates viewshed maps that can be used to identify the visual footprint of new offshore development.


2. Coastal Vulnerability

    This new model produces maps of coastal human populations and a coastal exposure to erosion and inundation index map.  These outputs can be used to understand the relative contributions of different variables to coastal exposure and to highlight the protective services offered by natural habitats.


3. Aquaculture

    This new model is used to evaluate how human activities (e.g., addition or removal of farms, changes in harvest management practices) and climate change (e.g., change in sea surface temperature) may affect the production and economic value of aquacultured Atlantic salmon.


4. Wave Energy

    This new model provides spatially explicit information, showing potential areas for siting Wave Energy conversion (WEC) facilities with the greatest energy production and value.  This site- and device-specific information for the WEC facilities can then be used to identify and quantify potential trade-offs that may arise when siting WEC facilities.


5. Avoided Reservoir Sedimentation

    - The name of this model has been changed to the Sediment Retention model.

    - We have added a water quality valuation model for sediment retention. The user now has the option to select avoided dredge cost analysis, avoided water treatment cost analysis or both.  The water quality valuation approach is the same as that used in the Water Purification: Nutrient Retention model.

    - The threshold information for allowed sediment loads (TMDL, dead volume, etc.) are now input in a stand alone table instead of being included in the valuation table. This adjusts the biophysical service output for any social allowance of pollution. Previously, the adjustment was only done in the valuation model.

    - The watersheds and sub-watershed layers are now input as shapefiles instead of rasters.

    - Final outputs are now aggregated to the sub-basin scale. The user must input a sub-basin shapefile. We provide the Hydro 1K dataset as a starting option. See users guide for changes to many file output names.

    - Users are strongly advised not to interpret pixel-scale outputs for hydrological understanding or decision-making of any kind. Pixel outputs should only be used for calibration/validation or model checking.


6. Hydropower Production

    - The watersheds and sub-watershed layers are now input as shapefiles instead of rasters.

    - Final outputs are now aggregated to the sub-basin scale. The user must input a sub-basin shapefile. We provide the Hydro 1K dataset as a starting option. See users guide for changes to many file output names.

    - Users are strongly advised not to interpret pixel-scale outputs for hydrological understanding or decision-making of any kind. Pixel outputs should only be used for calibration/validation or model checking.

    - The calibration constant for each watershed is now input in a stand-alone table instead of being included in the valuation table. This makes running the water scarcity model simpler.


7. Water Purification: Nutrient Retention

    - The threshold information for allowed pollutant levels (TMDL, etc.) are now input in a stand alone table instead of being included in the valuation table. This adjusts the biophysical service output for any social allowance of pollution. Previously, the adjustment was only done in the valuation model.

    - The watersheds and sub-watershed layers are now input as shapefiles instead of rasters.

    - Final outputs are now aggregated to the sub-basin scale. The user must input a sub-basin shapefile. We provide the Hydro 1K dataset as a starting option. See users guide for changes to many file output names.

    - Users are strongly advised not to interpret pixel-scale outputs for hydrological understanding or decision-making of any kind. Pixel outputs should only be used for calibration/validation or model checking.


8. Carbon Storage and Sequestration

    The model now outputs an aggregate sum of the carbon storage.


9. Habitat Quality and Rarity

    This model had an error while running ReclassByACII if the land cover codes were not sorted alphabetically.  This has now been corrected and it sorts the reclass file before running the reclassification

    The model now outputs an aggregate sum of the habitat quality.

10. Pollination

    In this version, the pollination model accepts an additional parameter which indicated the proportion of a crops yield that is attributed to wild pollinators.<|MERGE_RESOLUTION|>--- conflicted
+++ resolved
@@ -1,9 +1,5 @@
 .. :changelog:
 
-<<<<<<< HEAD
-.. Unreleased Changes
-   ------------------
-=======
 Unreleased Changes
 ------------------
 * Urban Cooling
@@ -14,7 +10,6 @@
     * Fixing an issue where blank values of the Cooling Coefficient weights
       (shade, albedo, ETI) would raise an error.  Now, a default value for the
       coefficient is assumed if any single value is left blank.
->>>>>>> 5997e573
 
 3.8.7 (2020-07-17)
 ------------------
