--- conflicted
+++ resolved
@@ -32,9 +32,21 @@
 
 .. :changelog:
 
-..
-  Unreleased Changes
-  ------------------
+
+Unreleased Changes
+------------------
+* HRA
+    * Fixed an issue with risk calculations where risk values would be much
+      lower than they should be.  Risk values are now correctly calculated.
+    * Fixed an issue with risk reclassifications where most pixels would end up
+      classified as medium risk.
+    * Added an input field to the model to indicate the number of overlapping
+      stressors to use in risk reclassification calculations.  This input
+      affects the numerical boundaries between high, medium and low risk
+      classifications.
+    * Various improvements to the model have resulted in a modest (~33%)
+      speedup in runtime.
+
 
 3.11.0 (2022-05-24)
 -------------------
@@ -54,22 +66,6 @@
       ``--taskgraph-log-level``.
     * Fixed bug in validation of ``results_suffix`` so that special characters
       like path separators, etc, are not allowed.
-<<<<<<< HEAD
-* Crop Production
-    * Fixed a bug in both crop production models where the model would error if
-      an observed yield raster had no nodata value.
-* HRA
-    * Fixed an issue with risk calculations where risk values would be much
-      lower than they should be.  Risk values are now correctly calculated.
-    * Fixed an issue with risk reclassifications where most pixels would end up
-      classified as medium risk.
-    * Added an input field to the model to indicate the number of overlapping
-      stressors to use in risk reclassification calculations.  This input
-      affects the numerical boundaries between high, medium and low risk
-      classifications.
-    * Various improvements to the model have resulted in a modest (~33%)
-      speedup in runtime.
-=======
     * Fixed a bug in validation where a warning about non-overlapping spatial
       layers was missing info about the offending bounding boxes.
     * Fixed an issue with usage logging that caused SSL errors to appear in the
@@ -89,7 +85,6 @@
       column containing integer watershed IDs for easier use within the routed
       InVEST models.  Existing ``ws_id`` field values in the outlets vector
       will be overwritten if they are present.
->>>>>>> 3ba2a2c4
 * RouteDEM
     * Rename the arg ``calculate_downstream_distance`` to
       ``calculate_downslope_distance``. This is meant to clarify that it
