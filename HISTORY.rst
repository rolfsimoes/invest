--- conflicted
+++ resolved
@@ -21,15 +21,12 @@
       for consistency with NDR and SDR
 * Datastack
     * Saved datastack archives now use helpful identifying names for spatial input folders
-<<<<<<< HEAD
 * Validation
     * Fixed bug that caused fields activated by a checkbox to make validation fail, 
       even when the checkbox was unchecked.
-=======
 * General
     * Input table column headers are now insensitive to leading/trailing whitespace in 
       most places.
->>>>>>> 825b4f9d
 
 3.8.7 (2020-07-17)
 ------------------
