..
  Changes should be grouped for readability.

  InVEST model names:
  - Annual Water Yield
  - Carbon Storage and Sequestration
  - Coastal Blue Carbon
  - Coastal Vulnerability
  - Crop Pollination
  - Crop Production
  - DelineateIt
  - Forest Carbon Edge Effects
  - Globio
  - Habitat Quality
  - HRA
  - NDR
  - RouteDEM
  - Scenario Generator
  - Scenic Quality
  - SDR
  - Seasonal Water Yield
  - Urban Cooling
  - Urban Flood Risk
  - Urban Nature Access
  - Urban Stormwater Retention
  - Wave Energy
  - Wind Energy
  - Visitation: Recreation and Tourism

  Workbench fixes/enhancements:
  - Workbench

  Everything else:
  - General

.. :changelog:

3.14.0 (YYYY-MM-DD)
-------------------
* SDR
    * We implemented two major functional changes to the InVEST LS Factor
      that significantly affect most outputs of SDR and will bring the LS
      factor output more in line with the outputs of SAGA-GIS's LS Factor.
      A discussion of differences between these two implementations can be
      viewed at https://github.com/natcap/invest/tree/main/doc/decision-records/ADR-0001-Update-SDR-LS-Factor.md.
      The two specific changes implemented are:

        * The LS Factor's on-pixel aspect length is now calculated as
          ``abs(sin(slope)) + abs(cos(slope))``.
        * The LS Factor's upstream contributing area is now calculated as
          an estimate for the specific catchment area, calculated by
          ``sqrt(n_pixels_upstream * pixel_area)``.

Unreleased Changes
------------------
* General
    * Fixed a bug in the CLI where ``invest getspec --json`` failed on
      non-json-serializable objects such as ``pint.Unit``.
      https://github.com/natcap/invest/issues/1280
    * A new directory at `./doc/decision-records` has been created for
      "Architecture/Any Decision Records", which will serve as a record of
      nontrivial decisions that were made to InVEST and why.  This is
      intended for reference by our science and software teams, and also by
      the community at large when inquiring about a nontrivial change.
      https://github.com/natcap/invest/issues/1079
    * Updated the package installation instructions in the API docs for clarity
      and also to highlight the ease of installation through ``conda-forge``.
      https://github.com/natcap/invest/issues/1256
    * ``utils.build_lookup_from_csv`` has been deprecated and its functionality
      has been merged into ``utils.read_csv_to_dataframe``
      (`#1319 <https://github.com/natcap/invest/issues/1319>`_),
      (`#1327 <https://github.com/natcap/invest/issues/1327>`_)
<<<<<<< HEAD
    * Standardized the name and location of the taskgraph cache directory for
      all models. It is now called ``taskgraph_cache`` and located in the top
      level of the workspace directory.
      (`#1230 <https://github.com/natcap/invest/issues/1230>`_)
* Coastal Blue Carbon
    * Added validation for the transition table, raising a validation error if
      unexpected values are encountered.
      (`#729 <https://github.com/natcap/invest/issues/729>`_)
=======
    * Improved the validation message that is returned when not all spatial
      inputs overlap (`#502 <https://github.com/natcap/invest/issues/502>`_)
>>>>>>> 0db98d77
* Workbench
    * Fixed a bug where sampledata downloads failed silently (and progress bar
      became innacurate) if the Workbench did not have write permission to
      the download location. https://github.com/natcap/invest/issues/1070
    * The workbench app is now distributed with a valid code signature
      (`#727 <https://github.com/natcap/invest/issues/727>`_)
    * Changing the language setting will now cause the app to relaunch
      (`#1168 <https://github.com/natcap/invest/issues/1168>`_)
    * Closing the main window will now close any user's guide windows that are
      open. Fixed a bug where the app could not be reopened after closing.
      (`#1258 <https://github.com/natcap/invest/issues/1258>`_)
    * Fixed a bug where invalid metadata for a recent run would result
      in an uncaught exception.
      (`#1286 <https://github.com/natcap/invest/issues/1286>`_)
    * Middle clicking an InVEST model tab was opening a blank window. Now
      middle clicking will close that tab as expected.
      (`#1261 <https://github.com/natcap/invest/issues/1261>`_)
* Coastal Blue Carbon
    * Added validation for the transition table, raising a validation error if
      unexpected values are encountered.
      (`#729 <https://github.com/natcap/invest/issues/729>`_)
* Forest Carbon
    * The biophysical table is now case-insensitive.
* HRA
    * Fixed a bug in HRA where the model would error when all exposure and
      consequence criteria were skipped for a single habitat. The model now
      correctly handles this case. https://github.com/natcap/invest/issues/1250
    * Tables in the .xls format are no longer supported. This format was
      deprecated by ``pandas``. (`#1271 <https://github.com/natcap/invest/issues/1271>`_)
* NDR
<<<<<<< HEAD
    * The contents of the output ``cache_dir`` have been consolidated into
      ``intermediate_outputs``.
=======
    * Fixed a bug where results were calculated incorrectly if the runoff proxy
      raster (or the DEM or LULC) had no nodata value
      (`#1005 <https://github.com/natcap/invest/issues/1005>`_)
>>>>>>> 0db98d77
* Pollination
    * Several exceptions have been tidied up so that only fieldnames are
      printed instead of the python data structures representing the whole
      table.  https://github.com/natcap/invest/issues/1283
* RouteDEM
    * RouteDEM now allows the user to calculate Strahler Stream Orders, which
      will be written to a new vector in the user's workspace. This stream
      order vector is dependent on the user's Threshold Flow Accumulation value
      and is only available for the D8 routing model.
      https://github.com/natcap/invest/issues/884
    * RouteDEM now allows the user to create a vector of subwatersheds, which
      are written to a new vector in the user's workspace.  This vector is
      dependent on the calculation of Strahler Stream Orders and is only
      available for the D8 routing model. https://github.com/natcap/invest/issues/349
* Scenic Quality
    * The Scenic Quality model will now raise an error when it encounters a
      geometry that is not a simple Point.  This is in line with the user's
      guide chapter.  https://github.com/natcap/invest/issues/1245
    * The Scenic Quality model now supports both uppercase and lowercase
      fieldnames. Leading and trailing spaces are now also stripped for the
      user's convenience. https://github.com/natcap/invest/issues/1276
* SDR
    * Fixed an issue with sediment deposition progress logging that was
      causing the "percent complete" indicator to not progress linearly.
      https://github.com/natcap/invest/issues/1262
    * The contents of the output ``churn_dir_not_for_humans`` have been
      consolidated into ``intermediate_outputs``.
* Seasonal Water Yield
    * Fixed a bug where monthy quickflow nodata pixels were not being passed
      on to the total quickflow raster, which could result in negative values
      on the edges (`#1105 <https://github.com/natcap/invest/issues/1105>`_)
    * Removed the GDAL cache size limit on this model, which means that, by
      default, the model will use up to 5% of installed memory.
      https://github.com/natcap/invest/issues/1320
    * Monthly quick flow nodata values will now be preserved instead of being
      set to 0. The old behavior was not well documented and caused some
      confusion when nodata pixels did not line up. It's safer not to fill in
      unknown data. (`#1317 <https://github.com/natcap/invest/issues/1317>`_)
    * Negative monthly quickflow values will now be set to 0. This is because
      very small negative values occasionally result from valid data, but they
      should be interpreted as 0.
      (`#1318 <https://github.com/natcap/invest/issues/1318>`_)
    * In the monthly quickflow calculation, QF_im will be set to 0 on any pixel
      where s_i / a_im > 100. This is done to avoid overflow errors when
      calculating edge cases where the result would round down to 0 anyway.
      (`#1318 <https://github.com/natcap/invest/issues/1318>`_)
    * The contents of the output ``cache_dir`` have been consolidated into
      ``intermediate_outputs``.
* Urban Flood Risk
    * Fixed a bug where the model incorrectly raised an error if the
      biophysical table contained a row of all 0s.
      (`#1123 <https://github.com/natcap/invest/issues/1123>`_)
<<<<<<< HEAD
    * The contents of the output ``temp_working_dir_not_for_humans`` have been
      consolidated into ``intermediate_files``.
=======
    * Biophysical table Workbench validation now warns if there is a missing
      curve number value.
      (`#1346 <https://github.com/natcap/invest/issues/1346>`_)
>>>>>>> 0db98d77
* Urban Nature Access
    * Urban nature supply outputs have been renamed to add ``percapita`` to the
      filename.

        * In uniform search radius mode, ``urban_nature_supply.tif`` has been
          renamed to ``urban_nature_supply_percapita.tif``.
        * When defining search radii by urban nature class,
          ``urban_nature_supply_lucode_[LUCODE].tif`` has been renamed to
          ``urban_nature_supply_percapita_lucode_[LUCODE].tif``.
        * When defining search radii by population groups,
          ``urban_nature_supply_to_[POP_GROUP].tif`` has been renamed to
          ``urban_nature_supply_percapita_to_[POP_GROUP].tif``.

    * A new output for "Accessible Urban Nature" is created, indicating the
      area of accessible greenspace available to people within the search
      radius, weighted by the selected decay function.  The outputs vary
      slightly depending on the selected execution mode.

        * In uniform search radius mode, a single new output is created,
          ``accessible_urban_nature.tif``.
        * When defining search radii by urban nature class, one new
          output raster is created for each class of urban nature.  These files
          are named ``accessible_urban_nature_lucode_[LUCODE].tif``.
        * When defining search radii for population groups, one new output
          raster is created for each population group.  These files are named
          ``accessible_urban_nature_to_[POP_GROUP].tif``.
* Visitation: Recreation and Tourism
    * Fixed a bug where overlapping predictor polygons would be double-counted
      in ``polygon_area_coverage`` and ``polygon_percent_coverage`` calculations.
      (`#1310 <https://github.com/natcap/invest/issues/1310>`_)
* Wind Energy
    * Updated a misleading error message that is raised when the AOI does
      not spatially overlap another input.
      (`#1054 <https://github.com/natcap/invest/issues/1054>`_)

3.13.0 (2023-03-17)
-------------------
* General
    * During builds of the InVEST documentation, the packages
      ``sphinx-rtd-theme`` and ``sphinx-reredirects`` will be pulled from
      conda-forge instead of PyPI.
      (`#1151 <https://github.com/natcap/invest/issues/1151>`_)
    * The ``invest`` command-line-interface no longer opens a graphical
      interface to InVEST. (`#755 <https://github.com/natcap/invest/issues/755>`_)
    * The classic InVEST user-interface has been removed in favor of the Workbench.
    * Replace the ``ARGS_SPEC`` with ``MODEL_SPEC`` which describes all model
      outputs as well as inputs in a structured format
      (`#596 <https://github.com/natcap/invest/issues/596>`_)
* Workbench
    * Added tooltips to the model tabs so that they can be identified even when
      several tabs are open (`#1071 <https://github.com/natcap/invest/issues/1088>`_)
    * Options' display names will now be shown in dropdown menus
      (`#1217 <https://github.com/natcap/invest/issues/1217>`_)
    * Represent boolean inputs with a toggle switch rather than radio buttons.
    * Includes local versions of the User Guide in English, Spanish, & Chinese.
      https://github.com/natcap/invest/issues/851
* DelineateIt
    * DelineateIt now uses ``pygeoprocessing.routing.extract_streams_d8`` for D8
      stream thresholding. https://github.com/natcap/invest/issues/1143
* Habitat Quality
    * The model now uses an euclidean distance implementation for decaying
      threat rasters both linearly and exponentially. Since InVEST 3.3.0 a
      convolution implementation has been used, which reflected how
      the density of a threat or surrounding threat pixels could have an
      even greater, cumulative impact and degradation over space. However, this
      was never properly documented in the User's Guide and is not the approach
      taken in the publication. The convolution implementation also produced
      degradation and quality outputs that were difficult to interpret.
    * There should be a noticeable runtime improvement from calculating
      euclidean distances vs convolutions.
* HRA
    * Fixed an issue where a cryptic exception was being thrown if the criteria
      table's sections were not spelled exactly as expected.  There is now a
      much more readable error if a section is obviously missing.  Leading and
      trailing whitespace is also now removed from all string fields in the
      criteria table, which should also help reduce the chance of errors.
      https://github.com/natcap/invest/issues/1191
* GLOBIO
    * Deprecated the GLOBIO model
      (`#1131 <https://github.com/natcap/invest/issues/1131>`_)
* RouteDEM
    * RouteDEM now uses ``pygeoprocessing.routing.extract_streams_d8`` for D8
      stream thresholding. https://github.com/natcap/invest/issues/1143
* Scenic Quality
    * Any points over nodata (and therefore excluded from the viewshed
      analysis) will now correctly have their FID reported in the logging.
      https://github.com/natcap/invest/issues/1188
    * Clarifying where the visual quality calculations' disk-based sorting
      cache should be located, which addresses an interesting crash experienced
      by some users on Windows. https://github.com/natcap/invest/issues/1189
* SDR
    * The ``ws_id`` field is no longer a required field in the watershed vector.
      https://github.com/natcap/invest/issues/1201
* Seasonal Water Yield
    * If a soil group raster contains any pixels that are not in the set of
      allowed soil groups (anything other than 1, 2, 3 or 4), a human readable
      exception will now be raised. https://github.com/natcap/invest/issues/1193
* Urban Nature Access
    * Added the Urban Nature Access model to InVEST. The model for urban
      nature access provides a measure of both the supply of urban nature
      and the demand for nature by the urban population, ultimately
      calculating the balance between supply and demand. See the corresponding
      User's Guide chapter for documentation.
* Visitation: Recreation and Tourism
    * Fixed a ``FutureWarning`` when reading in CSVs. This fix does not
      otherwise affect model behavior. https://github.com/natcap/invest/issues/1202


3.12.1 (2022-12-16)
-------------------
* General
    * Fixed a possible path traversal vulnerability when working with datastack
      archives.  This patches CVE-2007-4559, reported to us by Trellix.
      https://github.com/natcap/invest/issues/1113
    * Added Spanish and Chinese translations of user-facing text and an interface
      to switch languages in the workbench UI.
    * Updating descriptions for LULC about text and biophysical table for
      clarity in model specs. https://github.com/natcap/invest/issues/1077
* Workbench
    * Fixed a bug where the Workbench would become unresponsive during an
      InVEST model run if the model emitted a very high volume of log messages.
    * Fixed a bug where the Workbench could crash if there was too much
      standard error emitted from an invest model.
    * Added a new "Save as" dialog window to handle different save options, and
      allow the option to use relative paths in a JSON datastack
      (`#1088 <https://github.com/natcap/invest/issues/1088>`_)
    * Fixed a bug where uncaught exceptions in the React tree would result in
      a blank browser window.
      (`#1119 <https://github.com/natcap/invest/issues/1119>`_)
* Habitat Quality
    * All spatial inputs including the access vector and threat rasters are
      now reprojected to the ``lulc_cur_path`` raster. This fixes a bug where
      rasters with a different SRS would appear to not intersect the
      ``lulc_cur_path`` even if they did. (https://github.com/natcap/invest/issues/1093)
    * Paths in the threats table may now be either absolute or relative to the
      threats table.
* HRA
    * Fixed a regression relative to InVEST 3.9.0 outputs where spatial
      criteria vectors were being rasterized with the ``ALL_TOUCHED=TRUE``
      flag, leading to a perceived buffering of spatial criteria in certain
      cases.  In InVEST 3.9.0, these were rasterized with ``ALL_TOUCHED=FALSE``.
      https://github.com/natcap/invest/issues/1120
    * Fixed an issue with the results table, ``SUMMARY_STATISTICS.csv`` where
      the percentages of high, medium and low risk classifications were not
      correctly reported.
    * Added a column to the ``SUMMARY_STATISTICS.csv`` output table to also
      report the percentage of pixels within each subregion that have no risk
      classification (a risk classification of 0).
* Urban Stormwater Retention
    * Added validation to check that the input soil groups raster has an
      integer data type
* Urban Cooling
    * Updated the text for the ``building_intensity`` column in the biophysical
      table to clarify that the values of this column should be normalized
      relative to one another to be between 0 and 1.



3.12.0 (2022-08-31)
-------------------
* General
    * Update python packaging settings to exclude a few config files and the
      workbench from source distributions and wheels
    * Updating SDR test values due to an update in GDAL's mode resampling
      algorithm. See https://github.com/natcap/invest/issues/905
    * Updated our ``scipy`` requirement to fix a bug where invest crashed
      if a Windows user had a non-Latin character in their Windows username.
* Workbench
    * Fixed a bug where some model runs would not generate a new item
      in the list of recent runs.
    * Enhanced model input forms so that text boxes always show the
      rightmost end of the filepath when they overflow the box.
* Coastal Blue Carbon
    * Fixed a bug where using unaligned rasters in the preprocessor would cause
      an error.  The preprocessor will now correctly align input landcover
      rasters and determine transitions from the aligned rasters.
* Habitat Quality
    * Removed a warning about an undefined nodata value in threat rasters
      because it is okay for a threat raster to have an undefined nodata value.
* HRA
    * Fixed an issue with risk calculations where risk values would be much
      lower than they should be.  Risk values are now correctly calculated.
    * Fixed an issue with risk reclassifications where most pixels would end up
      classified as medium risk.
    * Added an input field to the model to indicate the number of overlapping
      stressors to use in risk reclassification calculations.  This input
      affects the numerical boundaries between high, medium and low risk
      classifications.
    * Various improvements to the model have resulted in a modest (~33%)
      speedup in runtime.
* Coastal Vulnerability
    * Fixed a bug where redundant vertices in the landmass polygon could
      raise an error during shore point creation.
* NDR
    * Added parameters to the sample data to support nitrogen calculations.
    * Effective retention calculations have been reworked so that the source
      code more closely matches the mathematical definition in the NDR User's
      Guide.  There should be no difference in outputs.
* SDR
    * We have made a significant update to the SDR model's outputs described
      here: https://github.com/natcap/peps/blob/main/pep-0010.md.

        * Legacy outputs ``sed_retention_index.tif`` and ``sed_retention.tif``
          have been removed from the model.
        * Two new output rasters have been added, specifically
            * ``avoided_export.tif``, indicating vegetation's contribution to
              reducing erosion on a pixel, as well as trapping of sediment
              originating upslope of the pixel, so that neither of these
              proceed downslope to enter a stream.
            * ``avoided_erosion.tif``, vegetation’s contribution to reducing
              erosion from a pixel.
        * The summary watersheds vector no longer includes the ``sed_retent``
          field and two fields have been added:

            * ``avoid_exp`` representing the sum of avoided export in the
              watershed.
            * ``avoid_eros`` representing the sum of avoided erosion in the
              watershed.
        * Sediment deposition, ``sed_deposition.tif``, has been clarified to
          indicate the sediment that erodes from a pixel goes into the next
          downstream pixel(s) where it is either trapped or exported.  This
          update removes a form of double-counting.
* Urban Flood Risk
    * Validation of the curve number table will now catch missing ``CN_*``
      columns and warn the user about the missing column.


3.11.0 (2022-05-24)
-------------------
* General
    * InVEST Workbench released! A new desktop interface for InVEST models.
    * Add support for python 3.10, and drop support for python 3.7.
    * Fixed a bug where the model window would fail to open when using the
      ``natcap.invest`` package with python 3.9.0 - 3.9.3.
    * ``spec_utils.ETO`` has been renamed to ``spec_utils.ET0`` (with a zero).
    * Updating the ``pyinstaller`` requirement to ``>=4.10`` to support the new
      ``universal2`` wheel architecture offered by ``scipy>=1.8.0``.
    * Now removing leading / trailing whitespaces from table input values as
      well as columns in most InVEST models.
    * Fixing a small bug where drag-and-drop events in the Qt UI were not being
      handled correctly and were being ignored by the UI.
    * Expose taskgraph logging level for the cli with
      ``--taskgraph-log-level``.
    * Fixed bug in validation of ``results_suffix`` so that special characters
      like path separators, etc, are not allowed.
    * Fixed a bug in validation where a warning about non-overlapping spatial
      layers was missing info about the offending bounding boxes.
    * Fixed an issue with usage logging that caused SSL errors to appear in the
      Qt interface logging window.
* Annual Water Yield
    * Fixed a bug where the model would error when the watersheds/subwatersheds
      input was in geopackage format.
* Crop Production
    * Fixed a bug in both crop production models where the model would error if
      an observed yield raster had no nodata value.
* Coastal Vulnerability
    * Fixed a bug that would cause an error if the user's bathymetry layer did
      not have a defined nodata value.  The user's bathymetry layer should now
      be correctly preprocessed with or without a nodata value.
* DelineateIt
    * Watersheds delineated with this tool will now always have a ``ws_id``
      column containing integer watershed IDs for easier use within the routed
      InVEST models.  Existing ``ws_id`` field values in the outlets vector
      will be overwritten if they are present.
* RouteDEM
    * Rename the arg ``calculate_downstream_distance`` to
      ``calculate_downslope_distance``. This is meant to clarify that it
      applies to pixels that are not part of a stream.
* SDR
    * Fixed an issue with SDR where ``f.tif`` might not be recalculated if the
      file is modified or deleted after execution.
    * Fixed an issue in ``sed_deposition.tif`` and ``f.tif`` where pixel values
      could have very small, negative values for ``r_i`` and ``f_i``.  These
      values are now clamped to 0.
    * Added basic type-checking for the ``lucode`` column of the biophysical
      table. This avoids cryptic numpy errors later in runtime.
* Seasonal Water Yield
    * Added an output to the model representing total annual precipitation.
    * Fixed an issue with the documentation for ET0 and Precip directories,
      where a module-specific informational string was being overridden by a
      default value.

3.10.2 (2022-02-08)
-------------------
* General
    * The minimum ``setuptools_scm`` version has been increased to 6.4.0 in
      order to bypass calling ``setup.py`` for version information.  The
      version of this project can now be retrieved by calling ``python -m
      setuptools_scm`` from the project root.
    * Fixed an issue where datastack archives would not include any spatial
      datasets that were linked to in CSV files.  This now works for all models
      except HRA.  If an HRA datastack archive is requested,
      ``NotImplementedError`` will be raised.  A fix for HRA is pending.
    * Pinned ``numpy`` versions in ``pyproject.toml`` to the lowest compatible
      version for each supported python version. This prevents issues when
      ``natcap.invest`` is used in an environment with a lower numpy version
      than it was built with (https://github.com/cython/cython/issues/4452).
* DelineateIt
    * When snapping points to streams, if a point is equally near to more than
      one stream pixel, it will now snap to the stream pixel with a higher
      flow accumulation value. Before, it would snap to the stream pixel
      encountered first in the raster (though this was not guaranteed).
* GLOBIO
    * Gaussian decay kernels are now always tiled, which should result in a
      minor improvement in model runtime when large decay distances are used.
* Habitat Quality:
    * Linear decay kernels are now always tiled, which should result in a minor
      improvement in model runtime, particularly with large decay distances.
* HRA
    * Fixed a bug with how a pandas dataframe was instantiated. This bug did
      not effect outputs though some might notice less trailing zeros in the
      ``SUMMARY_STATISTICS.csv`` output.
* NDR
    * Changed some model inputs and outputs to clarify that subsurface
      phosphorus is not modeled.

        * Removed the inputs ``subsurface_critical_length_p`` and
          ``subsurface_eff_p``
        * Removed the output ``sub_ndr_p.tif``. The model no longer calculates
          subsurface NDR for phosphorus.
        * Removed the output ``sub_load_p.tif``. All pixels in this raster were
          always 0, because the model assumed no subsurface phosphorus movement.
        * Renamed the output ``p_export.tif`` to ``p_surface_export.tif`` to
          clarify that it only models the surface export of phosphorus.
        * Renamed the output ``n_export.tif`` to ``n_total_export.tif`` to
          clarify that it is the total of surface and subsurface nitrogen export.
        * Added the new outputs ``n_surface_export.tif`` and
          ``n_subsurface_export.tif``, showing the surface and subsurface
          components of the total nitrogen export.
        * The aggregate vector output ``watershed_results_ndr.shp`` was changed to
          a geopackage ``watershed_results_ndr.gpkg``.
        * The aggregate vector fields were given more descriptive names, and
          updated corresponding to the changed raster outputs:

            * ``surf_p_ld`` was renamed to ``p_surface_load``
            * ``surf_n_ld`` was renamed to ``n_surface_load``
            * ``p_exp_tot`` was renamed to ``p_surface_export``
            * ``sub_n_ld`` was renamed to ``n_subsurface_load``
            * ``n_exp_tot`` was renamed to ``n_total_export``
            * Added a new field ``n_surface_export``, representing the sum of
              ``n_surface_export.tif``
            * Added a new field ``n_subsurface_export``, representing the sum
              of ``n_subsurface_export.tif``
            * Removed the field ``sub_p_ld``, since ``sub_load_p.tif`` was removed.
* Wind Energy
    * Fixed a bug where distance was masking by pixel distance instead of
      euclidean distance.
    * Renamed the foundation cost label and help info to reflect it is no
      longer measured in Millions of US dollars.
    * Fixed a bug where running valuation with TaskGraph in asynchronous mode
      would cause the model to error.

3.10.1 (2022-01-06)
-------------------
* Urban Stormwater Retention
    * Fixed a bug where this model's sample data was not available via the
      Windows installer.


3.10.0 (2022-01-04)
-------------------
* General
    * Add a ``--language`` argument to the command-line interface, which will
      translate model names, specs, and validation messages.
    * Accept a ``language`` query parameter at the UI server endpoints, which
      will translate model names, specs, and validation messages.
    * Added ``invest serve`` entry-point to the CLI. This launches a Flask app
      and server on the localhost, to support the workbench.
    * Major updates to each model's ``ARGS_SPEC`` (and some related validation)
      to facilitate re-use & display in the Workbench and User's Guide.
    * Standardized and de-duplicated text in ``ARGS_SPEC`` ``about`` and
      ``name`` strings.
    * Update to FontAwesome 5 icons in the QT interface.
    * In response to the deprecation of ``setup.py``-based commands in Python
      3.10, the recommended way to build python distributions of
      ``natcap.invest`` is now with the ``build`` package, and installation
      should be done via ``pip``.  The ``README`` has been updated to reflect
      this change, and this should only be noticeable for those installing
      ``natcap.invest`` from source.
    * A bug has been fixed in ``make install`` so that now the current version
      of ``natcap.invest`` is built and installed.  The former (buggy) version
      of ``make install`` would install whatever the latest version was in your
      ``dist`` folder.
    * Updating the ``taskgraph`` requirement to ``0.11.0`` to resolve an issue
      where modifying a file within a roughly 2-second window would fool
      ``taskgraph`` into believing that the file had not been modified.
    * Fixed a bug where some input rasters with NaN nodata values would go
      undetected as nodata and yield unexpected behavior.
* Annual Water Yield
    * Renamed the Windows start menu shortcut from "Water Yield" to
      "Annual Water Yield".
* Coastal Vulnerability
    * Fixed bug where shore points were created on interior landmass holes
      (i.e. lakes).
    * Added feature to accept raster (in addition to vector) habitat layers.
    * Changed one intermediate output (geomorphology) from SHP to GPKG.
    * Fixed bug where output vectors had coordinates with an unnecessary
      z-dimension. Output vectors now have 2D geometry.
* Crop Pollination
    * Renamed the Windows start menu shortcut from "Pollination" to
      "Crop Pollination".
* Fisheries and Fisheries HST
    * The Fisheries models were deprecated due to lack of use,
      lack of scientific support staff, and maintenance costs.
* Finfish
    * The Finfish model was deprecated due to lack of use,
      lack of scientific support staff, and maintenance costs.
* Habitat Quality
    * Changed how Habitat Rarity outputs are calculated to be less confusing.
      Values now represent a 0 to 1 index where before there could be
      negative values. Now values of 0 indicate current/future LULC not
      represented in baseline LULC; values 0 to 0.5 indicate more
      abundance in current/future LULC and therefore less rarity; values
      of 0.5 indicate same abundance between baseline and current/future
      LULC; values 0.5 to 1 indicate less abundance in current/future LULC
      and therefore higher rarity.
* NDR
    * Added a new raster to the model's workspace,
      ``intermediate_outputs/what_drains_to_stream[suffix].tif``.  This raster
      has pixel values of 1 where DEM pixels flow to an identified stream, and
      0 where they do not.
* Scenario Generator
    * Changed an args key from ``replacment_lucode`` to ``replacement_lucode``.
* Scenic Quality
    * Simplify the ``valuation_function`` arg options. The options are now:
      ``linear``, ``logarithmic``, ``exponential``. The names displayed in the
      UI dropdown will stay the same as before. Datastacks or scripts will need
      to be updated to use the new option values.
    * Renamed the model title from
      "Unobstructed Views: Scenic Quality Provision" to "Scenic Quality".
* SDR
    * Added a new raster to the model's workspace,
      ``intermediate_outputs/what_drains_to_stream[suffix].tif``.  This raster
      has pixel values of 1 where DEM pixels flow to an identified stream, and
      0 where they do not.
* Urban Flood Risk:
    * Fixed broken documentation link in the user interface.
* Urban Stormwater Retention
    * Added this new model
* Visitation: Recreation and Tourism
    * Renamed the Windows start menu shortcut from "Recreation" to
      "Visitation: Recreation and Tourism".
* Wave Energy
    * Rename the ``analysis_area_path`` arg to ``analysis_area``, since it is
      not a path but an option string.
    * Simplify the ``analysis_area`` arg options. The options are now:
      ``westcoast``, ``eastcoast``, ``northsea4``, ``northsea10``,
      ``australia``, ``global``. The names displayed in the UI dropdown will
      stay the same as before. Datastacks and scripts will need to be updated
      to use the new option values.
* Wind Energy
    * No model inputs or outputs are measured in "millions of" currency units
      any more. Specifically:
    * The ``mw_coef_ac`` and ``mw_coef_dc`` values in the Global Wind Energy
      Parameters table were in millions of currency units per MW; now they
      should be provided in currency units per MW.
    * The ``infield_cable_cost``, ``cable_coef_ac``, and ``cable_coef_dc``
      values in the Global Wind Energy Parameters table were in millions of
      currency units per km; now they should be provided in currency units per km.
    * The ``turbine_cost`` value in the Turbine Parameters table was in
      millions of currency units; now it should be provided in currency units.
    * The ``foundation_cost`` parameter was in millions of currency units; now
      it should be provided in currency units.
    * The NPV output, formerly ``npv_US_millions.tif``, is now ``npv.tif``.
      It is now in currency units, not millions of currency units.

3.9.2 (2021-10-29)
------------------
* General:
    * Improving our binary build by including a data file needed for the
      ``charset-normalizer`` python package.  This eliminates a warning that
      was printed to stdout on Windows.
    * The Annual Water Yield model name is now standardized throughout InVEST.
      This model has been known in different contexts as Hydropower, Hydropower
      Water Yield, or Annual Water Yield. This name was chosen to emphasize
      that the model can be used for purposes other than hydropower (though the
      valuation component is hydropower-specific) and to highlight its
      difference from the Seasonal Water Yield model. The corresponding python
      module, formerly ``natcap.invest.hydropower.hydropower_water_yield``, is
      now ``natcap.invest.annual_water_yield``.
    * Minor changes to some other models' display names.
    * Update and expand on the instructions in the API docs for installing
      the ``natcap.invest`` package.
    * The InVEST binaries on Windows now no longer inspect the ``%PATH%``
      when looking for GDAL DLLs.  This fixes an issue where InVEST would not
      launch on computers where the ``%PATH%`` either contained other
      environment variables or was malformed.
    * invest processes announce their logfile path at a very high logging level
      that cannot be filtered out by the user.
    * JSON sample data parameter sets are now included in the complete sample
      data archives.
* Seasonal Water Yield
    * Fixed a bug in validation where providing the monthly alpha table would
      cause a "Spatial file <monthly alpha table> has no projection" error.
      The montly alpha table was mistakenly being validated as a spatial file.
* Crop Production Regression
    * Corrected a misspelled column name. The fertilization rate table column
      must now be named ``phosphorus_rate``, not ``phosphorous_rate``.
* Habitat Quality
    * Fixed a bug where optional input Allow Accessibility to Threats could
      not be passed as an empty string argument. Now handles falsey values.
* Urban Flood Risk
    * Fixed a bug where lucodes present in the LULC raster but missing from
      the biophysical table would either raise a cryptic IndexError or silently
      apply invalid curve numbers. Now a helpful ValueError is raised.

3.9.1 (2021-09-22)
------------------
* General:
    * Added error-handling for when ``pandas`` fails to decode a non-utf8
      encoded CSV.
    * Moved the sample data JSON files out of the root sample_data folder and
      into their respective model folders.
    * Updated documentation on installing InVEST from source.
    * Restructured API reference docs and removed outdated and redundant pages.
    * Include logger name in the logging format. This is helpful for the cython
      modules, which can't log module, function, or line number info.
    * Fixed a bug in makefile that prevented ``make env`` from working properly.
    * Fixed an issue with the InVEST application launching on Mac OS X 11
      "Big Sur".  When launching the InVEST ``.app`` bundle, the environment
      variable ``QT_MAC_WANTS_LAYER`` is defined.  If running InVEST through
      python, this environment variable may need to be defined by hand like
      so: ``QT_MAC_WANTS_LAYER=1 python -m natcap.invest``.  A warning will
      be raised if this environment variable is not present on mac.
    * Fixing an issue on Mac OS X where saving the InVEST application to a
      filepath containing spaces would prevent the application from launching.
    * Fixed an issue on Mac OS when certain models would loop indefinitely and
      never complete.  This was addressed by bumping the ``taskgraph``
      requirement version to ``0.10.3``
    * Allow Windows users to install for all users or current user. This allows
      non-admin users to install InVEST locally.
    * Fixed a bug where saving a datastack parameter set with relative paths
      would not convert Windows separators to linux style.
    * Provide a better validation error message when an overview '.ovr' file
      is input instead of a valid raster.
    * Removed internal references to ``TaskGraph``
      ``copy_duplicate_artifact`` calls in anticipation from that feature
      being removed from ``TaskGraph``. User facing changes include
      slightly faster initial runtimes for the Coastal Vulnerability,
      Coastal Blue Carbon, SDR, DelineateIt, and Seasonal Water Yield models.
      These models will no longer attempt to copy intermediate artifacts that
      could have been computed by previous runs.
    * Validation now returns a more helpful message when a spatial input has
      no projection defined.
    * Updated to pygeoprocessing 2.3.2
    * Added support for GDAL 3.3.1 and above
    * Added some logging to ``natcap.invest.utils._log_gdal_errors`` to aid in
      debugging some hard-to-reproduce GDAL logging errors that occasionally
      cause InVEST models to crash.  If GDAL calls ``_log_gdal_errors`` with an
      incorrect set of arguments, this is now logged.
    * Improved the reliability and consistency of log messages across the
      various ways that InVEST models can be run.  Running InVEST in
      ``--headless`` mode, for example, will now have the same logging behavior,
      including with exceptions, as the UI would produce.
    * The default log level for the CLI has been lowered from
      ``logging.CRITICAL`` to ``logging.ERROR``.  This ensures that exceptions
      should always be written to the correct logging streams.
* Carbon
    * Fixed a bug where, if rate change and discount rate were set to 0, the
      valuation results were in $/year rather than $, too small by a factor of
      ``lulc_fut_year - lulc_cur_year``.
    * Improved UI to indicate that Calendar Year inputs are only required for
      valuation, not also for sequestration.
    * Increasing the precision of ``numpy.sum`` from Float32 to Float64 when
      aggregating raster values for the HTML report.
* DelineateIt:
    * The DelineateIt UI has been updated so that the point-snapping options
      will always be interactive.
    * DelineateIt's point-snapping routine has been updated to snap
      ``MULTIPOINT`` geometries with 1 component point as well as primitive
      ``POINT`` geometries.  All other geometric types will not be snapped.
      When a geometry cannot be snapped, a log message is now recorded with the
      feature ID, the geometry type and the number of component geometries.
      Features with empty geometries are now also skipped.
* Fisheries Habitat Scenario Tool
    * Fixed divide-by-zero bug that was causing a RuntimeWarning in the logs.
      This bug did not affect the output.
* HRA
    * Fixed bugs that allowed zeros in DQ & Weight columns of criteria
      table to raise DivideByZero errors.
* NDR
    * Fixed a bug that allowed SDR to be calculated in areas that don't drain
      to any stream. Now all outputs that depend on distance to stream (
      ``d_dn``, ``dist_to_channel``, ``ic``, ``ndr_n``, ``ndr_p``,
      ``sub_ndr_n``, ``sub_ndr_p``, ``n_export``, ``p_export``) are only
      defined for pixels that drain to a stream. They have nodata everywhere
      else.
* Pollination
    * Updated so that the ``total_pollinator_abundance_[season].tif`` outputs
      are always created. Before, they weren't created if a farm vector was
      not supplied, even though they are independent.
* Recreation
    * Fixed some incorrectly formatted log and error messages
* Seasonal Water Yield
    * Fixed a bug where ``qf.tif`` outputs weren't properly masking nodata
      values and could show negative numbers.
* SDR
    * Fixed a bug in validation that did not warn against different coordinate
      systems (all SDR inputs must share a common coordinate system).
    * Fixed a bug that was incorrectly using a factor of 0.0986 rather than
      0.0896. This would have a minor effect on end-user results.
    * Changed how SDR thresholds its L factor to allow direct thresholding
      rather than based off of upstream area. Exposed this parameter as
      ``l_max`` in the ``args`` input and in the user interface.
    * Fixed a bug that allowed SDR to be calculated in areas that don't drain
      to any stream. Now all outputs that depend on distance to stream (
      ``d_dn``, ``d_dn_bare``, ``ic``, ``ic_bare``, ``sdr``, ``sdr_bare``,
      ``e_prime``, ``sed_retention``, ``sed_retention_index``,
      ``sed_deposition``, ``sed_export``) are only defined for pixels that
      drain to a stream. They have nodata everywhere else.
* Urban Flood Risk
    * Fixed a bug where a String ``Type`` column in the infrastructure vector
      would cause the aggregation step of the model to crash, even with the
      correct integer value in the column.
* Wind Energy
    * Raising ValueError when AOI does not intersect Wind Data points.

3.9.0 (2020-12-11)
------------------
* General:
    * Deprecating GDAL 2 and adding support for GDAL 3.
    * Adding function in utils.py to handle InVEST coordindate transformations.
    * Making InVEST compatible with Pygeoprocessing 2.0 by updating:
        * ``convolve_2d()`` keyword ``ignore_nodata`` to
          ``ignore_nodata_and_edges``.
        * ``get_raster_info()`` / ``get_vector_info()`` keyword ``projection``
          to ``projection_wkt``.
    * Improve consistency and context for error messages related to raster
      reclassification across models by using ``utils.reclassify_raster``.
    * Fixed bug that was causing a TypeError when certain input rasters had an
      undefined nodata value. Undefined nodata values should now work
      everywhere.
    * Include logging in python script generated from
      "Save to python script..." in the "Development" menu. Now logging
      messages from the model execution will show up when you run the script.
    * InVEST is now a 64-bit binary built against Python 3.7.
    * Adding Python 3.8 support for InVEST testing.
    * Add warning message to installer for 32-bit computers about installing
      64-bit software.
    * Stop running validation extra times when model inputs autofill, saving
      a small but noticeable amount of time in launching a model.
    * The number of files included in the python source distribution has been
      reduced to just those needed to install the python package and run tests.
    * Code-sign the macOS distribution, and switch to a DMG distribution format.
    * No longer include the HTML docs or HISTORY.rst in the macOS distribution.
    * Bumped the ``shapely`` requirements to ``>=1.7.1`` to address a library
      import issue on Mac OS Big Sur.
    * Fixing model local documentation links for Windows and Mac binaries.
    * The InVEST binary builds now launch on Mac OS 11 "Big Sur".  This was
      addressed by defining the ``QT_MAC_WANTS_LAYER`` environment variable.
    * Fixed the alphabetical ordering of Windows Start Menu shortcuts.
* Annual Water Yield:
    * Fixing bug that limited ``rsupply`` result when ``wyield_mn`` or
      ``consump_mn`` was 0.
* Coastal Blue Carbon
    * Refactor of Coastal Blue Carbon that implements TaskGraph for task
      management across the model and fixes a wide range of issues with the model
      that were returning incorrect results in all cases.
    * Corrected an issue with the model where available memory would be exhausted
      on a large number of timesteps.
    * In addition to the ``execute`` entrypoint, another entrypoint,
      ``execute_transition_analysis`` has been added that allows access to the
      transition analysis timeseries loop at a lower level.  This will enable
      users comfortable with python to provide spatially-explicit maps of
      accumulation rates, half lives and other parameters that can only be
      provided via tables to ``execute``.
    * Snapshot years and rasters, including the baseline year/raster, are now all
      provided via a table mapping snapshot years to the path to a raster on
      disk.  The baseline year is the earliest year of these.
    * The model's "initial" and "lulc lookup" and "transient" tables have been
      combined into a single "biophysical" table, indexed by LULC code/LULC class
      name, that includes all of the columns from all of these former tables.
    * The "analysis year" is now a required input that must be >= the final
      snapshot year in the snapshots CSV.
    * Litter can now accumulate at an annual rate if desired.
    * The model now produces many more files, which allows for greater
      flexibility in post-processing of model outputs.
* Coastal Vulnerability
    * 'shore_points_missing_geomorphology.gpkg' output file name now includes
      the suffix if any, and its one layer now is renamed from
      'missing_geomorphology' to be the same as the file name
      (including suffix).
    * Fixed a memory bug that occurred during shore point interpolation when
      dealing with very large landmass vectors.
* Delineateit
    * The layer in the 'preprocessed_geometries.gpkg' output is renamed from
      'verified_geometries' to be the same as the file name (including suffix).
    * The layer in the 'snapped_outlets.gpkg' output is renamed from
      'snapped' to be the same as the file name (including suffix).
    * The layer in the 'watersheds.gpkg' output has been renamed from
      'watersheds' to match the name of the vector file (including the suffix).
    * Added pour point detection option as an alternative to providing an
      outlet features vector.
* Finfish
    * Fixed a bug where the suffix input was not being used for output paths.
* Forest Carbon Edge Effect
    * Fixed a broken link to the local User's Guide
    * Fixed bug that was causing overflow errors to appear in the logs when
      running with the sample data.
    * Mask out nodata areas of the carbon map output. Now there should be no
      output data outside of the input LULC rasater area.
* GLOBIO
    * Fixing a bug with how the ``msa`` results were masked and operated on
      that could cause bad results in the ``msa`` outputs.
* Habitat Quality:
    * Refactor of Habitat Quality that implements TaskGraph
    * Threat files are now indicated in the Threat Table csv input under
      required columns: ``BASE_PATH``, ``CUR_PATH``, ``FUT_PATH``.
    * Threat and Sensitivity column names are now case-insensitive.
    * Sensitivity threat columns now match threat names from Threat Table
      exactly, without the need for ``L_``. ``L_`` prefix is deprecated.
    * Threat raster input folder has been removed.
    * Validation enhancements that check whether threat raster paths are valid.
    * HQ update to User's Guide.
    * Changing sample data to reflect Threat Table csv input changes and
      bumping revision.
    * More comprehensive testing for Habitat Quality and validation.
    * Checking if Threat raster values are between 0 and 1 range, raising
      ValueError if not. No longer snapping values less than 0 to 0 and greater
      than 1 to 1.
    * Fixing bug that was setting Threat raster values to 1 even if they were
      floats between 0 and 1.
    * Updating how threats are decayed across distance. Before, nodata edges
      were ignored causing values on the edges to maintain a higher threat
      value. Now, the decay does not ignore those nodata edges causing values
      on the edges to decay more quickly. The area of study should have
      adequate boundaries to account for these edge effects.
    * Update default half saturation value for sample data to 0.05 from 0.1.
* Seasonal Water Yield
    * Fixed a bug where precip or eto rasters of ``GDT_Float64`` with values
      greater than 32-bit would overflow to ``-inf``.
* SDR:
    * Fixing an issue where the LS factor should be capped to an upstream area
      of 333^2 m^2. In previous versions the LS factor was erroneously capped
      to "333" leading to high export spikes in some pixels.
    * Fixed an issue where sediment deposition progress logging was not
      progressing linearly.
    * Fixed a task dependency bug that in rare cases could cause failure.
* Urban Cooling
    * Split energy savings valuation and work productivity valuation into
      separate UI options.
* Urban Flood Risk
    * Changed output field names ``aff.bld`` and ``serv.blt`` to ``aff_bld``
      and ``serv_blt`` respectively to fix an issue where ArcGIS would not
      display properly.

3.8.9 (2020-09-15)
------------------
* Hydropower
    * Fixed bug that prevented validation from ever passing for this model.
      Validation will allow extra keys in addition to those in the ARGS_SPEC.
* Urban Flood Mitigation
    * Fixed incorrect calculation of total quickflow volume.

3.8.8 (2020-09-04)
------------------
* Coastal Vulnerability
    * Improved handling of invalid AOI geometries to avoid crashing and instead
      fix the geometry when possible and skip it otherwise.
    * Added validation check that shows a warning if the SLR vector is not
      a point or multipoint geometry.
* Urban Cooling
    * Energy units are now (correctly) expressed in kWh.  They were previously
      (incorrectly) expressed in kW.
    * Energy savings calculations now require that consumption is in units of
      kWh/degree C/m^2 for each building class.
    * Fixing an issue where blank values of the Cooling Coefficient weights
      (shade, albedo, ETI) would raise an error.  Now, a default value for the
      coefficient is assumed if any single value is left blank.
* HRA
    * Raise ValueError if habitat or stressor inputs are not projected.
    * Make sample data rating filepaths work on Mac. If not on Windows and a rating
      filepath isn't found, try replacing all backslashes with forward slashes.
* Seasonal Water Yield
    * Updated output file name from aggregated_results.shp to aggregated_results_swy.shp
      for consistency with NDR and SDR
* Datastack
    * Saved datastack archives now use helpful identifying names for spatial input folders
* Validation
    * Fixed bug that caused fields activated by a checkbox to make validation fail,
      even when the checkbox was unchecked.
* General
    * Input table column headers are now insensitive to leading/trailing whitespace in
      most places.
    * Modified the script that produces a conda environment file from InVEST's python
      requirements file so that it includes the ``conda-forge`` channel in the file
      itself.
* Recreation
    * Validate values in the type column of predictor tables early in execution. Raise
      a ValueError if a type value isn't valid (leading/trailing whitespace is okay).
* Validation
    * Set a 5-second timeout on validation functions that access a file. This will raise
      a warning and prevent validation from slowing down the UI too much.

3.8.7 (2020-07-17)
------------------
* General
    * Fixed an issue where some users would be unable to launch InVEST binaries
      on Windows.  This crash was due to a configuration issue in
      ``PySide2==5.15.0`` that will be fixed in a future release of PySide2.
* GLOBIO
    * Fix a bug that mishandled combining infrastructure data when only one
      infrastructure data was present.
* Urban Flood Risk
    * The output vector ``flood_risk_service.shp`` now includes a field,
      ``flood_vol`` that is the sum of the modeled flood volume (from
      ``Q_m3.tif``) within the AOI.
    * Fieldnames in ``flood_risk_service.shp`` have been updated to more
      closely match the variables they match as documented in the User's Guide
      chapter.  Specifically, ``serv_bld`` is now ``serv.blt`` and ``aff_bld``
      is now ``aff.bld``.
    * ``Q_mm.tif`` has been moved from the intermediate directory into the
      workspace.
    * Fixed a bug in the flood volume (``Q_m3.tif``) calculations that was
      producing incorrect values in all cases.
    * Fixed a bug where input rasters with nodata values of 0 were not handled
      properly.

3.8.6 (2020-07-03)
------------------
* Crop Production
    * Fixed critical bug in crop regression that caused incorrect yields in
      all cases.

3.8.5 (2020-06-26)
------------------
* General
    * Fix bug in ``utils.build_lookup_from_csv`` that was allowing
      ``key_field`` to be non unique and overwriting values.
    * Fix bug in ``utils.build_lookup_from_csv`` where trailing commas caused
      returned values to be malformed.
    * Add optional argument ``column_list`` to ``utils.build_lookup_from_csv``
      that takes a list of column names and only returns those in the
      dictionary.
    * Remove ``warn_if_missing`` argument from ``utils.build_lookup_from_csv``
      and warning by default.
* Scenic Quality
    * Fixing an issue in Scenic Quality where the creation of the weighted sum
      of visibility rasters could cause "Too Many Open Files" errors and/or
      ``MemoryError`` when the model is run with many viewpoints.
    * Progress logging has been added to several loops that may take a longer
      time when the model is run with thousands of points at a time.
    * A major part of the model's execution was optimized for speed,
      particularly when the model is run with many, many points.
* SDR:
    * Removed the unused parameter ``args['target_pixel_size']`` from the SDR
      ``execute`` docstring.
* Urban Flood Risk Mitigation
    * Fixed an issue where the output vector ``flood_risk_service.shp`` would
      only be created when the built infrastructure vector was provided.  Now,
      the ``flood_risk_service.shp`` vector is always created, but the fields
      created differ depending on whether the built infrastructure input is
      present during the model run.
    * Fixed an issue where the model would crash if an infrastructure geometry
      were invalid or absent.  Such features are now skipped.

3.8.4 (2020-06-05)
------------------
* General:
    * Advanced the ``Taskgraph`` version requirement to fix a bug where workspace
      directories created by InVEST versions <=3.8.0 could not be re-used by more
      recent InVEST versions.
* NDR:
    * The Start Menu shortcut on Windows and launcher label on Mac now have
      consistent labels for NDR: "NDR: Nutrient Delivery Ratio".
* SDR:
    * The Start Menu shortcut on Windows and launcher label on Mac now have
      consistent labels for SDR: "SDR: Sediment Delivery Ratio".

3.8.3 (2020-05-29)
------------------
* SDR
    * SDR's compiled core now defines its own ``SQRT2`` instead of relying on an
      available standard C library definition. This new definition helps to avoid
      some compiler issues on Windows.

3.8.2 (2020-05-15)
------------------
* InVEST's CSV encoding requirements are now described in the validation
  error message displayed when a CSV cannot be opened.

3.8.1 (2020-05-08)
------------------
* Fixed a compilation issue on Mac OS X Catalina.
* Fixed an issue with NDR's raster normalization function so that Float64
  nodata values are now correctly cast to Float32.  This issue was affecting
  the summary vector, where the ``surf_n``, ``sub_n`` and ``n_export_tot``
  columns would contain values of ``-inf``.
* Fixed minor bug in Coastal Vulnerability shore point creation. Also added a
  check to fail fast when zero shore points are found within the AOI.
* The Finfish Aquaculture model no longer generates histograms for
  uncertainty analysis due to issues with matplotlib that make InVEST
  unstable. See https://github.com/natcap/invest/issues/87 for more.
* Corrected the Urban Cooling Model's help text for the "Cooling Capacity
  Calculation Method" in the User Interface.
* Fixing an issue with SDR's ``LS`` calculations.  The ``x`` term is now
  the weighted mean of proportional flow from the current pixel into its
  neighbors.  Note that for ease of debugging, this has been implemented as a
  separate raster and is now included in ``RKLS`` calculations instead of in
  the ``LS`` calculations.
* Fixed a bug in validation where checking for spatial overlap would be skipped
  entirely in cases where optional model arguments were not used.
* Bumping the ``psutil`` dependency requirement to ``psutil>=5.6.6`` to address
  a double-free vulnerability documented in CVE-2019-18874.
* Adding a GitHub Actions workflow for building python wheels for Mac and Windows
  as well as a source distribution.
* Updating links in ``setup.py``, ``README.rst`` and ``README_PYTHON.rst`` to
  refer to the repository's new home on github.
* Binary builds for Windows and Mac OS X have been moved to GitHub Actions from
  AppVeyor.  All AppVeyor-specific configuration has been removed.
* Fixing an issue with the InVEST Makefile where ``make deploy`` was
  attempting to synchronize nonexistent sample data zipfiles with a storage
  bucket on GCP.  Sample data zipfiles are only built on Windows, and so
  ``make deploy`` will only attempt to upload them when running on Windows.
* Fixed a bug in CLI logging where logfiles created by the CLI were
  incompatible with the ``natcap.invest.datastack`` operation that
  allows the UI to load model arguments from logfiles.
* Added error-handling in Urban Flood Risk Mitigation to tell users to
  "Check that the Soil Group raster does not contain values other than
  (1, 2, 3, 4)" when a ``ValueError`` is raised from ``_lu_to_cn_op``.
* Updated the ``Makefile`` to use the new git location of the InVEST User's
  Guide repository at https://github.com/natcap/invest.users-guide
* Automated tests are now configured to use Github Actions for 32- and 64-bit
  build targets for Python 3.6 and 3.7 on Windows.  We are still using
  AppVeyor for our binary builds for the time being.
* Makefile has been updated to fetch the version string from ``git`` rather
  than ``hg``.  A mercurial client is still needed in order to clone the
  InVEST User's Guide.
* Removing Python 2 compatibility code such as ``future``, ``pyqt4``,
  ``basestring``, ``unicode``, ``six``, unicode casting, etc...
* Update api-docs conf file to mock sdr.sdr_core and to use updated unittest
  mock

3.8.0 (2020-02-07)
------------------
* Created a sub-directory for the sample data in the installation directory.
* Fixed minor bug in HRA that was duplicating the ``results_suffix`` in some
  output filenames.
* Updated the DelineateIt UI to improve the language around what the model
  should do when it encounters invalid geometry.  The default is now
  that it should skip invalid geometry.
* Updating how threat rasters are handled in Habitat Quality to address a few
  related and common usability issues for the model.  First, threat
  rasters are now aligned to the LULC instead of the intersection of the whole
  stack.  This means that the model now handles threat inputs that do not all
  completely overlap the LULC (they must all still be in the same projection).
  Second, nodata values in threat rasters are converted to a threat value of 0.
  Any threat pixel values other than 0 or nodata are interpreted as a threat
  value of 1.
* Updating the ``psutil`` requirement to avoid a possible import issue when
  building binaries under WINE.  Any version of ``psutil`` should work
  except for ``5.6.0``.
* InVEST sample data was re-organized to simply have one folder per model.
  New datastacks were added for SDR, NDR, Seasonal Water Yield,
  Annual Water Yield, DelineateIt, and Coastal Vulnerability.
* Fixed an issue with NDR where the model was not properly checking for the
  bounds of the raster, which could in some cases lead to exceptions being
  printed to the command-line.  The model now correctly checks for these
  raster boundaries.
* Habitat Risk Assessment model supports points and lines -- in addition to
  previously supported polygons and rasters -- for habitats or stressors.
* Updated raster percentile algorithms in Scenic Quality and Wave Energy
  models to use a more efficient and reliable raster percentile function
  from pygeoprocessing.
* InVEST is now compatible with pygeoprocessing 1.9.1.
* All InVEST models now have an ``ARGS_SPEC`` object that contains metadata
  about the model and describes the model's arguments.  Validation has been
  reimplemented across all models to use these ``ARGS_SPEC`` objects.
* The results suffix key for the Wave Energy and Wind Energy models has been
  renamed ``results_suffix`` (was previously ``suffix``).  This is for
  consistency across InVEST models.
* Speed and memory optimization of raster processing in the Recreation model.
* Removed a constraint in Coastal Vulnerability so the AOI polygon no longer
  needs to intersect the continental shelf contour line. So the AOI can now be
  used exclusively to delineate the coastal area of interest.
* Improved how Coastal Vulnerability calculates local wind-driven waves.
  This requires a new bathymetry raster input and implements equation 10
  of the User Guide. Also minor updates to fields in intermediate outputs,
  notably a 'shore_id' field is now the unique ID for joining tables and
  FIDs are no longer used.
* Added a status message to the UI if a datastack file fails to load,
  instead of staying silent.
* Correcting an issue with repository fetching in the InVEST ``Makefile``.
  Managed repositories will now be fetched and updated to the expected revision
  even if the repository already exists.
* Fixed the duplicate ``results_suffix`` input in Wave Energy UI.
* Added a human-friendly message on NDR model ``KeyError``.
* Adding a check to Annual Water Yield to ensure that the ``LULC_veg`` column
  has correct values.
* Improved how Seasonal Water Yield handles nodata values when processing
  floating-point precipitation and quickflow rasters.
* Add SDR feature to model sediment deposition across the landscape.
* Fixed an issue that would cause an exception if SDR landcover map was masked
  out if the original landcover map had no-nodata value defined.
* Fixed an issue in the SDR model that could cause reported result vector
  values to not correspond with known input vectors if the input watershed
  vector was not an ESRI Shapefile.
* Fixed issue in Seasonal Water Yield model that would cause an unhandled
  exception when input rasters had areas of a valid DEM but nodata in other
  input layers that overlap that dem.
* Fixed an issue in the NDR model that would cause an exception if the critical
  length of a landcover field was set to 0.
* Implemented PEP518-compatible build system definition in the file
  ``pyproject.toml``.  This should make it easier to install ``natcap.invest``
  from a source distribution.
* Fixed a ``TypeError`` issue in Seasonal Water Yield that would occur when
  the Land-Use/Land-Cover raster did not have a defined nodata value.  This
  case is now handled correctly.
* The binary build process for InVEST on Windows (which includes binaries
  based on PyInstaller and an NSIS Installer package) has been migrated
  to 32-bit Python 3.7.  The build itself is taking place on AppVeyor, and
  the configuration for this is contained within ``appveyor.yml``.
  Various python scripts involved in the distribution and release processes
  have been updated for compatibility with python 3.7 as a part of this
  migration.
* Fixed an ``IndexError`` issue in Wave Energy encountered in runs using
  the global wave energy dataset.  This error was the result of an incorrect
  spatial query of points and resulted in some wave energy points being
  double-counted.
* Fixed taskgraph-related issues with Habitat Risk Assessment where
  1) asynchronous mode was failing due to missing task dependencies and
  2) avoided recomputation was confounded by two tasks modifying the same files.
* Fixed an issue with Habitat Quality where the model was incorrectly
  expecting the sensitivity table to have a landcover code of 0.
* The InVEST CLI has been completely rebuilt to divide
  functionality into various topic-specific subcommands.  The various internal
  consumers of this API have been updated accordingly.  ``invest --help`` will
  contain details of the new interface.
* Updated the InVEST Launcher to list the human-readable model names rather
  than the internal model identifiers.
* Updated Coastal Vulnerability Model with significant speedups including
  ~40x speedup for geomorphology process and ~3x speedup for wind exposure process.
  Also saving an intermediate vector with wave energy values and a geomorphology
  vector with points that were assigned the ``geomorphology_fill_value``.
* Updated trove classifiers to indicate support for python versions 2.7, 3.6
  and 3.7.
* Updated all InVEST models to be compatible with a Python 2.7 or a Python 3.6
  environment. Also tested all models against GDAL versions 2.2.4 and 2.4.1.
* Fixed an issue with Habitat Quality where convolutions over threat rasters
  were not excluding nodata values, leading to incorrect outputs.  Nodata values
  are now handled correctly and excluded from the convolution entirely.
* Updated the subpackage ``natcap.invest.ui`` to work with python 3.6 and later
  and also to support the PySide2 bindings to Qt5.
* InVEST Coastal Blue Carbon model now writes out a net present value
  raster for the year of the current landcover, each transition year,
  and the final analysis year (if provided).
* Correcting an issue with InVEST Coastal Blue Carbon where incorrect
  configuration of a nodata value would result in ``-inf`` values in
  output rasters.  Now, any values without a defined reclassification
  rule that make it past validation will be written out as nodata.
* DelineateIt has been reimplemented using the latest version of
  pygeoprocessing (and the watershed delineation routine it provides) and now
  uses ``taskgraph`` for avoiding unnecessary recomputation.
* Fixed a bug in Recreation Model that was causing server-side code
  to execute twice for every client-side call.
* Fixed a bug in Recreation model that did not apply ``results_suffix`` to
  the monthly_table.csv output.
* Various fixes in Coastal Vulnerability Model. CSV output files now
  have FID column for joining to vector outputs. ``results_suffix`` can be
  used without triggering task re-execution. Raster processing maintains original
  resolution of the input raster so long as it is projected. Otherwise resamples
  to ``model_resolution``.
* Fixed a bug in Coastal Vulnerability model's task graph that sometimes
  caused an early task to re-execute when it should be deemed pre-calculated.
* Fixed a bug in the pollination model that would cause outputs to be all 0
  rasters if all the ``relative_abundance`` fields in the guild table were
  integers.
* Fixed a file cache flushing issue observed on Debian in
  ``utils.exponential_decay_kernel_raster`` that would cause an exponential
  kernel raster to contain random values rather than expected value.
* Added a new InVEST model: Urban Flood Risk Mitigation.
* Fixed an issue in the SDR model that would cause an unhandled exception
  if either the erosivity or erodibility raster had an undefined nodata value.
* Added a new InVEST model: Urban Cooling Model.

3.7.0 (2019-05-09)
------------------
* Refactoring Coastal Vulnerability (CV) model. CV now uses TaskGraph and
  Pygeoprocessing >=1.6.1. The model is now largely vector-based instead of
  raster-based. Fewer input datasets are required for the same functionality.
  Runtime in sycnhronous mode is similar to previous versions, but runtime can
  be reduced with multiprocessing. CV also supports avoided recomputation for
  successive runs in the same workspace, even if a different file suffix is
  used. Output vector files are in CSV and geopackage formats.
* Model User Interface 'Report an Issue' link points to our new
  community.naturalcapitalproject.org
* Correcting an issue with the Coastal Blue Carbon preprocessor where
  using misaligned landcover rasters would cause an exception to be raised.
* Correcting an issue with RouteDEM where runs of the tool with Flow Direction
  enabled would cause the tool to crash if ``n_workers > 0``.
* Correcting an issue with Habitat Quality's error checking where nodata values
  in landcover rasters were not being taken into account.
* Valuation is now an optional component of the InVEST Scenic Quality model.
* Fixing a bug in the percentiles algorithm used by Scenic Quality that
  would result in incorrect visual quality outputs.
* Carbon Model and Crop Production models no longer crash if user-input
  rasters do not have a nodata value defined. In this case these models
  treat all pixel values as valid data.
* Adding bitbucket pipelines and AppVeyor build configurations.
* Refactoring Recreation Model client to use taskgraph and the latest
  pygeoprocessing. Avoided re-computation from taskgraph means that
  successive model runs with the same AOI and gridding option can re-use PUD
  results and avoid server communication entirely. Successive runs with the
  same predictor data will re-use intermediate geoprocessing results.
  Multiprocessing offered by taskgraph means server-side PUD calculations
  and client-side predictor data processing can happen in parallel. Some
  output filenames have changed.
* Upgrading to SDR to use new PyGeoprocessing multiflow routing, DEM pit
  filling, contiguous stream extraction, and TaskGraph integration. This
  also includes a new TaskGraph feature that avoids recomputation by copying
  results from previous runs so long as the expected result would be
  identical. To use this feature, users must execute successive runs of SDR
  in the same workspace but use a different file suffix. This is useful when
  users need to do a parameter study or run scenarios with otherwise minor
  changes to inputs.
* Refactoring Habitat Risk Assessment (HRA) Model to use TaskGraph >= 0.8.2 and
  Pygeoprocessing >= 1.6.1. The HRA Proprocessor is removed and its previous
  functionality was simplified and merged into the HRA model itself.
  The model will no longer generate HTML plots and tables.
* Adding a software update notification button, dialog, and a link to the
  download page on the User Interface when a new InVEST version is available.
* Migrating the subversion sample and test data repositories to Git LFS
  repositories on BitBucket. Update the repository URL and fetch commands on
  Makefile accordingly.
* Fixing a bug in Habitat Quality UI where the absence of the required
  half_saturation_constant variable did not raise an exception.
* Adding encoding='utf-8-sig' to pandas.read_csv() to support
  utils.build_lookup_from_csv() to read CSV files encoded with UTF-8 BOM
  (byte-order mark) properly.

3.6.0 (2019-01-30)
------------------
* Correcting an issue with the InVEST Carbon Storage and Sequestration model
  where filepaths containing non-ASCII characters would cause the model's
  report generation to crash.  The output report is now a UTF-8 document.
* Refactoring RouteDEM to use taskgraph and the latest pygeoprocessing
  (``>=1.5.0``).  RouteDEM now fills hydrological sinks and users have the
  option to use either of the D8 or Multiple Flow Direction (MFD) routing
  algorithms.
* Adding a new input to the InVEST Settings window to allow users to customize
  the value that should be used for the ``n_workers`` parameter in
  taskgraph-enabled models.  This change involves removing the "Number of
  Parallel Workers" input from the model inputs pane for some models in
  favor of this new location.  The default value for this setting is ``-1``,
  indicating synchronous (non-threaded, non-multiprocessing) execution of
  tasks.
* Removing Scenario Generator: Rule-based model.
* Fixing a bug in Hydropower model where watershed aggregations would be incorrect
  if a watershed is partially covering nodata raster values. Nodata values are now
  ignored in zonal statistics. Numerical results change very slightly in the
  case where a watershed only includes a few nodata pixels.
* Adding TaskGraph functionality to GLOBIO model.
* Adding some TaskGraph functionality to Scenario Generator: Proximity.
* Fixing an issue with the InVEST Fisheries model that would prevent the model
  from batch-processing a directory of population tables.  The model will now
  process these files as expected.
* Reimplementing Crop Production models using taskgraph.
* Fixing an issue with Crop Production Regression's result_table.csv where the
  'production_modeled' and '<nutrient>_modeled' values calculated for each crop
  were done so using the same crop raster (e.g. wheat, soybean, and barley values
  were all based on soybean data).
* Hydropower subwatershed results now include all the same metrics as the
  watershed results, with the exception of economic valuation metrics.
* Reimplementing the Hydropower model using taskgraph.
* Reimplementing the Carbon model using taskgraph.
* Fixing an issue with Coastal Blue Carbon validation to allow column names to
  ignore case.
* Updating core carbon forest edge regression data coefficient to drop
  impossible negative coefficients.
* Fixing an issue with the Scenario Generator: Proximity model that would
  raise an exception if no AOI were passed in even though the AOI is optional.
* Removing Overlap Analysis and Overlap Analysis: Management Zones.
* Removing Habitat Suitability.
* Added comprehensive error checking to hydropower model to test for the VERY
  common errors of missing biophysical, demand, and valuation coefficients in
  their respective tables.
* Fixing an issue with Hydropower Water Yield ("Annual Water Yield") where
  valuation would never be triggered when running the model through the User
  Interface. And a related issue where the model would crash if a valuation table
  was provided but a demand table was not. The UI no longer validates that config.
* Fixing an issue with how logging is captured when a model is run through the
  InVEST User Interface.  Now, logging from any thread started by the executor
  thread will be written to the log file, which we expect to aid in debugging.
* Fixing an issue with Scenic Quality where viewpoints outside of the AOI
  were not being properly excluded.  Viewpoints are now excluded correctly.
* The crop production model has been refactored to drop the "aggregate ID"
  concept when summarizing results across an aggregate polygon. The model now
  uses the polygon FIDs internally and externally when producing the result
  summary table.
* Correcting the rating instructions in the criteria rating instructions on how
  the data quality (DQ) and weight should be rated in the HRA Preprocessor.
  A DQ score of 1 should represent better data quality whereas the score of 3 is
  worse data quality. A weight score of 1 is more important, whereas that of 3
  is less important.
* Fixing a case where a zero discount rate and rate of change in the carbon
  model would cause a divide by zero error.

3.5.0 (2018-08-14)
------------------
* Bumped pygeoprocessing requirement to ``pygeoprocessing>=1.2.3``.
* Bumped taskgraph requirement to ``taskgraph>=0.6.1``.
* Reimplemented the InVEST Scenic Quality model.  This new version removes the
  'population' and 'overlap' postprocessing steps, updates the available
  valuation functions and greatly improves the runtime and memory-efficiency of
  the model.  See the InVEST User's Guide chapter for more information.
* Updated Recreation server's database to include metadata from photos taken
  from 2005-2017 (previous range was 2005-2014). The new range is reflected
  in the UI.
* Fixed an issue with the InVEST binary build where binaries on Windows would
  crash with an error saying Python27.dll could not be loaded.
* Fixed an issue in the Rule-Based Scenario Generator UI where vector column
  names from override and constraint layers were not being loaded.  This bug
  caused the field 'UNKNOWN' to be passed to the model, causing an error.
* Fixed an issue with the InVEST UI (all models), where attempting to
  drag-and-drop a directory onto a model input would cause the application to
  crash.
* Coastal Vulnerability UI now specifies a number of reasonable defaults for
  some numeric inputs.
* Fixed an issue with the Fisheries UI where alpha and beta parameter inputs
  were incorrectly disabled for the Ricker recruitment function.
* InVEST now uses a Makefile to automate the build processes.  GNU Make is
  required to use the Makefile.  See ``README.rst`` for instructions on
  building InVEST.  This replaces the old ``pavement.py`` build entrypoint,
  which has been removed.
* Fixed an issue with the InVEST UI (all models), where attempting to
  drag-and-drop a directory onto a model input would cause the application to
  crash.
* Fixed an issue with Forest Carbon Edge Effect where the UI layer was always
  causing the model to run with only the aboveground carbon pool
* Added functionality to the InVEST UI so that ``Dropdown`` inputs can now map
  dropdown values to different output values.
* Fixed an issue in the Crop Production Percentile model that would treat the
  optional AOI vector field as a filename and crash on a run if it were empty.
* Fixing an issue in the Pollination Model that would cause occasional crashes
  due to a missing dependent task; it had previously been patched by setting
  taskgraph to operate in single thread mode. This restores multithreading
  in the pollination model.
* Fixed an issue in the water yield / hydropower model that would skip
  calculation of water demand tables when "water scarcity" was enabled.
* Fixed an issue in the model data of the crop production model where some
  crops were using incorrect climate bin rasters. Since the error was in the
  data and not the code, users will need to download the most recent version
  of InVEST's crop model data during the installation step to get the fix.

3.4.4 (2018-03-26)
------------------
* InVEST now requires GDAL 2.0.0 and has been tested up to GDAL 2.2.3. Any API users of InVEST will need to use GDAL version >= 2.0. When upgrading GDAL we noticed slight numerical differences in our test suite in both numerical raster differences, geometry transforms, and occasionally a single pixel difference when using `gdal.RasterizeLayer`. Each of these differences in the InVEST test suite is within a reasonable numerical tolerance and we have updated our regression test suite appropriately. Users comparing runs between previous versions of InVEST may also notice reasonable numerical differences between runs.
* Added a UI keyboard shortcut for showing documentation. On Mac OSX, this will be Command-?. On Windows, GNOME and KDE, this will be F1.
* Patching an issue in NDR that was using the nitrogen subsurface retention efficiency for both nitrogen and phosphorous.
* Fixed an issue with the Seasonal Water Yield model that incorrectly required a rain events table when the climate zone mode was in use.
* Fixed a broken link to local and online user documentation from the Seasonal Water Yield model from the model's user interface.

3.4.3 (2018-03-26)
------------------
* Fixed a critical issue in the carbon model UI that would incorrectly state the user needed a "REDD Priority Raster" when none was required.
* Fixed an issue in annual water yield model that required subwatersheds even though it is an optional field.
* Fixed an issue in wind energy UI that was incorrectly validating most of the inputs.

3.4.2 (2017-12-15)
------------------
* Fixed a cross-platform issue with the UI where logfiles could not be dropped onto UI windows.
* Model arguments loaded from logfiles are now cast to their correct literal value.  This addresses an issue where some models containing boolean inputs could not have their parameters loaded from logfiles.
* Fixed an issue where the Pollination Model's UI required a farm polygon. It should have been optional and now it is.
* Fixing an issue with the documentation and forums links on the InVEST model windows.  The links now correctly link to the documentation page or forums as needed.
* Fixing an issue with the ``FileSystemRunDialog`` where pressing the 'X' button in the corner of the window would close the window, but not reset its state.  The window's state is now reset whenever the window is closed (and the window cannot be closed when the model is running)

3.4.1 (2017-12-11)
------------------
* In the Coastal Blue Carbon model, the ``interest_rate`` parameter has been renamed to ``inflation_rate``.
* Fixed issues with sample parameter sets for InVEST Habitat Quality, Habitat Risk Assessment, Coastal Blue Carbon, and Coastal Blue Carbon Preprocessors.  All sample parameter sets now have the correct paths to the model's input files, and correctly note the name of the model that they apply to.
* Added better error checking to the SDR model for missing `ws_id` and invalid `ws_id` values such as `None` or some non-integer value. Also added tests for the `SDR` validation module.

3.4.0 (2017-12-03)
------------------
* Fixed an issue with most InVEST models where the suffix was not being reflected in the output filenames.  This was due to a bug in the InVEST UI, where the suffix args key was assumed to be ``'suffix'``.  Instances of ``InVESTModel`` now accept a keyword argument to defined the suffix args key.
* Fixed an issue/bug in Seasonal Water Yield that would occur when a user provided a datastack that had nodata values overlapping with valid DEM locations. Previously this would generate an NaN for various biophysical values at that pixel and cascade it downslope. Now any question of nodata on a valid DEM pixel is treated as "0". This will make serious visual artifacts on the output, but should help users pinpoint the source of bad data rather than crash.
* Refactored all but routing components of SDR to use PyGeoprocessing 0.5.0 and laid a consistent raster floating point type of 'float32'. This will cause numerically insignificant differences between older versions of SDR and this one. But differences are well within the tolerance of the overall error of the model and expected error rate of data. Advantages are smaller disk footprint per run, cleaner and more maintainable design, and a slight performance increase.
* Bug fixed in SDR that would align the output raster stack to match with the landcover pixel stack even though the rest of the rasters are scaled and clipped to the DEM.
* When loading parameters from a datastack, parameter set or logfile, the UI will check that the model that created the file being loaded matches the name of the model that is currently running.  If there is a mismatch, a dialog is presented for the user to confirm or cancel the loading of parameters. Logfiles from IUI (which do not have clearly-recorded modelname or InVEST version information) can still have their arguments parsed, but the resulting model name and InVEST version will be set to ``"UNKNOWN"``.
* Data Stack files (``*.invest.json``, ``*.invest.tar.gz``) can now be dragged and dropped on an InVEST model window, which will prompt the UI to load that parameter set.
* Spatial inputs to Coastal Blue Carbon are now aligned as part of the model. This resolves a longstanding issue with the model where inputs would need to perfectly overlap (even down to pixel indices), or else the model would yield strange results.
* The InVEST UI now contains a submenu for opening a recently-opened datastack.  This submenu is automatically populated with the 10 most recently-opened datastacks for the current model.
* Removed vendored ``natcap.invest.dbfpy`` subpackage.
* Removed deprecated ``natcap.invest.fileio`` module.
* Removed ``natcap.invest.iui`` UI subpackage in favor of a new UI framework found at ``natcap.invest.ui``. This new UI features a greatly improved API, good test coverage, support for Qt4 and Qt5, and includes updates to all InVEST models to support validation of model arguments from a python script, independent of the UI.
* Updated core model of seasonal water yield to allow for negative `L_avail`.
* Updated RouteDEM to allow for file suffixes, finer control over what DEM routing algorithms to run, and removal of the multiple stepped stream threshold classification.
* Redesign/refactor of pollination model. Long term bugs in the model are resolved, managed pollinators added, and many simplifications to the end user's experience.  The updated user's guide chapter is available here: http://data.naturalcapitalproject.org/nightly-build/invest-users-guide/html/croppollination.html
* Scenario Generator - Rule Based now has an optional input to define a seed.
  This input is used to seed the random shuffling of parcels that have equal
  priorities.
* InVEST on mac is now distributed as a single application bundle, allowing InVEST to run as expected on mac OSX Sierra.  Individual models are selected and launched from a new launcher window.
* The InVEST CLI now has a GUI model launcher:  ``$ invest launcher``
* Updated the Coastal Blue Carbon model to improve handling of blank lines in input CSV tables and improve memory efficiency of the current implementation.
* Improved the readability of a cryptic error message in Coastal Vulnerability that is normally raised when the depth threshold is too high or the exposure proportion is too low to detect any shoreline segments.
* Adding InVEST HTML documentation to the Mac disk image distribution.
* Upgrading dependency of PyGeoprocessing to 0.3.3.  This fixes a memory leak associated with any model that aggregates rasters over complicated overlapping polygons.
* Adding sample data to Blue Carbon model that were missing.
* Deprecating the InVEST Marine Water Quality model.  This also removes InVEST's dependancy on the pyamg package which has been removed from REQUIREMENTS.TXT.
* Deprecating the ArcGIS-based Coastal Protection model and ArcGIS-based data-preprocessing scripts.  The toolbox and scripts may still be found at https://bitbucket.org/natcap/invest.arcgis.
* Fixing an issue in the carbon edge effect model that caused output values in the shapefile to be rounded to the nearest integer.
* Fixing issue in SDR model that would occasionally cause users to see errors about field widths in the output shapefile generation.
* Updated the erodibility sample raster that ships with InVEST for the SDR model.  The old version was in US units, in this version we convert to SI units as the model requires, and clipped the raster to the extents of the other stack to save disk space.

3.3.3 (2017-02-06)
------------------
* Fixed an issue in the UI where the carbon model wouldn't accept negative numbers in the price increase of carbon.
* RouteDEM no longer produces a "tiled_dem.tif" file since that functionality is being deprecated in PyGeoprocessing.
* Fixing an issue in SDR where the optional drainage layer would not be used in most of the SDR biophysical calculations.
* Refactoring so water yield pixels with Kc and et0 equal to be 0 now yields a 0.0 value of water yield on that pixel rather than nodata.
* Light optimization refactor of wind energy model that improves runtimes in some cases by a factor of 2-3.
* Performance optimizations to HRA that improve runtimes by approximately 30%.
* Fixed a broken UI link to Seasonal Water Yield's user's guide.
* Fixed an issue with DelineateIT that caused ArcGIS users to see both the watershed and inverse watershed polygons when viewing the output of the tool.
* Upgrading dependency to PyGeoprocessing 0.3.2.
* Fixed an issue with SDR that caused the LS factor to be an order of magnitue too high in areas where the slope was greater than 9%.  In our sample case this caused sediment export estimates to be about 6% too high, but in cases where analyses are run over steep slopes the error would have been greater.
* ``paver check`` now warns if the ``PYTHONHOME`` environment variable is set.
* API docs now correctly reflect installation steps needed for python development headers on linux.
* Fixed a side effect in the InVEST user interface that would cause ``tempfile.tempdir`` to be set and then not be reset after a model run is finished.
* The InVEST user interface will now record GDAL/OGR log messages in the log messages window and in the logfile written to the workspace.
* Updated branding and usability of the InVEST installer for Windows, and the Mac Disk Image (.dmg).


3.3.2 (2016-10-17)
------------------
* Partial test coverage for HRA model.
* Full test coverage for Overlap Analysis model.
* Full test coverage for Finfish Aquaculture.
* Full test coverage for DelineateIT.
* Full test coverage for RouteDEM.
* Fixed an issue in Habitat Quality where an error in the sample table or malformed threat raster names would display a confusing message to the user.
* Full test coverage for scenario generator proximity model.
* Patching an issue in seasonal water yield that causes an int overflow error if the user provides a floating point landcover map and the nodata value is outside of the range of an int64.
* Full test coverage for the fisheries model.
* Patched an issue that would cause the Seasonal Water Edge model to crash when the curve number was 100.
* Patching a critical issue with forest carbon edge that would give incorrect results for edge distance effects.
* Patching a minor issue with forest carbon edge that would cause the model to crash if only one  interpolation point were selected.
* Full test coverage for pollination model.
* Removed "farms aggregation" functionality from the InVEST pollination model.
* Full test coverage for the marine water quality model.
* Full test coverage for GLOBIO model.
* Full test coverage for carbon forest edge model.
* Upgraded SciPy dependancy to 0.16.1.
* Patched bug in NDR that would cause a phosphorus density to be reported per pixel rather than total amount of phosporous in a pixel.
* Corrected an issue with the uses of buffers in the euclidean risk function of Habitat Risk Assessment.  (issue #3564)
* Complete code coverage tests for Habitat Quality model.
* Corrected an issue with the ``Fisheries_Inputs.csv`` sample table used by Overlap Analysis.  (issue #3548)
* Major modifications to Terrestrial Carbon model to include removing the harvested wood product pool, uncertainty analysis, and updated efficient raster calculations for performance.
* Fixed an issue in GLOBIO that would cause model runs to crash if the AOI marked as optional was not present.
* Removed the deprecated and incomplete Nearshore Wave and Erosion model (``natcap.invest.nearshore_wave_and_erosion``).
* Removed the deprecated Timber model (``natcap.invest.timber``).
* Fixed an issue where seasonal water yield would raise a divide by zero error if a watershed polygon didn't cover a valid data region.  Now sets aggregation quantity to zero and reports a warning in the log.
* ``natcap.invest.utils.build_file_registry`` now raises a ``ValueError`` if a path is not a string or list of strings.
* Fixed issues in NDR that would indicate invalid values were being processed during runtimes by skipping the invalid calculations in the first place rather than calculating them and discarding after the fact.
* Complete code coverage tests for NDR model.
* Minor (~10% speedup) performance improvements to NDR.
* Added functionality to recreation model so that the `monthly_table.csv` file now receives a file suffix if one is provided by the user.
* Fixed an issue in SDR where the m exponent was calculated incorrectly in many situations resulting in an error of about 1% in total export.
* Fixed an issue in SDR that reported runtime overflow errors during normal processing even though the model completed without other errors.

3.3.1 (2016-06-13)
------------------
* Refactored API documentation for readability, organization by relevant topics, and to allow docs to build on `invest.readthedocs.io <http://invest.readthedocs.io>`_,
* Installation of ``natcap.invest`` now requires ``natcap.versioner``.  If this is not available on the system at runtime, setuptools will make it available at runtime.
* InVEST Windows installer now includes HISTORY.rst as the changelog instead of the old ``InVEST_Updates_<version>`` files.
* Habitat suitability model is generalized and released as an API only accessible model.  It can be found at ``natcap.invest.habitat_suitability.execute``.  This model replaces the oyster habitat suitability model.
    * The refactor of this model requires an upgrade to ``numpy >= 1.11.0``.
* Fixed a crash in the InVEST CLI where calling ``invest`` without a parameter would raise an exception on linux-based systems.  (Issue `#3528 <https://bitbucket.org/natcap/invest/issues/3515>`_)
* Patched an issue in Seasonal Water Yield model where a nodata value in the landcover map that was equal to ``MAX_INT`` would cause an overflow error/crash.
* InVEST NSIS installer will now optionally install the Microsoft Visual C++ 2008 redistributable on Windows 7 or earlier.  This addresses a known issue on Windows 7 systems when importing GDAL binaries (Issue `#3515 <https://bitbucket.org/natcap/invest/issues/3515>`_).  Users opting to install this redistributable agree to abide by the terms and conditions therein.
* Removed the deprecated subpackage ``natcap.invest.optimization``.
* Updated the InVEST license to legally define the Natural Capital Project.
* Corrected an issue in Coastal Vulnerability where an output shapefile was being recreated for each row, and where field values were not being stored correctly.
* Updated Scenario Generator model to add basic testing, file registry support, PEP8 and PEP257 compliance, and to fix several bugs.
* Updated Crop Production model to add a simplified UI, faster runtime, and more testing.

3.3.0 (2016-03-14)
------------------
* Refactored Wind Energy model to use a CSV input for wind data instead of a Binary file.
* Redesigned InVEST recreation model for a single input streamlined interface, advanced analytics, and refactored outputs.  While the model is still based on "photo user days" old model runs are not backward compatable with the new model or interface. See the Recreation Model user's guide chapter for details.
    * The refactor of this model requires an upgrade to ``GDAL >=1.11.0 <2.0`` and ``numpy >= 1.10.2``.
* Removed nutrient retention (water purification) model from InVEST suite and replaced it with the nutrient delivery ratio (NDR) model.  NDR has been available in development relseases, but has now officially been added to the set of Windows Start Menu models and the "under development" tag in its users guide has been removed.  See the InVEST user's guide for details between the differences and advantages of NDR over the old nutrient model.
* Modified NDR by adding a required "Runoff Proxy" raster to the inputs.  This allows the model to vary the relative intensity of nutrient runoff based on varying precipitation variability.
* Fixed a bug in the Area Change rule of the Rule-Based Scenario Generator, where units were being converted incorrectly. (Issue `#3472 <https://bitbucket.org/natcap/invest/issues/3472>`_) Thanks to Fosco Vesely for this fix.
* InVEST Seasonal Water Yield model released.
* InVEST Forest Carbon Edge Effect model released.
* InVEST Scenario Generator: Proximity Based model released and renamed the previous "Scenario Generator" to "Scenario Generator: Rule Based".
* Implemented a blockwise exponential decay kernel generation function, which is now used in the Pollination and Habitat Quality models.
* GLOBIO now uses an intensification parameter and not a map to average all agriculture across the GLOBIO 8 and 9 classes.
* GLOBIO outputs modified so core outputs are in workspace and intermediate outputs are in a subdirectory called 'intermediate_outputs'.
* Fixed a crash with the NDR model that could occur if the DEM and landcover maps were different resolutions.
* Refactored all the InVEST model user interfaces so that Workspace defaults to the user's home "Documents" directory.
* Fixed an HRA bug where stessors with a buffer of zero were being buffered by 1 pixel
* HRA enhancement which creates a common raster to burn all input shapefiles onto, ensuring consistent alignment.
* Fixed an issue in SDR model where a landcover map that was smaller than the DEM would create extraneous "0" valued cells.
* New HRA feature which allows for "NA" values to be entered into the "Ratings" column for a habitat / stressor pair in the Criteria Ratings CSV. If ALL ratings are set to NA, the habitat / stressor will be treated as having no interaction. This means in the model, that there will be no overlap between the two sources. All rows parameters with an NA rating will not be used in calculating results.
* Refactored Coastal Blue Carbon model for greater speed, maintainability and clearer documentation.
* Habitat Quality bug fix when given land cover rasters with different pixel sizes than threat rasters. Model would use the wrong pixel distance for the convolution kernel.
* Light refactor of Timber model. Now using CSV input attribute file instead of DBF file.
* Fixed clipping bug in Wave Energy model that was not properly clipping polygons correctly. Found when using global data.
* Made the following changes / updates to the coastal vulnerability model:
    * Fixed a bug in the model where the geomorphology ranks were not always being used correctly.
    * Removed the HTML summary results output and replaced with a link to a dashboard that helps visualize and interpret CV results.
    * Added a point shapefile output: 'outputs/coastal_exposure.shp' that is a shapefile representation of the corresponding CSV table.
    * The model UI now requires the 'Relief' input. No longer optional.
    * CSV outputs and Shapefile outputs based on rasters now have x, y coorinates of the center of the pixel instead of top left of the pixel.
* Turning setuptools' zip_safe to False for consistency across the Natcap Namespace.
* GLOBIO no longer requires user to specify a keyfield in the AOI.
* New feature to GLOBIO to summarize MSA by AOI.
* New feature to GLOBIO to use a user defined MSA parameter table to do the MSA thresholds for infrastructure, connectivity, and landuse type
* Documentation to the GLOBIO code base including the large docstring for 'execute'.

3.2.0 (2015-05-31)
------------------
InVEST 3.2.0 is a major release with the addition of several experimental models and tools as well as an upgrade to the PyGeoprocessing core:

* Upgrade to PyGeoprocessing v0.3.0a1 for miscelaneous performance improvements to InVEST's core geoprocessing routines.
* An alpha unstable build of the InVEST crop production model is released with partial documentation and sample data.
* A beta build of the InVEST fisheries model is released with documentation and sample data.
* An alpha unstable build of the nutrient delivery ratio (NDR) model is available directly under InVEST's instalation directory at  ``invest-x86/invest_ndr.exe``; eventually this model will replace InVEST's current "Nutrient" model.  It is currently undocumented and unsupported but inputs are similar to that of InVEST's SDR model.
* An alpha unstable build of InVEST's implementation of GLOBIO is available directly under InVEST's instalation directory at ``invest-x86/invest_globio.exe``.  It is currently undocumented but sample data are provided.
* DelinateIT, a watershed delination tool based on PyGeoprocessing's d-infinity flow algorithm is released as a standalone tool in the InVEST repository with documentation and sample data.
* Miscelaneous performance patches and bug fixes.

3.1.3 (2015-04-23)
------------------
InVEST 3.1.3 is a hotfix release patching a memory blocking issue resolved in PyGeoprocessing version 0.2.1.  Users might have experienced slow runtimes on SDR or other routed models.

3.1.2 (2015-04-15)
------------------
InVEST 3.1.2 is a minor release patching issues mostly related to the freshwater routing models and signed GDAL Byte datasets.

* Patching an issue where some projections were not regognized and InVEST reported an UnprojectedError.
* Updates to logging that make it easier to capture logging messages when scripting InVEST.
* Shortened water yield user interface height so it doesn't waste whitespace.
* Update PyGeoprocessing dependency to version 0.2.0.
* Fixed an InVEST wide issue related to bugs stemming from the use of signed byte raster inputs that resulted in nonsensical outputs or KeyErrors.
* Minor performance updates to carbon model.
* Fixed an issue where DEMS with 32 bit ints and INT_MAX as the nodata value nodata value incorrectly treated the nodata value in the raster as a very large DEM value ultimately resulting in rasters that did not drain correctly and empty flow accumulation rasters.
* Fixed an issue where some reservoirs whose edges were clipped to the edge of the watershed created large plateaus with no drain except off the edge of the defined raster.  Added a second pass in the plateau drainage algorithm to test for these cases and drains them to an adjacent nodata area if they occur.
* Fixed an issue in the Fisheries model where the Results Suffix input was invariably initializing to an empty string.
* Fixed an issue in the Blue Carbon model that prevented the report from being generated in the outputs file.

3.1.1 (2015-03-13)
------------------
InVEST 3.1.1 is a major performance and memory bug patch to the InVEST toolsuite.  We recommend all users upgrade to this version.

* Fixed an issue surrounding reports of SDR or Nutrient model outputs of zero values, nodata holes, excessive runtimes, or out of memory errors.  Some of those problems happened to be related to interesting DEMs that would break the flat drainage algorithm we have inside RouteDEM that adjusted the heights of those regions to drain away from higher edges and toward lower edges, and then pass the height adjusted dem to the InVEST model to do all its model specific calculations.  Unfortunately this solution was not amenable to some degenerate DEM cases and we have now adjusted the algorithm to treat each plateau in the DEM as its own separate region that is processed independently from the other regions. This decreases memory use so we never effectively run out of memory at a minor hit to overall runtime.  We also now adjust the flow direction directly instead of adjust the dem itself.  This saves us from having to modify the DEM and potentially get it into a state where a drained plateau would be higher than its original pixel neighbors that used to drain into it.

There are side effects that result in sometimes large changes to un calibrated runs of SDR or nutrient.  These are related to slightly different flow directions across the landscape and a bug fix on the distance to stream calculation.

* InVEST geoprocessing now uses the PyGeoprocessing package (v0.1.4) rather than the built in functionality that used to be in InVEST.  This will not affect end users of InVEST but may be of interest to users who script InVEST calls who want a standalone Python processing package for raster stack math and hydrological routing.  The project is hosted at https://bitbucket.org/richpsharp/pygeoprocessing.

* Fixed an marine water quality issue where users could input AOIs that were unprojected, but output pixel sizes were specified in meters.  Really the output pixel size should be in the units of the polygon and are now specified as such.  Additionally an exception is raised if the pixel size is too small to generate a numerical solution that is no longer a deep scipy error.

* Added a suffix parameter to the timber and marine water quality models that append a user defined string to the output files; consistent with most of the other InVEST models.

* Fixed a user interface issue where sometimes the InVEST model run would not open a windows explorer to the user's workspace.  Instead it would open to C:\User[..]\My Documents.  This would often happen if there were spaces in the the workspace name or "/" characters in the path.

* Fixed an error across all InVEST models where a specific combination of rasters of different cell sizes and alignments and unsigned data types could create errors in internal interpolation of the raster stacks.  Often these would appear as 'KeyError: 0' across a variety of contexts.  Usually the '0' was an erroneous value introduced by a faulty interpolation scheme.

* Fixed a MemoryError that could occur in the pollination and habitat quality models when the the base landcover map was large and the biophysical properties table allowed the effect to be on the order of that map.  Now can use any raster or range values with only a minor hit to runtime performance.

* Fixed a serious bug in the plateau resolution algorithm that occurred on DEMs with large plateau areas greater than 10x10 in size.  The underlying 32 bit floating point value used to record small height offsets did not have a large enough precision to differentiate between some offsets thus creating an undefined flow direction and holes in the flow accumulation algorithm.

* Minor performance improvements in the routing core, in some cases decreasing runtimes by 30%.

* Fixed a minor issue in DEM resolution that occurred when a perfect plateau was encountered.  Rather that offset the height so the plateau would drain, it kept the plateau at the original height.  This occurred because the uphill offset was nonexistent so the algorithm assumed no plateau resolution was needed.  Perfect plateaus now drain correctly.  In practice this kind of DEM was encountered in areas with large bodies of water where the remote sensing algorithm would classify the center of a lake 1 meter higher than the rest of the lake.

* Fixed a serious routing issue where divergent flow directions were not getting accumulated 50% of the time. Related to a division speed optimization that fell back on C-style modulus which differs from Python.

* InVEST SDR model thresholded slopes in terms of radians, not percent thus clipping the slope tightly between 0.001 and 1%.  The model now only has a lower threshold of 0.00005% for the IC_0 factor, and no other thresholds.  We believe this was an artifact left over from an earlier design of the model.


* Fixed a potential memory inefficiency in Wave Energy Model when computing the percentile rasters. Implemented a new memory efficient percentile algorithm and updated the outputs to reflect the new open source framework of the model. Now outputting csv files that describe the ranges and meaning of the percentile raster outputs.

* Fixed a bug in Habitat Quality where the future output "quality_out_f.tif" was not reflecting the habitat value given in the sensitivity table for the specified landcover types.


3.1.0 (2014-11-19)
------------------
InVEST 3.1.0 (http://www.naturalcapitalproject.org/download.html) is a major software and science milestone that includes an overhauled sedimentation model, long awaited fixes to exponential decay routines in habitat quality and pollination, and a massive update to the underlying hydrological routing routines.  The updated sediment model, called SDR (sediment delivery ratio), is part of our continuing effort to improve the science and capabilities of the InVEST tool suite.  The SDR model inputs are backwards comparable with the InVEST 3.0.1 sediment model with two additional global calibration parameters and removed the need for the retention efficiency parameter in the biophysical table; most users can run SDR directly with the data they have prepared for previous versions.  The biophysical differences between the models are described in a section within the SDR user's guide and represent a superior representation of the hydrological connectivity of the watershed, biophysical parameters that are independent of cell size, and a more accurate representation of sediment retention on the landscape.  Other InVEST improvements to include standard bug fixes, performance improvements, and usability features which in part are described below:

* InVEST Sediment Model has been replaced with the InVEST Sediment Delivery Ratio model.  See the SDR user's guide chapter for the difference between the two.
* Fixed an issue in the pollination model where the exponential decay function decreased too quickly.
* Fixed an issue in the habitat quality model where the exponential decay function decreased too quickly and added back linear decay as an option.
* Fixed an InVEST wide issue where some input rasters that were signed bytes did not correctly map to their negative nodata values.
* Hydropower input rasters have been normalized to the LULC size so sampling error is the same for all the input watersheds.
* Adding a check to make sure that input biophysical parameters to the water yield model do not exceed invalid scientific ranges.
* Added a check on nutrient retention in case the upstream water yield was less than 1 so that the log value did not go negative.  In that case we clamp upstream water yield to 0.
* A KeyError issue in hydropower was resolved that occurred when the input rasters were at such a coarse resolution that at least one pixel was completely contained in each watershed.  Now a value of -9999 will be reported for watersheds that don't contain any valid data.
* An early version of the monthly water yield model that was erroneously included in was in the installer; it was removed in this version.
* Python scripts necessary for running the ArcGIS version of Coastal Protection were missing.  They've since been added back to the distribution.
* Raster calculations are now processed by raster block sizes.  Improvements in raster reads and writes.
* Fixed an issue in the routing core where some wide DEMs would cause out of memory errors.
* Scenario generator marked as stable.
* Fixed bug in HRA where raster extents of shapefiles were not properly encapsulating the whole AOI.
* Fixed bug in HRA where any number of habitats over 4 would compress the output plots. Now extends the figure so that all plots are correctly scaled.
* Fixed a bug in HRA where the AOI attribute 'name' could not be an int. Should now accept any type.
* Fixed bug in HRA which re-wrote the labels if it was run immediately without closing the UI.
* Fixed nodata masking bug in Water Yield when raster extents were less than that covered by the watershed.
* Removed hydropower calibration parameter form water yield model.
* Models that had suffixes used to only allow alphanumeric characters.  Now all suffix types are allowed.
* A bug in the core platform that would occasionally cause routing errors on irregularly pixel sized rasters was fixed.  This often had the effect that the user would see broken streams and/or nodata values scattered through sediment or nutrient results.
* Wind Energy:
        * Added new framework for valuation component. Can now input a yearly price table that spans the lifetime of the wind farm. Also if no price table is made, can specify a price for energy and an annual rate of change.
        * Added new memory efficient distance transform functionality
        * Added ability to leave out 'landing points' in 'grid connection points' input. If not landing points are found, it will calculate wind farm directly to grid point distances
* Error message added in Wave Energy if clip shape has no intersection
* Fixed an issue where the data type of the nodata value in a raster might be different than the values in the raster.  This was common in the case of 64 bit floating point values as nodata when the underlying raster was 32 bit.  Now nodata values are cast to the underlying types which improves the reliability of many of the InVEST models.


3.0.1 (2014-05-19)
------------------
* Blue Carbon model released.

* HRA UI now properly reflects that the Resolution of Analysis is in meters, not meters squared, and thus will be applied as a side length for a raster pixel.

* HRA now accepts CSVs for ratings scoring that are semicolon separated as well as comma separated.

* Fixed a minor bug in InVEST's geoprocessing aggregate core that now consistently outputs correct zonal stats from the underlying pixel level hydro outputs which affects the water yield, sediment, and nutrient models.

* Added compression to InVEST output geotiff files.  In most cases this reduces output disk usage by a factor of 5.

* Fixed an issue where CSVs in the sediment model weren't open in universal line read mode.

* Fixed an issue where approximating whether pixel edges were the same size was not doing an approximately equal function.

* Fixed an issue that made the CV model crash when the coastline computed from the landmass didn't align perfectly with that defined in the geomorphology layer.

* Fixed an issue in the CV model where the intensity of local wave exposure was very low, and yielded zero local wave power for the majority of coastal segments.

* Fixed an issue where the CV model crashes if a coastal segment is at the edge of the shore exposure raster.

* Fixed the exposure of segments surrounded by land that appeared as exposed when their depth was zero.

* Fixed an issue in the CV model where the natural habitat values less than 5 were one unit too low, leading to negative habitat values in some cases.

* Fixed an exponent issue in the CV model where the coastal vulnerability index was raised to a power that was too high.

* Fixed a bug in the Scenic Quality model that prevented it from starting, as well as a number of other issues.

* Updated the pollination model to conform with the latest InVEST geoprocessing standards, resulting in an approximately 33% speedup.

* Improved the UI's ability to remember the last folder visited, and to have all file and folder selection dialogs have access to this information.

* Fixed an issue in Marine Water Quality where the UV points were supposed to be optional, but instead raised an exception when not passed in.

3.0.0 (2014-03-23)
------------------
The 3.0.0 release of InVEST represents a shift away from the ArcGIS to the InVEST standalone computational platform.  The only exception to this shift is the marine coastal protection tier 1 model which is still supported in an ArcGIS toolbox and has no InVEST 3.0 standalone at the moment.  Specific changes are detailed below

* A standalone version of the aesthetic quality model has been developed and packaged along with this release.  The standalone outperforms the ArcGIS equivalent and includes a valuation component.  See the user's guide for details.

* The core water routing algorithms for the sediment and nutrient models have been overhauled.  The routing algorithms now correctly adjust flow in plateau regions, address a bug that would sometimes not route large sections of a DEM, and has been optimized for both run time and memory performance.  In most cases the core d-infinity flow accumulation algorithm out performs TauDEM.  We have also packaged a simple interface to these algorithms in a standalone tool called RouteDEM; the functions can also be referenced from the scripting API in the invest_natcap.routing package.

* The sediment and nutrient models are now at a production level release.  We no longer support the ArcGIS equivalent of these models.

* The sediment model has had its outputs simplified with major changes including the removal of the 'pixel mean' outputs, a direct output of the pixel level export and retention maps, and a single output shapefile whose attribute table contains aggregations of sediment output values.  Additionally all inputs to the sediment biophysical table including p, c, and retention coefficients are now expressed as a proportion between 0 and 1; the ArcGIS model had previously required those inputs were integer values between 0 and 1000.  See the "Interpreting Results" section of sediment model for full details on the outputs.

* The nutrient model has had a similar overhaul to the sediment model including a simplified output structure with many key outputs contained in the attribute table of the shapefile.  Retention coefficients are also expressed in proportions between 0 and 1.  See the "Interpreting Results" section of nutrient model for full details on the outputs.

* Fixed a bug in Habitat Risk Assessment where the HRA module would incorrectly error if a criteria with a 0 score (meant to be removed from the assessment) had a 0 data quality or weight.

* Fixed a bug in Habitat Risk Assessment where the average E/C/Risk values across the given subregion were evaluating to negative numbers.

* Fixed a bug in Overlap Analysis where Human Use Hubs would error if run without inter-activity weighting, and Intra-Activity weighting would error if run without Human Use Hubs.

* The runtime performance of the hydropower water yield model has been improved.

* Released InVEST's implementation of the D-infinity flow algorithm in a tool called RouteDEM available from the start menu.

* Unstable version of blue carbon available.

* Unstable version of scenario generator available.

* Numerous other minor bug fixes and performance enhacnements.



2.6.0 (2013-12-16)
------------------
The 2.6.0 release of InVEST removes most of the old InVEST models from the Arc toolbox in favor of the new InVEST standalone models.  While we have been developing standalone equivalents for the InVEST Arc models since version 2.3.0, this is the first release in which we removed support for the deprecated ArcGIS versions after an internal review of correctness, performance, and stability on the standalones.  Additionally, this is one of the last milestones before the InVEST 3.0.0 release later next year which will transition InVEST models away from strict ArcGIS dependence to a standalone form.

Specifically, support for the following models have been moved from the ArcGIS toolbox to their Windows based standalones: (1) hydropower/water yield, (2) finfish aquaculture, (3) coastal protection tier 0/coastal vulnerability, (4) wave energy, (5) carbon, (6) habitat quality/biodiversity, (7) pollination, (8) timber, and (9) overlap analysis.  Additionally, documentation references to ArcGIS for those models have been replaced with instructions for launching standalone InVEST models from the Windows start menu.

This release also addresses minor bugs, documentation updates, performance tweaks, and new functionality to the toolset, including:

*  A Google doc to provide guidance for scripting the InVEST standalone models: https://docs.google.com/document/d/158WKiSHQ3dBX9C3Kc99HUBic0nzZ3MqW3CmwQgvAqGo/edit?usp=sharing

* Fixed a bug in the sample data that defined Kc as a number between 0 and 1000 instead of a number between 0 and 1.

* Link to report an issue now takes user to the online forums rather than an email address.

* Changed InVEST Sediment model standalone so that retention values are now between 0 and 1 instead of 0 and 100.

* Fixed a bug in Biodiversity where if no suffix were entered output filenames would have a trailing underscore (_) behind them.

* Added documentation to the water purification/nutrient retention model documentation about the standalone outputs since they differ from the ArcGIS version of the model.

* Fixed an issue where the model would try to move the logfile to the workspace after the model run was complete and Windows would erroneously report that the move failed.

* Removed the separation between marine and freshwater terrestrial models in the user's guide.  Now just a list of models.

* Changed the name of InVEST "Biodiversity" model to "Habitat Quality" in the module names, start menu, user's guide, and sample data folders.

* Minor bug fixes, performance enhancements, and better error reporting in the internal infrastructure.

* HRA risk in the unstable standalone is calculated differently from the last release. If there is no spatial overlap within a cell, there is automatically a risk of 0. This also applies to the E and C intermediate files for a given pairing. If there is no spatial overlap, E and C will be 0 where there is only habitat. However, we still create a recovery potential raster which has habitat- specific risk values, even without spatial overlap of a stressor. HRA shapefile outputs for high, medium, low risk areas are now calculated using a user-defined maximum number of overlapping stressors, rather than all potential stressors. In the HTML subregion averaged output, we now attribute what portion of risk to a habitat comes from each habitat-stressor pairing. Any pairings which don't overlap will have an automatic risk of 0.

* Major changes to Water Yield : Reservoir Hydropower Production. Changes include an alternative equation for calculating Actual Evapotranspiration (AET) for non-vegetated land cover types including wetlands. This allows for a more accurate representation of processes on land covers such as urban, water, wetlands, where root depth values aren't applicable. To differentiate between the two equations a column 'LULC_veg' has been added to the Biophysical table in Hydropower/input/biophysical_table.csv. In this column a 1 indicates vegetated and 0 indicates non-vegetated.

* The output structure and outputs have also change in Water Yield : Reservoir Hydropower Production. There is now a folder 'output' that contains all output files including a sub directory 'per_pixel' which has three pixel raster outputs. The subwatershed results are only calculated for the water yield portion and those results can be found as a shapefile, 'subwatershed_results.shp', and CSV file, 'subwatershed_results.csv'. The watershed results can be found in similar files: watershed_results.shp and watershed_results.csv. These two files for the watershed outputs will aggregate the Scarcity and Valuation results as well.

* The evapotranspiration coefficients for crops, Kc, has been changed to a decimal input value in the biophysical table. These values used to be multiplied by 1000 so that they were in integer format, that pre processing step is no longer necessary.

* Changing support from richsharp@stanford.edu to the user support forums at http://ncp-yamato.stanford.edu/natcapforums.

2.5.6 (2013-09-06)
------------------
The 2.5.6 release of InVEST that addresses minor bugs, performance
tweaks, and new functionality of the InVEST standalone models.
Including:

* Change the changed the Carbon biophysical table to use code field
  name from LULC to lucode so it is consistent with the InVEST water
  yield biophysical table.

* Added Monte Carlo uncertainty analysis and documentation to finfish
  aquaculture model.

* Replaced sample data in overlap analysis that was causing the model
  to crash.

* Updates to the overlap analysis user's guide.

* Added preprocessing toolkit available under
  C:\{InVEST install directory}\utils

* Biodiversity Model now exits gracefully if a threat raster is not
  found in the input folder.

* Wind Energy now uses linear (bilinear because its over 2D space?)
  interpolation.

* Wind Energy has been refactored to current API.

* Potential Evapotranspiration input has been properly named to
  Reference Evapotranspiration.

* PET_mn for Water Yield is now Ref Evapotranspiration times Kc
  (evapotranspiration coefficient).

* The soil depth field has been renamed 'depth to root restricting
  layer' in both the hydropower and nutrient retention models.

* ETK column in biophysical table for Water Yield is now Kc.

* Added help text to Timber model.

* Changed the behavior of nutrient retention to return nodata values
  when the mean runoff index is zero.

* Fixed an issue where the hydropower model didn't use the suffix
  inputs.

* Fixed a bug in Biodiversity that did not allow for numerals in the
  threat names and rasters.

* Updated routing algorithm to use a modern algorithm for plateau
  direction resolution.

* Fixed an issue in HRA where individual risk pixels weren't being
  calculated correctly.

* HRA will now properly detect in the preprocessed CSVs when criteria
  or entire habitat-stressor pairs are not desired within an
  assessment.

* Added an infrastructure feature so that temporary files are created
  in the user's workspace rather than at the system level
  folder.  This lets users work in a secondary workspace on a USB
  attached hard drive and use the space of that drive, rather than the
  primary operating system drive.

2.5.5 (2013-08-06)
------------------
The 2.5.5 release of InVEST that addresses minor bugs, performance
tweaks, and new functionality of the InVEST standalone models.  Including:

 * Production level release of the 3.0 Coastal Vulnerability model.
    - This upgrades the InVEST 2.5.4 version of the beta standalone CV
      to a full release with full users guide.  This version of the
      CV model should be used in all cases over its ArcGIS equivalent.

 * Production level release of the Habitat Risk Assessment model.
    - This release upgrades the InVEST 2.5.4 beta version of the
      standalone habitat risk assessment model. It should be used in
      all cases over its ArcGIS equivalent.

 * Uncertainty analysis in Carbon model (beta)
    - Added functionality to assess uncertainty in sequestration and
      emissions given known uncertainty in carbon pool stocks.  Users
      can now specify standard  deviations of carbon pools with
      normal distributions as well as desired uncertainty levels.
      New outputs include masks for regions which both sequester and
      emit carbon with a high probability of confidence.  Please see
      the "Uncertainty Analysis" section of the carbon user's guide
      chapter for more information.

 * REDD+ Scenario Analysis in Carbon model (beta)
    - Additional functionality to assist users evaluating REDD
      and REDD+ scenarios in the carbon model.  The uncertainty analysis
      functionality can also be used with these scenarios.
      Please see the "REDD Scenario Analysis" section of the
      carbon user's guide chapter for more information.

 * Uncertainty analysis in Finfish Aquaculture model (beta)
    - Additionally functionality to account for uncertainty in
      alpha and beta growth parameters as well as histogram
      plots showing the distribution of harvest weights and
      net present value.   Uncertainty analysis is performed
      through Monte Carlo runs that normally sample the
      growth parameters.

 * Streamlined Nutrient Retention model functionality
    - The nutrient retention module no longer requires users to explicitly
      run the water yield model.  The model now seamlessly runs water yield
      during execution.

 * Beta release of the recreation model
    - The recreation is available for beta use with limited documentation.

 * Full release of the wind energy model
    - Removing the 'beta' designation on the wind energy model.


Known Issues:

 * Flow routing in the standalone sediment and nutrient models has a
   bug that prevents routing in some (not all) landscapes.  This bug is
   related to resolving d-infinity flow directions across flat areas.
   We are implementing the solution in Garbrecht and Martx (1997).
   In the meanwhile the sediment and nutrient models are still marked
   as beta until this issue is resolved.

2.5.4 (2013-06-07)
------------------
This is a minor release of InVEST that addresses numerous minor bugs and performance tweaks in the InVEST 3.0 models.  Including:

 * Refactor of Wave Energy Model:
    - Combining the Biophysical and Valuation modules into one.
    - Adding new data for the North Sea and Australia
    - Fixed a bug where elevation values that were equal to or greater than zero
      were being used in calculations.
    - Fixed memory issues when dealing with large datasets.
    - Updated core functions to remove any use of depracated functions

 * Performance updates to the carbon model.

 * Nodata masking fix for rarity raster in Biodiversity Model.
    - When computing rarity from a base landuse raster and current or future
      landuse raster, the intersection of the two was not being properly taken.

 * Fixes to the flow routing algorithms in the sediment and nutrient
   retention models in cases where stream layers were burned in by ArcGIS
   hydro tools.  In those cases streams were at the same elevation and caused
   routing issues.

 * Fixed an issue that affected several InVEST models that occured
   when watershed polygons were too small to cover a pixel.  Excessively
   small watersheds are now handled correctly

 * Arc model deprecation.  We are deprecating the following ArcGIS versions
   of our InVEST models in the sense we recommend ALL users use the InVEST
   standalones over the ArcGIS versions, and the existing ArcGIS versions
   of these models will be removed entirely in the next release.

        * Timber
        * Carbon
        * Pollination
        * Biodiversity
        * Finfish Aquaculture

Known Issues:

 * Flow routing in the standalone sediment and nutrient models has a
   bug that prevents routing in several landscapes.  We're not
   certain of the nature of the bug at the moment, but we will fix by
   the next release.  Thus, sediment and nutrient models are marked
   as (beta) since in some cases the DEM routes correctly.

2.5.3 (2013-03-21)
------------------
This is a minor release of InVEST that fixes an issue with the HRA model that caused ArcGIS versions of the model to fail when calculating habitat maps for risk hotspots. This upgrade is strongly recommended for users of InVEST 2.5.1 or 2.5.2.

2.5.2 (2013-03-17)
------------------
This is a minor release of InVEST that fixes an issue with the HRA sample data that caused ArcGIS versions of the model to fail on the training data.  There is no need to upgrade for most users unless you are doing InVEST training.

2.5.1 (2013-03-12)
------------------
This is a minor release of InVEST that does not add any new models, but
does add additional functionality, stability, and increased performance to
one of the InVEST 3.0 standalones:

  - Pollination 3.0 Beta:
        - Fixed a bug where Windows users of InVEST could run the model, but
          most raster outputs were filled with nodata values.

Additionally, this minor release fixes a bug in the InVEST user interface where
collapsible containers became entirely non-interactive.

2.5.0 (2013-03-08)
------------------
This a major release of InVEST that includes new standalone versions (ArcGIS
is not required) our models as well as additional functionality, stability,
and increased performance to many of the existing models.  This release is
timed to support our group's annual training event at Stanford University.
We expect to release InVEST 2.5.1 a couple of weeks after to address any
software issues that arise during the training.  See the release notes
below for details of the release, and please contact richsharp@stanford.edu
for any issues relating to software:

  - *new* Sediment 3.0 Beta:
      - This is a standalone model that executes an order of magnitude faster
        than the original ArcGIS model, but may have memory issues with
        larger datasets. This fix is scheduled for the 2.5.1 release of InVEST.
      - Uses a d-infinity flow algorithm (ArcGIS version uses D8).
      - Includes a more accurate LS factor.
      - Outputs are now summarized by polygon rather than rasterized polygons.
        Users can view results directly as a table rather than sampling a
        GIS raster.
  - *new* Nutrient 3.0 Beta:
      - This is a standalone model that executes an order of magnitude faster
        than the original ArcGIS model, but may have memory issues with
        larger datasets. This fix is scheduled for the 2.5.1 release of InVEST.
      - Uses a d-infinity flow algorithm (ArcGIS version uses D8).
      - Includes a more accurate LS factor.
      - Outputs are now summarized by polygon rather than rasterized polygons.
        Users can view results directly as a table rather than sampling a
        GIS raster.
  - *new* Wind Energy:
      - A new offshore wind energy model.  This is a standalone-only model
        available under the windows start menu.
  - *new* Recreation Alpha:
      - This is a working demo of our soon to be released future land and near
        shore recreation model.  The model itself is incomplete and should only
        be used as a demo or by NatCap partners that know what they're doing.
  - *new* Habitat Risk Assessment 3.0 Alpha:
      - This is a working demo of our soon to be released 3.0 version of habitat
        risk assessment.  The model itself is incomplete and should only
        be used as a demo or by NatCap partners that know what they're doing.
        Users that need to use the habitat risk assessment should use the
        ArcGIS version of this model.

  - Improvements to the InVEST 2.x ArcGIS-based toolset:
      - Bug fixes to the ArcGIS based Coastal Protection toolset.

  - Removed support for the ArcGIS invest_VERSION.mxd map.  We expect to
    transition the InVEST toolset exclusive standalone tools in a few months.  In
    preparation of this we are starting to deprecate parts of our old ArcGIS
    toolset including this ArcMap document.  The InVEST ArcToolbox is still
    available in C:\InVEST_2_5_0\invest_250.tbx.

  - Known issues:

    - The InVEST 3.0 standalones generate open source GeoTiffs as
      outputs rather than the proprietary ESRI Grid format.  ArcGIS 9.3.1
      occasionally displays these rasters incorrectly.  We have found
      that these layers can be visualized in ArcGIS 9.3.1 by following
      convoluted steps: Right Click on the layer and select Properties; click on
      the Symbology tab; select Stretch, agree to calculate a histogram (this will
      create an .aux file that Arc can use for visualization), click "Ok", remove
      the raster from the layer list, then add it back. As an alternative, we
      suggest using an open source GIS Desktop Tool like Quantum GIS or ArcGIS
      version 10.0 or greater.

   - The InVEST 3.0 carbon model will generate inaccurate sequestration results
     if the extents of the current and future maps don't align.  This will be
     fixed in InVEST 2.5.1; in the meanwhile a workaround is to clip both LULCs
     so they have identical overlaps.

   - A user reported an unstable run of InVEST 3.0 water yield.  We are not
     certain what is causing the issue, but we do have a fix that will go out
     in InVEST 2.5.1.

   - At the moment the InVEST standalones do not run on Windows XP.  This appears
     to be related to an incompatibility between Windows XP and GDAL, the an open
     source gis library we use to create and read GIS data.  At the moment we are
     uncertain if we will be able to fix this bug in future releases, but will
     pass along more information in the future.

2.4.5 (2013-02-01)
------------------
This is a minor release of InVEST that does not add any new models, but
does add additional functionality, stability, and increased performance to
many of the InVEST 3.0 standalones:

  - Pollination 3.0 Beta:
      - Greatly improved memory efficiency over previous versions of this model.
      - 3.0 Beta Pollination Biophysical and Valuation have been merged into a
        single tool, run through a unified user interface.
      - Slightly improved runtime through the use of newer core InVEST GIS libraries.
      - Optional ability to weight different species individually.  This feature
        adds a column to the Guilds table that allows the user to specify a
        relative weight for each species, which will be used before combining all
        species supply rasters.
      - Optional ability to aggregate pollinator abundances at specific points
        provided by an optional points shapefile input.
      - Bugfix: non-agricultural pixels are set to a value of 0.0 to indicate no
        value on the farm value output raster.
      - Bugfix: sup_val_<beename>_<scenario>.tif rasters are now saved to the
        intermediate folder inside the user's workspace instead of the output
        folder.
  - Carbon Biophysical 3.0 Beta:
        * Tweaked the user interface to require the user to
          provide a future LULC raster when the 'Calculate Sequestration' checkbox
          is checked.
        * Fixed a bug that restricted naming of harvest layers.  Harvest layers are
          now selected simply by taking the first available layer.
  - Better memory efficiency in hydropower model.
  - Better support for unicode filepaths in all 3.0 Beta user interfaces.
  - Improved state saving and retrieval when loading up previous-run parameters
    in all 3.0 Beta user interfaces.
  - All 3.0 Beta tools now report elapsed time on completion of a model.
  - All 3.0 Beta tools now provide disk space usage reports on completion of a
    model.
  - All 3.0 Beta tools now report arguments at the top of each logfile.
  - Biodiversity 3.0 Beta: The half-saturation constant is now allowed to be a
    positive floating-point number.
  - Timber 3.0 Beta: Validation has been added to the user interface for this
    tool for all tabular and shapefile inputs.
  - Fixed some typos in Equation 1 in the Finfish Aquaculture user's guide.
  - Fixed a bug where start menu items were not getting deleted during an InVEST
    uninstall.
  - Added a feature so that if the user selects to download datasets but the
    datasets don't successfully download the installation alerts the user and
    continues normally.
  - Fixed a typo with tau in aquaculture guide, originally said 0.8, really 0.08.

  - Improvements to the InVEST 2.x ArcGIS-based toolset:
      - Minor bugfix to Coastal Vulnerability, where an internal unit of
        measurements was off by a couple digits in the Fetch Calculator.
      - Minor fixes to various helper tools used in InVEST 2.x models.
      - Outputs for Hargreaves are now saved as geoTIFFs.
      - Thornwaite allows more flexible entering of hours of sunlight.

2.4.4 (2012-10-24)
------------------
- Fixes memory errors experienced by some users in the Carbon Valuation 3.0 Beta model.
- Minor improvements to logging in the InVEST User Interface
- Fixes an issue importing packages for some officially-unreleased InVEST models.

2.4.3 (2012-10-19)
------------------
- Fixed a minor issue with hydropower output vaulation rasters whose statistics were not pre-calculated.  This would cause the range in ArcGIS to show ther rasters at -3e38 to 3e38.
- The InVEST installer now saves a log of the installation process to InVEST_<version>\install_log.txt
- Fixed an issue with Carbon 3.0 where carbon output values were incorrectly calculated.
- Added a feature to Carbon 3.0 were total carbon stored and sequestered is output as part of the running log.
- Fixed an issue in Carbon 3.0 that would occur when users had text representations of floating point numbers in the carbon pool dbf input file.
- Added a feature to all InVEST 3.0 models to list disk usage before and after each run and in most cases report a low free space error if relevant.

2.4.2 (2012-10-15)
------------------
- Fixed an issue with the ArcMap document where the paths to default data were not saved as relative paths.  This caused the default data in the document to not be found by ArcGIS.
- Introduced some more memory-efficient processing for Biodiversity 3.0 Beta.  This fixes an out-of-memory issue encountered by some users when using very large raster datasets as inputs.

2.4.1 (2012-10-08)
------------------
- Fixed a compatibility issue with ArcGIS 9.3 where the ArcMap and ArcToolbox were unable to be opened by Arc 9.3.

2.4.0 (2012-10-05)
------------------
Changes in InVEST 2.4.0

General:

This is a major release which releases two additional beta versions of the
InVEST models in the InVEST 3.0 framework.  Additionally, this release
introduces start menu shortcuts for all available InVEST 3.0 beta models.
Existing InVEST 2.x models can still be found in the included Arc toolbox.

Existing InVEST models migrated to the 3.0 framework in this release
include:

- Biodiversity 3.0 Beta
    - Minor bug fixes and usability enhancements
    - Runtime decreased by a factor of 210
- Overlap Analysis 3.0 Beta
    - In most cases runtime decreased by at least a factor of 15
    - Minor bug fixes and usability enhancements
    - Split into two separate tools:
        * Overlap Analysis outputs rasters with individually-weighted pixels
        * Overlap Analysis: Management Zones produces a shapefile output.
    - Updated table format for input activity CSVs
    - Removed the "grid the seascape" step

Updates to ArcGIS models:

- Coastal vulnerability
    - Removed the "structures" option
    - Minor bug fixes and usability enhancements
- Coastal protection (erosion protection)
    - Incorporated economic valuation option
    - Minor bug fixes and usability enhancements

Additionally there are a handful of minor fixes and feature
enhancements:

- InVEST 3.0 Beta standalones (identified by a new InVEST icon) may be run
  from the Start Menu (on windows navigate to
  Start Menu -> All Programs -> InVEST 2.4.0
- Bug fixes for the calculation of raster statistics.
- InVEST 3.0 wave energy no longer requires an AOI for global runs, but
  encounters memory issues on machines with less than 4GB of RAM.  This
  is a known issue that will be fixed in a minor release.
- Minor fixes to several chapters in the user's guide.
- Minor bug fix to the 3.0 Carbon model: harvest maps are no longer required
  inputs.
- Other minor bug fixes and runtime performance tweaks in the 3.0 framework.
- Improved installer allows users to remove InVEST from the Windows Add/Remove
  programs menu.
- Fixed a visualization bug with wave energy where output rasters did not have the min/max/stdev calculations on them.  This made the default visualization in arc be a gray blob.

2.3.0 (2012-08-02)
------------------
Changes in InVEST 2.3.0

General:

This is a major release which releases several beta versions of the
InVEST models in the InVEST 3.0 framework.  These models run as
standalones, but a GIS platform is needed to edit and view the data
inputs and outputs.  Until InVEST 3.0 is released the original ArcGIS
based versions of these tools will remain the release.

Existing InVEST models migrated to the 3.0 framework in this release
include:

- Reservoir Hydropower Production 3.0 beta
    - Minor bug fixes.
- Finfish Aquaculture
    - Minor bug fixes and usability enhancements.
- Wave Energy 3.0 beta
    - Runtimes for non-global runs decreased by a factor of 7
    - Minor bugs in interpolation that exist in the 2.x model is fixed in
      3.0 beta.
- Crop Pollination 3.0 beta
    - Runtimes decreased by a factor of over 10,000

This release also includes the new models which only exist in the 3.0
framework:

- Marine Water Quality 3.0 alpha with a preliminary  user's guide.

InVEST models in the 3.0 framework from previous releases that now
have a standalone executable include:

- Managed Timber Production Model
- Carbon Storage and Sequestration

Additionally there are a handful of other minor fixes and feature
enhancements since the previous release:

- Minor bug fix to 2.x sedimentation model that now correctly
  calculates slope exponentials.
- Minor fixes to several chapters in the user's guide.
- The 3.0 version of the Carbon model now can value the price of carbon
  in metric tons of C or CO2.
- Other minor bug fixes and runtime performance tweaks in the 3.0 framework.

2.2.2 (2012-03-03)
------------------
Changes in InVEST 2.2.2

General:

This is a minor release which fixes the following defects:

-Fixed an issue with sediment retention model where large watersheds
 allowed loading per cell was incorrectly rounded to integer values.

-Fixed bug where changing the threshold didn't affect the retention output
 because function was incorrectly rounded to integer values.

-Added total water yield in meters cubed to to output table by watershed.

-Fixed bug where smaller than default (2000) resolutions threw an error about
 not being able to find the field in "unitynew".  With non-default resolution,
 "unitynew" was created without an attribute table, so one was created by
 force.

-Removed mention of beta state and ecoinformatics from header of software
 license.

-Modified overlap analysis toolbox so it reports an error directly in the
 toolbox if the workspace name is too long.

2.2.1 (2012-01-26)
------------------
Changes in InVEST 2.2.1

General:

This is a minor release which fixes the following defects:

-A variety of miscellaneous bugs were fixed that were causing crashes of the Coastal Protection model in Arc 9.3.
-Fixed an issue in the Pollination model that was looking for an InVEST1005 directory.
-The InVEST "models only" release had an entry for the InVEST 3.0 Beta tools, but was missing the underlying runtime.  This has been added to the models only 2.2.1 release at the cost of a larger installer.
-The default InVEST ArcMap document wouldn't open in ArcGIS 9.3.  It can now be opened by Arc 9.3 and above.
-Minor updates to the Coastal Protection user's guide.

2.2.0 (2011-12-22)
------------------
In this release we include updates to the habitat risk assessment
model, updates to Coastal Vulnerability Tier 0 (previously named
Coastal Protection), and a new tier 1 Coastal Vulnerability tool.
Additionally, we are releasing a beta version of our 3.0 platform that
includes the terrestrial timber and carbon models.

See the "Marine Models" and "InVEST 3.0 Beta" sections below for more details.

**Marine Models**

1. Marine Python Extension Check

   This tool has been updated to include extension requirements for the new
   Coastal Protection T1 model.  It also reflects changes to the Habitat Risk
   Assessment and Coastal Protection T0 models, as they no longer require the
   PythonWin extension.

2. Habitat Risk Assessment (HRA)

   This model has been updated and is now part of three-step toolset.  The
   first step is a new Ratings Survey Tool which eliminates the need for
   Microsoft Excel when users are providing habitat-stressor ratings.  This
   Survey Tool now allows users to up- and down-weight the importance of
   various criteria.  For step 2, a copy of the Grid the Seascape tool has been
   placed in the HRA toolset.  In the last step, users will run the HRA model
   which includes the following updates:

   - New habitat outputs classifying risk as low, medium, and high
   - Model run status updates (% complete) in the message window
   - Improved habitat risk plots embedded in the output HTML

3. Coastal Protection

   This module is now split into sub-models, each with two parts.  The first
   sub-model is Coastal Vulnerability (Tier 0) and the new addition is Coastal
   Protection (Tier 1).

   Coastal Vulnerability (T0)
   Step 1) Fetch Calculator - there are no updates to this tool.
   Step 2) Vulnerability Index

   - Wave Exposure: In this version of the model, we define wave exposure for
     sites facing the open ocean as the maximum of the weighted average of
     wave's power coming from the ocean or generated by local winds.  We
     weight wave power coming from each of the 16 equiangular sector by the
     percent of time that waves occur in that sector, and based on whether or
     not fetch in that sector exceeds 20km.  For sites that are sheltered, wave
     exposure is the average of wave power generated by the local storm winds
     weighted by the percent occurrence of those winds in each sector.  This
     new method takes into account the seasonality of wind and wave patterns
     (storm waves generally come from a preferential direction), and helps
     identify regions that are not exposed to powerful waves although they are
     open to the ocean (e.g. the leeside of islands).

   - Natural Habitats: The ranking is now computed using the rank of all
     natural habitats present in front of a segment, and we weight the lowest
     ranking habitat 50% more than all other habitats.  Also, rankings and
     protective distance information are to be provided by CSV file instead of
     Excel.  With this new method, shoreline segments that have more habitats
     than others will have a lower risk of inundation and/or erosion during
     storms.

   - Structures: The model has been updated to now incorporate the presence of
     structures by decreasing the ranking of shoreline segments that adjoin
     structures.

   Coastal Protection (T1) - This is a new model which plots the amount of
   sandy beach erosion or consolidated bed scour that backshore regions
   experience in the presence or absence of natural habitats.  It is composed
   of two steps: a Profile Generator and Nearshore Waves and Erosion.  It is
   recommended to run the Profile Generator before the Nearshore Waves and
   Erosion model.

   Step 1) Profile Generator:  This tool helps the user generate a 1-dimensional
   bathymetric and topographic profile perpendicular to the shoreline at the
   user-defined location.  This model provides plenty of guidance for building
   backshore profiles for beaches, marshes and mangroves.  It will help users
   modify bathymetry profiles that they already have, or can generate profiles
   for sandy beaches if the user has not bathymetric data.  Also, the model
   estimates and maps the location of natural habitats present in front of the
   region of interest.  Finally, it provides sample wave and wind data that
   can be later used in the Nearshore Waves and Erosion model, based on
   computed fetch values and default Wave Watch III data.

   Step 2) Nearshore Waves and Erosion: This model estimates profiles of beach
   erosion or values of rates of consolidated bed scour at a site as a function
   of the type of habitats present in the area of interest.  The model takes
   into account the protective effects of vegetation, coral and oyster reefs,
   and sand dunes.  It also shows the difference of protection provided when
   those habitats are present, degraded, or gone.

4. Aesthetic Quality

   This model no longer requires users to provide a projection for Overlap
   Analysis.  Instead, it uses the projection from the user-specified Area of
   Interest (AOI) polygon.  Additionally, the population estimates for this
   model have been fixed.

**InVEST 3.0 Beta**

The 2.2.0 release includes a preliminary version of our InVEST 3.0 beta
platform.  It is included as a toolset named "InVEST 3.0 Beta" in the
InVEST220.tbx.  It is currently only supported with ArcGIS 10.  To launch
an InVEST 3.0 beta tool, double click on the desired tool in the InVEST 3.0
toolset then click "Ok" on the Arc toolbox screen that opens. The InVEST 3.0
tool panel has inputs very similar to the InVEST 2.2.0 versions of the tools
with the following modifications:

InVEST 3.0 Carbon:
  * Fixes a minor bug in the 2.2 version that ignored floating point values
    in carbon pool inputs.
  * Separation of carbon model into a biophysical and valuation model.
  * Calculates carbon storage and sequestration at the minimum resolution of
    the input maps.
  * Runtime efficiency improved by an order of magnitude.
  * User interface streamlined including dynamic activation of inputs based
    on user preference, direct link to documentation, and recall of inputs
    based on user's previous run.

InVEST 3.0 Timber:
  * User interface streamlined including dynamic activation of inputs based
    on user preference, direct link to documentation, and recall of inputs
    based on user's previous run.


2.1.1 (2011-10-17)
------------------
Changes in InVEST 2.1.1

General:

This is a minor release which fixes the following defects:

-A truncation error was fixed on nutrient retention and sedimentation model that involved division by the number of cells in a watershed.  Now correctly calculates floating point division.
-Minor typos were fixed across the user's guide.


2.1 Beta (2011-05-11)
---------------------
Updates to InVEST Beta

InVEST 2.1 . Beta

Changes in InVEST 2.1

General:

1. InVEST versioning
We have altered our versioning scheme.  Integer changes will reflect major changes (e.g. the addition of marine models warranted moving from 1.x to 2.0).  An increment in the digit after the primary decimal indicates major new features (e.g the addition of a new model) or major revisions.  For example, this release is numbered InVEST 2.1 because two new models are included).  We will add another decimal to reflect minor feature revisions or bug fixes.  For example, InVEST 2.1.1 will likely be out soon as we are continually working to improve our tool.
2. HTML guide
With this release, we have migrated the entire InVEST users. guide to an HTML format.  The HTML version will output a pdf version for use off-line, printing, etc.


**MARINE MODELS**

1.Marine Python Extension Check

-This tool has been updated to allow users to select the marine models they intend to run.  Based on this selection, it will provide a summary of which Python and ArcGIS extensions are necessary and if the Python extensions have been successfully installed on the user.s machine.

2.Grid the Seascape (GS)

-This tool has been created to allow marine model users to generate an seascape analysis grid within a specified area of interest (AOI).

-It only requires an AOI and cell size (in meters) as inputs, and produces a polygon grid which can be used as inputs for the Habitat Risk Assessment and Overlap Analysis models.

3. Coastal Protection

- This is now a two-part model for assessing Coastal Vulnerability.  The first part is a tool for calculating fetch and the second maps the value of a Vulnerability Index, which differentiates areas with relatively high or low exposure to erosion and inundation during storms.

- The model has been updated to now incorporate coastal relief and the protective influence of up to eight natural habitat input layers.

- A global Wave Watch 3 dataset is also provided to allow users to quickly generate rankings for wind and wave exposure worldwide.

4. Habitat Risk Assessment (HRA)

This new model allows users to assess the risk posed to coastal and marine habitats by human activities and the potential consequences of exposure for the delivery of ecosystem services and biodiversity.  The HRA model is suited to screening the risk of current and future human activities in order to prioritize management strategies that best mitigate risk.

5. Overlap Analysis

This new model maps current human uses in and around the seascape and summarizes the relative importance of various regions for particular activities.  The model was designed to produce maps that can be used to identify marine and coastal areas that are most important for human use, in particular recreation and fisheries, but also other activities.

**FRESHWATER MODELS**

All Freshwater models now support ArcMap 10.


Sample data:

1. Bug fix for error in Water_Tables.mdb Biophysical table where many field values were shifted over one column relative to the correct field name.

2. Bug fix for incorrect units in erosivity layer.


Hydropower:

1.In Water Yield, new output tables have been added containing mean biophysical outputs (precipitation, actual and potential evapotranspiration, water yield)  for each watershed and sub-watershed.


Water Purification:

1. The Water Purification Threshold table now allows users to specify separate thresholds for nitrogen and phosphorus.   Field names thresh_n and thresh_p replace the old ann_load.

2. The Nutrient Retention output tables nutrient_watershed.dbf and nutrient_subwatershed.dbf now include a column for nutrient retention per watershed/sub-watershed.

3. In Nutrient Retention, some output file names have changed.

4. The user's guide has been updated to explain more accurately the inclusion of thresholds in the biophysical service estimates.


Sedimentation:

1. The Soil Loss output tables sediment_watershed.dbf and sediment_subwatershed.dbf now include a column for sediment retention per watershed/sub-watershed.

2. In Soil Loss, some output file names have changed.

3. The default input value for Slope Threshold is now 75.

4. The user's guide has been updated to explain more accurately the inclusion of thresholds in the biophysical service estimates.

5. Valuation: Bug fix where the present value was not being applied correctly.





2.0 Beta (2011-02-14)
---------------------
Changes in InVEST 2.0

InVEST 1.005 is a minor release with the following modification:

1. Aesthetic Quality

    This new model allows users to determine the locations from which new nearshore or offshore features can be seen.  It generates viewshed maps that can be used to identify the visual footprint of new offshore development.


2. Coastal Vulnerability

    This new model produces maps of coastal human populations and a coastal exposure to erosion and inundation index map.  These outputs can be used to understand the relative contributions of different variables to coastal exposure and to highlight the protective services offered by natural habitats.


3. Aquaculture

    This new model is used to evaluate how human activities (e.g., addition or removal of farms, changes in harvest management practices) and climate change (e.g., change in sea surface temperature) may affect the production and economic value of aquacultured Atlantic salmon.


4. Wave Energy

    This new model provides spatially explicit information, showing potential areas for siting Wave Energy conversion (WEC) facilities with the greatest energy production and value.  This site- and device-specific information for the WEC facilities can then be used to identify and quantify potential trade-offs that may arise when siting WEC facilities.


5. Avoided Reservoir Sedimentation

    - The name of this model has been changed to the Sediment Retention model.

    - We have added a water quality valuation model for sediment retention. The user now has the option to select avoided dredge cost analysis, avoided water treatment cost analysis or both.  The water quality valuation approach is the same as that used in the Water Purification: Nutrient Retention model.

    - The threshold information for allowed sediment loads (TMDL, dead volume, etc.) are now input in a stand alone table instead of being included in the valuation table. This adjusts the biophysical service output for any social allowance of pollution. Previously, the adjustment was only done in the valuation model.

    - The watersheds and sub-watershed layers are now input as shapefiles instead of rasters.

    - Final outputs are now aggregated to the sub-basin scale. The user must input a sub-basin shapefile. We provide the Hydro 1K dataset as a starting option. See users guide for changes to many file output names.

    - Users are strongly advised not to interpret pixel-scale outputs for hydrological understanding or decision-making of any kind. Pixel outputs should only be used for calibration/validation or model checking.


6. Hydropower Production

    - The watersheds and sub-watershed layers are now input as shapefiles instead of rasters.

    - Final outputs are now aggregated to the sub-basin scale. The user must input a sub-basin shapefile. We provide the Hydro 1K dataset as a starting option. See users guide for changes to many file output names.

    - Users are strongly advised not to interpret pixel-scale outputs for hydrological understanding or decision-making of any kind. Pixel outputs should only be used for calibration/validation or model checking.

    - The calibration constant for each watershed is now input in a stand-alone table instead of being included in the valuation table. This makes running the water scarcity model simpler.


7. Water Purification: Nutrient Retention

    - The threshold information for allowed pollutant levels (TMDL, etc.) are now input in a stand alone table instead of being included in the valuation table. This adjusts the biophysical service output for any social allowance of pollution. Previously, the adjustment was only done in the valuation model.

    - The watersheds and sub-watershed layers are now input as shapefiles instead of rasters.

    - Final outputs are now aggregated to the sub-basin scale. The user must input a sub-basin shapefile. We provide the Hydro 1K dataset as a starting option. See users guide for changes to many file output names.

    - Users are strongly advised not to interpret pixel-scale outputs for hydrological understanding or decision-making of any kind. Pixel outputs should only be used for calibration/validation or model checking.


8. Carbon Storage and Sequestration

    The model now outputs an aggregate sum of the carbon storage.


9. Habitat Quality and Rarity

    This model had an error while running ReclassByACII if the land cover codes were not sorted alphabetically.  This has now been corrected and it sorts the reclass file before running the reclassification

    The model now outputs an aggregate sum of the habitat quality.

10. Pollination

    In this version, the pollination model accepts an additional parameter which indicated the proportion of a crops yield that is attributed to wild pollinators.<|MERGE_RESOLUTION|>--- conflicted
+++ resolved
@@ -70,7 +70,8 @@
       has been merged into ``utils.read_csv_to_dataframe``
       (`#1319 <https://github.com/natcap/invest/issues/1319>`_),
       (`#1327 <https://github.com/natcap/invest/issues/1327>`_)
-<<<<<<< HEAD
+    * Improved the validation message that is returned when not all spatial
+      inputs overlap (`#502 <https://github.com/natcap/invest/issues/502>`_)
     * Standardized the name and location of the taskgraph cache directory for
       all models. It is now called ``taskgraph_cache`` and located in the top
       level of the workspace directory.
@@ -79,10 +80,6 @@
     * Added validation for the transition table, raising a validation error if
       unexpected values are encountered.
       (`#729 <https://github.com/natcap/invest/issues/729>`_)
-=======
-    * Improved the validation message that is returned when not all spatial
-      inputs overlap (`#502 <https://github.com/natcap/invest/issues/502>`_)
->>>>>>> 0db98d77
 * Workbench
     * Fixed a bug where sampledata downloads failed silently (and progress bar
       became innacurate) if the Workbench did not have write permission to
@@ -113,14 +110,11 @@
     * Tables in the .xls format are no longer supported. This format was
       deprecated by ``pandas``. (`#1271 <https://github.com/natcap/invest/issues/1271>`_)
 * NDR
-<<<<<<< HEAD
     * The contents of the output ``cache_dir`` have been consolidated into
       ``intermediate_outputs``.
-=======
     * Fixed a bug where results were calculated incorrectly if the runoff proxy
       raster (or the DEM or LULC) had no nodata value
       (`#1005 <https://github.com/natcap/invest/issues/1005>`_)
->>>>>>> 0db98d77
 * Pollination
     * Several exceptions have been tidied up so that only fieldnames are
       printed instead of the python data structures representing the whole
@@ -173,14 +167,11 @@
     * Fixed a bug where the model incorrectly raised an error if the
       biophysical table contained a row of all 0s.
       (`#1123 <https://github.com/natcap/invest/issues/1123>`_)
-<<<<<<< HEAD
     * The contents of the output ``temp_working_dir_not_for_humans`` have been
       consolidated into ``intermediate_files``.
-=======
     * Biophysical table Workbench validation now warns if there is a missing
       curve number value.
       (`#1346 <https://github.com/natcap/invest/issues/1346>`_)
->>>>>>> 0db98d77
 * Urban Nature Access
     * Urban nature supply outputs have been renamed to add ``percapita`` to the
       filename.
