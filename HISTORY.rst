--- conflicted
+++ resolved
@@ -34,10 +34,16 @@
 
 .. :changelog:
 
-<<<<<<< HEAD
-
 Unreleased Changes
 ------------------
+* General
+* Workbench
+    * Fixed a bug where some model runs would not generate a new item
+      in the list of recent runs.
+* Coastal Blue Carbon
+    * Fixed a bug where using unaligned rasters in the preprocessor would cause
+      an error.  The preprocessor will now correctly align input landcover
+      rasters and determine transitions from the aligned rasters.
 * HRA
     * Fixed an issue with risk calculations where risk values would be much
       lower than they should be.  Risk values are now correctly calculated.
@@ -49,21 +55,8 @@
       classifications.
     * Various improvements to the model have resulted in a modest (~33%)
       speedup in runtime.
-
-=======
-Unreleased Changes
-------------------
-* General
-* Workbench
-    * Fixed a bug where some model runs would not generate a new item
-      in the list of recent runs.
-* Coastal Blue Carbon
-    * Fixed a bug where using unaligned rasters in the preprocessor would cause
-      an error.  The preprocessor will now correctly align input landcover
-      rasters and determine transitions from the aligned rasters.
 * NDR
     * Added parameters to the sample data to support nitrogen calculations.
->>>>>>> e4edcc4c
 
 3.11.0 (2022-05-24)
 -------------------
