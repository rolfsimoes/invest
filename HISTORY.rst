.. :changelog:

.. Unreleased Changes

Unreleased Changes
------------------
<<<<<<< HEAD
* Data Stack files (``*.invest.json``, ``*.invest.tar.gz``) can now be dragged and dropped on an InVEST model window, which will prompt the UI to load that parameter set.
=======
* The InVEST UI now contains a submenu for opening a recently-opened datastack.  This submenu is automatically populated with the 10 most recently-opened datastacks for the current model.
>>>>>>> 34e7392c
* Removed vendored ``natcap.invest.dbfpy`` subpackage.
* Removed deprecated ``natcap.invest.fileio`` module.
* Removed ``natcap.invest.iui`` UI subpackage in favor of a new UI framework found at ``natcap.invest.ui``. This new UI features a greatly improved API, good test coverage, support for Qt4 and Qt5, and includes updates to all InVEST models to support validation of model arguments from a python script, independent of the UI.
* Updated core model of seasonal water yield to allow for negative `L_avail`.
* Updated RouteDEM to allow for file suffixes, finer control over what DEM routing algorithms to run, and removal of the multiple stepped stream threshold classification.
* Redesign/refactor of pollination model. Long term bugs in the model are resolved, managed pollinators added, and many simplifications to the end user's experience.  The updated user's guide chapter is available here: http://data.naturalcapitalproject.org/nightly-build/invest-users-guide/html/croppollination.html
* Scenario Generator - Rule Based now has an optional input to define a seed.
  This input is used to seed the random shuffling of parcels that have equal
  priorities.
* InVEST on mac is now distributed as a single application bundle, allowing InVEST to run as expected on mac OSX Sierra.  Individual models are selected and launched from a new launcher window.
* The InVEST CLI now has a GUI model launcher:  ``$ invest launcher``
* Updated the Coastal Blue Carbon model to improve handling of blank lines in input CSV tables and improve memory efficiency of the current implementation.
* Improved the readability of a cryptic error message in Coastal Vulnerability that is normally raised when the depth threshold is too high or the exposure proportion is too low to detect any shoreline segments.
* Adding InVEST HTML documentation to the Mac disk image distribution.
* Upgrading dependency of PyGeoprocessing to 0.3.3.  This fixes a memory leak associated with any model that aggregates rasters over complicated overlapping polygons.
* Adding sample data to Blue Carbon model that were missing.
* Deprecating the InVEST Marine Water Quality model.  This also removes InVEST's dependancy on the pyamg package which has been removed from REQUIREMENTS.TXT.
* Deprecating the ArcGIS-based Coastal Protection model and ArcGIS-based data-preprocessing scripts.  The toolbox and scripts may still be found at https://bitbucket.org/natcap/invest.arcgis.
* Fixing an issue in the carbon edge effect model that caused output values in the shapefile to be rounded to the nearest integer.
* Fixing issue in SDR model that would occasionally cause users to see errors about field widths in the output shapefile generation.
* Updated the erodibility sample raster that ships with InVEST for the SDR model.  The old version was in US units, in this version we convert to SI units as the model requires, and clipped the raster to the extents of the other stack to save disk space.

3.3.3 (2017-02-06)
------------------
* Fixed an issue in the UI where the carbon model wouldn't accept negative numbers in the price increase of carbon.
* RouteDEM no longer produces a "tiled_dem.tif" file since that functionality is being deprecated in PyGeoprocessing.
* Fixing an issue in SDR where the optional drainage layer would not be used in most of the SDR biophysical calculations.
* Refactoring so water yield pixels with Kc and et0 equal to be 0 now yields a 0.0 value of water yield on that pixel rather than nodata.
* Light optimization refactor of wind energy model that improves runtimes in some cases by a factor of 2-3.
* Performance optimizations to HRA that improve runtimes by approximately 30%.
* Fixed a broken UI link to Seasonal Water Yield's user's guide.
* Fixed an issue with DelineateIT that caused ArcGIS users to see both the watershed and inverse watershed polygons when viewing the output of the tool.
* Upgrading dependency to PyGeoprocessing 0.3.2.
* Fixed an issue with SDR that caused the LS factor to be an order of magnitue too high in areas where the slope was greater than 9%.  In our sample case this caused sediment export estimates to be about 6% too high, but in cases where analyses are run over steep slopes the error would have been greater.
* ``paver check`` now warns if the ``PYTHONHOME`` environment variable is set.
* API docs now correctly reflect installation steps needed for python development headers on linux.
* Fixed a side effect in the InVEST user interface that would cause ``tempfile.tempdir`` to be set and then not be reset after a model run is finished.
* The InVEST user interface will now record GDAL/OGR log messages in the log messages window and in the logfile written to the workspace.
* Updated branding and usability of the InVEST installer for Windows, and the Mac Disk Image (.dmg).


3.3.2 (2016-10-17)
------------------
* Partial test coverage for HRA model.
* Full test coverage for Overlap Analysis model.
* Full test coverage for Finfish Aquaculture.
* Full test coverage for DelineateIT.
* Full test coverage for RouteDEM.
* Fixed an issue in Habitat Quality where an error in the sample table or malformed threat raster names would display a confusing message to the user.
* Full test coverage for scenario generator proximity model.
* Patching an issue in seasonal water yield that causes an int overflow error if the user provides a floating point landcover map and the nodata value is outside of the range of an int64.
* Full test coverage for the fisheries model.
* Patched an issue that would cause the Seasonal Water Edge model to crash when the curve number was 100.
* Patching a critical issue with forest carbon edge that would give incorrect results for edge distance effects.
* Patching a minor issue with forest carbon edge that would cause the model to crash if only one  interpolation point were selected.
* Full test coverage for pollination model.
* Removed "farms aggregation" functionality from the InVEST pollination model.
* Full test coverage for the marine water quality model.
* Full test coverage for GLOBIO model.
* Full test coverage for carbon forest edge model.
* Upgraded SciPy dependancy to 0.16.1.
* Patched bug in NDR that would cause a phosphorus density to be reported per pixel rather than total amount of phosporous in a pixel.
* Corrected an issue with the uses of buffers in the euclidean risk function of Habitat Risk Assessment.  (issue #3564)
* Complete code coverage tests for Habitat Quality model.
* Corrected an issue with the ``Fisheries_Inputs.csv`` sample table used by Overlap Analysis.  (issue #3548)
* Major modifications to Terrestrial Carbon model to include removing the harvested wood product pool, uncertainty analysis, and updated efficient raster calculations for performance.
* Fixed an issue in GLOBIO that would cause model runs to crash if the AOI marked as optional was not present.
* Removed the deprecated and incomplete Nearshore Wave and Erosion model (``natcap.invest.nearshore_wave_and_erosion``).
* Removed the deprecated Timber model (``natcap.invest.timber``).
* Fixed an issue where seasonal water yield would raise a divide by zero error if a watershed polygon didn't cover a valid data region.  Now sets aggregation quantity to zero and reports a warning in the log.
* ``natcap.invest.utils.build_file_registry`` now raises a ``ValueError`` if a path is not a string or list of strings.
* Fixed issues in NDR that would indicate invalid values were being processed during runtimes by skipping the invalid calculations in the first place rather than calculating them and discarding after the fact.
* Complete code coverage tests for NDR model.
* Minor (~10% speedup) performance improvements to NDR.
* Added functionality to recreation model so that the `monthly_table.csv` file now receives a file suffix if one is provided by the user.
* Fixed an issue in SDR where the m exponent was calculated incorrectly in many situations resulting in an error of about 1% in total export.
* Fixed an issue in SDR that reported runtime overflow errors during normal processing even though the model completed without other errors.

3.3.1 (2016-06-13)
------------------
* Refactored API documentation for readability, organization by relevant topics, and to allow docs to build on `invest.readthedocs.io <http://invest.readthedocs.io>`_,
* Installation of ``natcap.invest`` now requires ``natcap.versioner``.  If this is not available on the system at runtime, setuptools will make it available at runtime.
* InVEST Windows installer now includes HISTORY.rst as the changelog instead of the old ``InVEST_Updates_<version>`` files.
* Habitat suitability model is generalized and released as an API only accessible model.  It can be found at ``natcap.invest.habitat_suitability.execute``.  This model replaces the oyster habitat suitability model.
    * The refactor of this model requires an upgrade to ``numpy >= 1.11.0``.
* Fixed a crash in the InVEST CLI where calling ``invest`` without a parameter would raise an exception on linux-based systems.  (Issue `#3528 <https://bitbucket.org/natcap/invest/issues/3515>`_)
* Patched an issue in Seasonal Water Yield model where a nodata value in the landcover map that was equal to ``MAX_INT`` would cause an overflow error/crash.
* InVEST NSIS installer will now optionally install the Microsoft Visual C++ 2008 redistributable on Windows 7 or earlier.  This addresses a known issue on Windows 7 systems when importing GDAL binaries (Issue `#3515 <https://bitbucket.org/natcap/invest/issues/3515>`_).  Users opting to install this redistributable agree to abide by the terms and conditions therein.
* Removed the deprecated subpackage ``natcap.invest.optimization``.
* Updated the InVEST license to legally define the Natural Capital Project.
* Corrected an issue in Coastal Vulnerability where an output shapefile was being recreated for each row, and where field values were not being stored correctly.
* Updated Scenario Generator model to add basic testing, file registry support, PEP8 and PEP257 compliance, and to fix several bugs.
* Updated Crop Production model to add a simplified UI, faster runtime, and more testing.

3.3.0 (2016-03-14)
------------------
* Refactored Wind Energy model to use a CSV input for wind data instead of a Binary file.
* Redesigned InVEST recreation model for a single input streamlined interface, advanced analytics, and refactored outputs.  While the model is still based on "photo user days" old model runs are not backward compatable with the new model or interface. See the Recreation Model user's guide chapter for details.
    * The refactor of this model requires an upgrade to ``GDAL >=1.11.0 <2.0`` and ``numpy >= 1.10.2``.
* Removed nutrient retention (water purification) model from InVEST suite and replaced it with the nutrient delivery ratio (NDR) model.  NDR has been available in development relseases, but has now officially been added to the set of Windows Start Menu models and the "under development" tag in its users guide has been removed.  See the InVEST user's guide for details between the differences and advantages of NDR over the old nutrient model.
* Modified NDR by adding a required "Runoff Proxy" raster to the inputs.  This allows the model to vary the relative intensity of nutrient runoff based on varying precipitation variability.
* Fixed a bug in the Area Change rule of the Rule-Based Scenario Generator, where units were being converted incorrectly. (Issue `#3472 <https://bitbucket.org/natcap/invest/issues/3472>`_) Thanks to Fosco Vesely for this fix.
* InVEST Seasonal Water Yield model released.
* InVEST Forest Carbon Edge Effect model released.
* InVEST Scenario Generator: Proximity Based model released and renamed the previous "Scenario Generator" to "Scenario Generator: Rule Based".
* Implemented a blockwise exponential decay kernel generation function, which is now used in the Pollination and Habitat Quality models.
* GLOBIO now uses an intensification parameter and not a map to average all agriculture across the GLOBIO 8 and 9 classes.
* GLOBIO outputs modified so core outputs are in workspace and intermediate outputs are in a subdirectory called 'intermediate_outputs'.
* Fixed a crash with the NDR model that could occur if the DEM and landcover maps were different resolutions.
* Refactored all the InVEST model user interfaces so that Workspace defaults to the user's home "Documents" directory.
* Fixed an HRA bug where stessors with a buffer of zero were being buffered by 1 pixel
* HRA enhancement which creates a common raster to burn all input shapefiles onto, ensuring consistent alignment.
* Fixed an issue in SDR model where a landcover map that was smaller than the DEM would create extraneous "0" valued cells.
* New HRA feature which allows for "NA" values to be entered into the "Ratings" column for a habitat / stressor pair in the Criteria Ratings CSV. If ALL ratings are set to NA, the habitat / stressor will be treated as having no interaction. This means in the model, that there will be no overlap between the two sources. All rows parameters with an NA rating will not be used in calculating results.
* Refactored Coastal Blue Carbon model for greater speed, maintainability and clearer documentation.
* Habitat Quality bug fix when given land cover rasters with different pixel sizes than threat rasters. Model would use the wrong pixel distance for the convolution kernel.
* Light refactor of Timber model. Now using CSV input attribute file instead of DBF file.
* Fixed clipping bug in Wave Energy model that was not properly clipping polygons correctly. Found when using global data.
* Made the following changes / updates to the coastal vulnerability model:
    * Fixed a bug in the model where the geomorphology ranks were not always being used correctly.
    * Removed the HTML summary results output and replaced with a link to a dashboard that helps visualize and interpret CV results.
    * Added a point shapefile output: 'outputs/coastal_exposure.shp' that is a shapefile representation of the corresponding CSV table.
    * The model UI now requires the 'Relief' input. No longer optional.
    * CSV outputs and Shapefile outputs based on rasters now have x, y coorinates of the center of the pixel instead of top left of the pixel.
* Turning setuptools' zip_safe to False for consistency across the Natcap Namespace.
* GLOBIO no longer requires user to specify a keyfield in the AOI.
* New feature to GLOBIO to summarize MSA by AOI.
* New feature to GLOBIO to use a user defined MSA parameter table to do the MSA thresholds for infrastructure, connectivity, and landuse type
* Documentation to the GLOBIO code base including the large docstring for 'execute'.

3.2.0 (2015-05-31)
------------------
InVEST 3.2.0 is a major release with the addition of several experimental models and tools as well as an upgrade to the PyGeoprocessing core:

* Upgrade to PyGeoprocessing v0.3.0a1 for miscelaneous performance improvements to InVEST's core geoprocessing routines.
* An alpha unstable build of the InVEST crop production model is released with partial documentation and sample data.
* A beta build of the InVEST fisheries model is released with documentation and sample data.
* An alpha unstable build of the nutrient delivery ratio (NDR) model is available directly under InVEST's instalation directory at  ``invest-x86/invest_ndr.exe``; eventually this model will replace InVEST's current "Nutrient" model.  It is currently undocumented and unsupported but inputs are similar to that of InVEST's SDR model.
* An alpha unstable build of InVEST's implementation of GLOBIO is available directly under InVEST's instalation directory at ``invest-x86/invest_globio.exe``.  It is currently undocumented but sample data are provided.
* DelinateIT, a watershed delination tool based on PyGeoprocessing's d-infinity flow algorithm is released as a standalone tool in the InVEST repository with documentation and sample data.
* Miscelaneous performance patches and bug fixes.

3.1.3 (2015-04-23)
------------------
InVEST 3.1.3 is a hotfix release patching a memory blocking issue resolved in PyGeoprocessing version 0.2.1.  Users might have experienced slow runtimes on SDR or other routed models.

3.1.2 (2015-04-15)
------------------
InVEST 3.1.2 is a minor release patching issues mostly related to the freshwater routing models and signed GDAL Byte datasets.

* Patching an issue where some projections were not regognized and InVEST reported an UnprojectedError.
* Updates to logging that make it easier to capture logging messages when scripting InVEST.
* Shortened water yield user interface height so it doesn't waste whitespace.
* Update PyGeoprocessing dependency to version 0.2.0.
* Fixed an InVEST wide issue related to bugs stemming from the use of signed byte raster inputs that resulted in nonsensical outputs or KeyErrors.
* Minor performance updates to carbon model.
* Fixed an issue where DEMS with 32 bit ints and INT_MAX as the nodata value nodata value incorrectly treated the nodata value in the raster as a very large DEM value ultimately resulting in rasters that did not drain correctly and empty flow accumulation rasters.
* Fixed an issue where some reservoirs whose edges were clipped to the edge of the watershed created large plateaus with no drain except off the edge of the defined raster.  Added a second pass in the plateau drainage algorithm to test for these cases and drains them to an adjacent nodata area if they occur.
* Fixed an issue in the Fisheries model where the Results Suffix input was invariably initializing to an empty string.
* Fixed an issue in the Blue Carbon model that prevented the report from being generated in the outputs file.

3.1.1 (2015-03-13)
------------------
InVEST 3.1.1 is a major performance and memory bug patch to the InVEST toolsuite.  We recommend all users upgrade to this version.

* Fixed an issue surrounding reports of SDR or Nutrient model outputs of zero values, nodata holes, excessive runtimes, or out of memory errors.  Some of those problems happened to be related to interesting DEMs that would break the flat drainage algorithm we have inside RouteDEM that adjusted the heights of those regions to drain away from higher edges and toward lower edges, and then pass the height adjusted dem to the InVEST model to do all its model specific calculations.  Unfortunately this solution was not amenable to some degenerate DEM cases and we have now adjusted the algorithm to treat each plateau in the DEM as its own separate region that is processed independently from the other regions. This decreases memory use so we never effectively run out of memory at a minor hit to overall runtime.  We also now adjust the flow direction directly instead of adjust the dem itself.  This saves us from having to modify the DEM and potentially get it into a state where a drained plateau would be higher than its original pixel neighbors that used to drain into it.

There are side effects that result in sometimes large changes to un calibrated runs of SDR or nutrient.  These are related to slightly different flow directions across the landscape and a bug fix on the distance to stream calculation.

* InVEST geoprocessing now uses the PyGeoprocessing package (v0.1.4) rather than the built in functionality that used to be in InVEST.  This will not affect end users of InVEST but may be of interest to users who script InVEST calls who want a standalone Python processing package for raster stack math and hydrological routing.  The project is hosted at https://bitbucket.org/richpsharp/pygeoprocessing.

* Fixed an marine water quality issue where users could input AOIs that were unprojected, but output pixel sizes were specified in meters.  Really the output pixel size should be in the units of the polygon and are now specified as such.  Additionally an exception is raised if the pixel size is too small to generate a numerical solution that is no longer a deep scipy error.

* Added a suffix parameter to the timber and marine water quality models that append a user defined string to the output files; consistent with most of the other InVEST models.

* Fixed a user interface issue where sometimes the InVEST model run would not open a windows explorer to the user's workspace.  Instead it would open to C:\User[..]\My Documents.  This would often happen if there were spaces in the the workspace name or "/" characters in the path.

* Fixed an error across all InVEST models where a specific combination of rasters of different cell sizes and alignments and unsigned data types could create errors in internal interpolation of the raster stacks.  Often these would appear as 'KeyError: 0' across a variety of contexts.  Usually the '0' was an erroneous value introduced by a faulty interpolation scheme.

* Fixed a MemoryError that could occur in the pollination and habitat quality models when the the base landcover map was large and the biophysical properties table allowed the effect to be on the order of that map.  Now can use any raster or range values with only a minor hit to runtime performance.

* Fixed a serious bug in the plateau resolution algorithm that occurred on DEMs with large plateau areas greater than 10x10 in size.  The underlying 32 bit floating point value used to record small height offsets did not have a large enough precision to differentiate between some offsets thus creating an undefined flow direction and holes in the flow accumulation algorithm.

* Minor performance improvements in the routing core, in some cases decreasing runtimes by 30%.

* Fixed a minor issue in DEM resolution that occurred when a perfect plateau was encountered.  Rather that offset the height so the plateau would drain, it kept the plateau at the original height.  This occurred because the uphill offset was nonexistent so the algorithm assumed no plateau resolution was needed.  Perfect plateaus now drain correctly.  In practice this kind of DEM was encountered in areas with large bodies of water where the remote sensing algorithm would classify the center of a lake 1 meter higher than the rest of the lake.

* Fixed a serious routing issue where divergent flow directions were not getting accumulated 50% of the time. Related to a division speed optimization that fell back on C-style modulus which differs from Python.

* InVEST SDR model thresholded slopes in terms of radians, not percent thus clipping the slope tightly between 0.001 and 1%.  The model now only has a lower threshold of 0.00005% for the IC_0 factor, and no other thresholds.  We believe this was an artifact left over from an earlier design of the model.


* Fixed a potential memory inefficiency in Wave Energy Model when computing the percentile rasters. Implemented a new memory efficient percentile algorithm and updated the outputs to reflect the new open source framework of the model. Now outputting csv files that describe the ranges and meaning of the percentile raster outputs.

* Fixed a bug in Habitat Quality where the future output "quality_out_f.tif" was not reflecting the habitat value given in the sensitivity table for the specified landcover types.


3.1.0 (2014-11-19)
------------------
InVEST 3.1.0 (http://www.naturalcapitalproject.org/download.html) is a major software and science milestone that includes an overhauled sedimentation model, long awaited fixes to exponential decay routines in habitat quality and pollination, and a massive update to the underlying hydrological routing routines.  The updated sediment model, called SDR (sediment delivery ratio), is part of our continuing effort to improve the science and capabilities of the InVEST tool suite.  The SDR model inputs are backwards comparable with the InVEST 3.0.1 sediment model with two additional global calibration parameters and removed the need for the retention efficiency parameter in the biophysical table; most users can run SDR directly with the data they have prepared for previous versions.  The biophysical differences between the models are described in a section within the SDR user's guide and represent a superior representation of the hydrological connectivity of the watershed, biophysical parameters that are independent of cell size, and a more accurate representation of sediment retention on the landscape.  Other InVEST improvements to include standard bug fixes, performance improvements, and usability features which in part are described below:

* InVEST Sediment Model has been replaced with the InVEST Sediment Delivery Ratio model.  See the SDR user's guide chapter for the difference between the two.
* Fixed an issue in the pollination model where the exponential decay function decreased too quickly.
* Fixed an issue in the habitat quality model where the exponential decay function decreased too quickly and added back linear decay as an option.
* Fixed an InVEST wide issue where some input rasters that were signed bytes did not correctly map to their negative nodata values.
* Hydropower input rasters have been normalized to the LULC size so sampling error is the same for all the input watersheds.
* Adding a check to make sure that input biophysical parameters to the water yield model do not exceed invalid scientific ranges.
* Added a check on nutrient retention in case the upstream water yield was less than 1 so that the log value did not go negative.  In that case we clamp upstream water yield to 0.
* A KeyError issue in hydropower was resolved that occurred when the input rasters were at such a coarse resolution that at least one pixel was completely contained in each watershed.  Now a value of -9999 will be reported for watersheds that don't contain any valid data.
* An early version of the monthly water yield model that was erroneously included in was in the installer; it was removed in this version.
* Python scripts necessary for running the ArcGIS version of Coastal Protection were missing.  They've since been added back to the distribution.
* Raster calculations are now processed by raster block sizes.  Improvements in raster reads and writes.
* Fixed an issue in the routing core where some wide DEMs would cause out of memory errors.
* Scenario generator marked as stable.
* Fixed bug in HRA where raster extents of shapefiles were not properly encapsulating the whole AOI.
* Fixed bug in HRA where any number of habitats over 4 would compress the output plots. Now extends the figure so that all plots are correctly scaled.
* Fixed a bug in HRA where the AOI attribute 'name' could not be an int. Should now accept any type.
* Fixed bug in HRA which re-wrote the labels if it was run immediately without closing the UI.
* Fixed nodata masking bug in Water Yield when raster extents were less than that covered by the watershed.
* Removed hydropower calibration parameter form water yield model.
* Models that had suffixes used to only allow alphanumeric characters.  Now all suffix types are allowed.
* A bug in the core platform that would occasionally cause routing errors on irregularly pixel sized rasters was fixed.  This often had the effect that the user would see broken streams and/or nodata values scattered through sediment or nutrient results.
* Wind Energy:
        * Added new framework for valuation component. Can now input a yearly price table that spans the lifetime of the wind farm. Also if no price table is made, can specify a price for energy and an annual rate of change.
        * Added new memory efficient distance transform functionality
        * Added ability to leave out 'landing points' in 'grid connection points' input. If not landing points are found, it will calculate wind farm directly to grid point distances
* Error message added in Wave Energy if clip shape has no intersection
* Fixed an issue where the data type of the nodata value in a raster might be different than the values in the raster.  This was common in the case of 64 bit floating point values as nodata when the underlying raster was 32 bit.  Now nodata values are cast to the underlying types which improves the reliability of many of the InVEST models.


3.0.1 (2014-05-19)
------------------
* Blue Carbon model released.

* HRA UI now properly reflects that the Resolution of Analysis is in meters, not meters squared, and thus will be applied as a side length for a raster pixel.

* HRA now accepts CSVs for ratings scoring that are semicolon separated as well as comma separated.

* Fixed a minor bug in InVEST's geoprocessing aggregate core that now consistently outputs correct zonal stats from the underlying pixel level hydro outputs which affects the water yield, sediment, and nutrient models.

* Added compression to InVEST output geotiff files.  In most cases this reduces output disk usage by a factor of 5.

* Fixed an issue where CSVs in the sediment model weren't open in universal line read mode.

* Fixed an issue where approximating whether pixel edges were the same size was not doing an approximately equal function.

* Fixed an issue that made the CV model crash when the coastline computed from the landmass didn't align perfectly with that defined in the geomorphology layer.

* Fixed an issue in the CV model where the intensity of local wave exposure was very low, and yielded zero local wave power for the majority of coastal segments.

* Fixed an issue where the CV model crashes if a coastal segment is at the edge of the shore exposure raster.

* Fixed the exposure of segments surrounded by land that appeared as exposed when their depth was zero.

* Fixed an issue in the CV model where the natural habitat values less than 5 were one unit too low, leading to negative habitat values in some cases.

* Fixed an exponent issue in the CV model where the coastal vulnerability index was raised to a power that was too high.

* Fixed a bug in the Scenic Quality model that prevented it from starting, as well as a number of other issues.

* Updated the pollination model to conform with the latest InVEST geoprocessing standards, resulting in an approximately 33% speedup.

* Improved the UI's ability to remember the last folder visited, and to have all file and folder selection dialogs have access to this information.

* Fixed an issue in Marine Water Quality where the UV points were supposed to be optional, but instead raised an exception when not passed in.

3.0.0 (2014-03-23)
------------------
The 3.0.0 release of InVEST represents a shift away from the ArcGIS to the InVEST standalone computational platform.  The only exception to this shift is the marine coastal protection tier 1 model which is still supported in an ArcGIS toolbox and has no InVEST 3.0 standalone at the moment.  Specific changes are detailed below

* A standalone version of the aesthetic quality model has been developed and packaged along with this release.  The standalone outperforms the ArcGIS equivalent and includes a valuation component.  See the user's guide for details.

* The core water routing algorithms for the sediment and nutrient models have been overhauled.  The routing algorithms now correctly adjust flow in plateau regions, address a bug that would sometimes not route large sections of a DEM, and has been optimized for both run time and memory performance.  In most cases the core d-infinity flow accumulation algorithm out performs TauDEM.  We have also packaged a simple interface to these algorithms in a standalone tool called RouteDEM; the functions can also be referenced from the scripting API in the invest_natcap.routing package.

* The sediment and nutrient models are now at a production level release.  We no longer support the ArcGIS equivalent of these models.

* The sediment model has had its outputs simplified with major changes including the removal of the 'pixel mean' outputs, a direct output of the pixel level export and retention maps, and a single output shapefile whose attribute table contains aggregations of sediment output values.  Additionally all inputs to the sediment biophysical table including p, c, and retention coefficients are now expressed as a proportion between 0 and 1; the ArcGIS model had previously required those inputs were integer values between 0 and 1000.  See the "Interpreting Results" section of sediment model for full details on the outputs.

* The nutrient model has had a similar overhaul to the sediment model including a simplified output structure with many key outputs contained in the attribute table of the shapefile.  Retention coefficients are also expressed in proportions between 0 and 1.  See the "Interpreting Results" section of nutrient model for full details on the outputs.

* Fixed a bug in Habitat Risk Assessment where the HRA module would incorrectly error if a criteria with a 0 score (meant to be removed from the assessment) had a 0 data quality or weight.

* Fixed a bug in Habitat Risk Assessment where the average E/C/Risk values across the given subregion were evaluating to negative numbers.

* Fixed a bug in Overlap Analysis where Human Use Hubs would error if run without inter-activity weighting, and Intra-Activity weighting would error if run without Human Use Hubs.

* The runtime performance of the hydropower water yield model has been improved.

* Released InVEST's implementation of the D-infinity flow algorithm in a tool called RouteDEM available from the start menu.

* Unstable version of blue carbon available.

* Unstable version of scenario generator available.

* Numerous other minor bug fixes and performance enhacnements.



2.6.0 (2013-12-16)
------------------
The 2.6.0 release of InVEST removes most of the old InVEST models from the Arc toolbox in favor of the new InVEST standalone models.  While we have been developing standalone equivalents for the InVEST Arc models since version 2.3.0, this is the first release in which we removed support for the deprecated ArcGIS versions after an internal review of correctness, performance, and stability on the standalones.  Additionally, this is one of the last milestones before the InVEST 3.0.0 release later next year which will transition InVEST models away from strict ArcGIS dependence to a standalone form.

Specifically, support for the following models have been moved from the ArcGIS toolbox to their Windows based standalones: (1) hydropower/water yield, (2) finfish aquaculture, (3) coastal protection tier 0/coastal vulnerability, (4) wave energy, (5) carbon, (6) habitat quality/biodiversity, (7) pollination, (8) timber, and (9) overlap analysis.  Additionally, documentation references to ArcGIS for those models have been replaced with instructions for launching standalone InVEST models from the Windows start menu.

This release also addresses minor bugs, documentation updates, performance tweaks, and new functionality to the toolset, including:

*  A Google doc to provide guidance for scripting the InVEST standalone models: https://docs.google.com/document/d/158WKiSHQ3dBX9C3Kc99HUBic0nzZ3MqW3CmwQgvAqGo/edit?usp=sharing

* Fixed a bug in the sample data that defined Kc as a number between 0 and 1000 instead of a number between 0 and 1.

* Link to report an issue now takes user to the online forums rather than an email address.

* Changed InVEST Sediment model standalone so that retention values are now between 0 and 1 instead of 0 and 100.

* Fixed a bug in Biodiversity where if no suffix were entered output filenames would have a trailing underscore (_) behind them.

* Added documentation to the water purification/nutrient retention model documentation about the standalone outputs since they differ from the ArcGIS version of the model.

* Fixed an issue where the model would try to move the logfile to the workspace after the model run was complete and Windows would erroneously report that the move failed.

* Removed the separation between marine and freshwater terrestrial models in the user's guide.  Now just a list of models.

* Changed the name of InVEST "Biodiversity" model to "Habitat Quality" in the module names, start menu, user's guide, and sample data folders.

* Minor bug fixes, performance enhancements, and better error reporting in the internal infrastructure.

* HRA risk in the unstable standalone is calculated differently from the last release. If there is no spatial overlap within a cell, there is automatically a risk of 0. This also applies to the E and C intermediate files for a given pairing. If there is no spatial overlap, E and C will be 0 where there is only habitat. However, we still create a recovery potential raster which has habitat- specific risk values, even without spatial overlap of a stressor. HRA shapefile outputs for high, medium, low risk areas are now calculated using a user-defined maximum number of overlapping stressors, rather than all potential stressors. In the HTML subregion averaged output, we now attribute what portion of risk to a habitat comes from each habitat-stressor pairing. Any pairings which don't overlap will have an automatic risk of 0.

* Major changes to Water Yield : Reservoir Hydropower Production. Changes include an alternative equation for calculating Actual Evapotranspiration (AET) for non-vegetated land cover types including wetlands. This allows for a more accurate representation of processes on land covers such as urban, water, wetlands, where root depth values aren't applicable. To differentiate between the two equations a column 'LULC_veg' has been added to the Biophysical table in Hydropower/input/biophysical_table.csv. In this column a 1 indicates vegetated and 0 indicates non-vegetated.

* The output structure and outputs have also change in Water Yield : Reservoir Hydropower Production. There is now a folder 'output' that contains all output files including a sub directory 'per_pixel' which has three pixel raster outputs. The subwatershed results are only calculated for the water yield portion and those results can be found as a shapefile, 'subwatershed_results.shp', and CSV file, 'subwatershed_results.csv'. The watershed results can be found in similar files: watershed_results.shp and watershed_results.csv. These two files for the watershed outputs will aggregate the Scarcity and Valuation results as well.

* The evapotranspiration coefficients for crops, Kc, has been changed to a decimal input value in the biophysical table. These values used to be multiplied by 1000 so that they were in integer format, that pre processing step is no longer necessary.

* Changing support from richsharp@stanford.edu to the user support forums at http://ncp-yamato.stanford.edu/natcapforums.

2.5.6 (2013-09-06)
------------------
The 2.5.6 release of InVEST that addresses minor bugs, performance
tweaks, and new functionality of the InVEST standalone models.
Including:

* Change the changed the Carbon biophysical table to use code field
  name from LULC to lucode so it is consistent with the InVEST water
  yield biophysical table.

* Added Monte Carlo uncertainty analysis and documentation to finfish
  aquaculture model.

* Replaced sample data in overlap analysis that was causing the model
  to crash.

* Updates to the overlap analysis user's guide.

* Added preprocessing toolkit available under
  C:\{InVEST install directory}\utils

* Biodiversity Model now exits gracefully if a threat raster is not
  found in the input folder.

* Wind Energy now uses linear (bilinear because its over 2D space?)
  interpolation.

* Wind Energy has been refactored to current API.

* Potential Evapotranspiration input has been properly named to
  Reference Evapotranspiration.

* PET_mn for Water Yield is now Ref Evapotranspiration times Kc
  (evapotranspiration coefficient).

* The soil depth field has been renamed 'depth to root restricting
  layer' in both the hydropower and nutrient retention models.

* ETK column in biophysical table for Water Yield is now Kc.

* Added help text to Timber model.

* Changed the behavior of nutrient retention to return nodata values
  when the mean runoff index is zero.

* Fixed an issue where the hydropower model didn't use the suffix
  inputs.

* Fixed a bug in Biodiversity that did not allow for numerals in the
  threat names and rasters.

* Updated routing algorithm to use a modern algorithm for plateau
  direction resolution.

* Fixed an issue in HRA where individual risk pixels weren't being
  calculated correctly.

* HRA will now properly detect in the preprocessed CSVs when criteria
  or entire habitat-stressor pairs are not desired within an
  assessment.

* Added an infrastructure feature so that temporary files are created
  in the user's workspace rather than at the system level
  folder.  This lets users work in a secondary workspace on a USB
  attached hard drive and use the space of that drive, rather than the
  primary operating system drive.

2.5.5 (2013-08-06)
------------------
The 2.5.5 release of InVEST that addresses minor bugs, performance
tweaks, and new functionality of the InVEST standalone models.  Including:

 * Production level release of the 3.0 Coastal Vulnerability model.
    - This upgrades the InVEST 2.5.4 version of the beta standalone CV
      to a full release with full users guide.  This version of the
      CV model should be used in all cases over its ArcGIS equivalent.

 * Production level release of the Habitat Risk Assessment model.
    - This release upgrades the InVEST 2.5.4 beta version of the
      standalone habitat risk assessment model. It should be used in
      all cases over its ArcGIS equivalent.

 * Uncertainty analysis in Carbon model (beta)
    - Added functionality to assess uncertainty in sequestration and
      emissions given known uncertainty in carbon pool stocks.  Users
      can now specify standard  deviations of carbon pools with
      normal distributions as well as desired uncertainty levels.
      New outputs include masks for regions which both sequester and
      emit carbon with a high probability of confidence.  Please see
      the "Uncertainty Analysis" section of the carbon user's guide
      chapter for more information.

 * REDD+ Scenario Analysis in Carbon model (beta)
    - Additional functionality to assist users evaluating REDD
      and REDD+ scenarios in the carbon model.  The uncertainty analysis
      functionality can also be used with these scenarios.
      Please see the "REDD Scenario Analysis" section of the
      carbon user's guide chapter for more information.

 * Uncertainty analysis in Finfish Aquaculture model (beta)
    - Additionally functionality to account for uncertainty in
      alpha and beta growth parameters as well as histogram
      plots showing the distribution of harvest weights and
      net present value.   Uncertainty analysis is performed
      through Monte Carlo runs that normally sample the
      growth parameters.

 * Streamlined Nutrient Retention model functionality
    - The nutrient retention module no longer requires users to explicitly
      run the water yield model.  The model now seamlessly runs water yield
      during execution.

 * Beta release of the recreation model
    - The recreation is available for beta use with limited documentation.

 * Full release of the wind energy model
    - Removing the 'beta' designation on the wind energy model.


Known Issues:

 * Flow routing in the standalone sediment and nutrient models has a
   bug that prevents routing in some (not all) landscapes.  This bug is
   related to resolving d-infinity flow directions across flat areas.
   We are implementing the solution in Garbrecht and Martx (1997).
   In the meanwhile the sediment and nutrient models are still marked
   as beta until this issue is resolved.

2.5.4 (2013-06-07)
------------------
This is a minor release of InVEST that addresses numerous minor bugs and performance tweaks in the InVEST 3.0 models.  Including:

 * Refactor of Wave Energy Model:
    - Combining the Biophysical and Valuation modules into one.
    - Adding new data for the North Sea and Australia
    - Fixed a bug where elevation values that were equal to or greater than zero
      were being used in calculations.
    - Fixed memory issues when dealing with large datasets.
    - Updated core functions to remove any use of depracated functions

 * Performance updates to the carbon model.

 * Nodata masking fix for rarity raster in Biodiversity Model.
    - When computing rarity from a base landuse raster and current or future
      landuse raster, the intersection of the two was not being properly taken.

 * Fixes to the flow routing algorithms in the sediment and nutrient
   retention models in cases where stream layers were burned in by ArcGIS
   hydro tools.  In those cases streams were at the same elevation and caused
   routing issues.

 * Fixed an issue that affected several InVEST models that occured
   when watershed polygons were too small to cover a pixel.  Excessively
   small watersheds are now handled correctly

 * Arc model deprecation.  We are deprecating the following ArcGIS versions
   of our InVEST models in the sense we recommend ALL users use the InVEST
   standalones over the ArcGIS versions, and the existing ArcGIS versions
   of these models will be removed entirely in the next release.

        * Timber
        * Carbon
        * Pollination
        * Biodiversity
        * Finfish Aquaculture

Known Issues:

 * Flow routing in the standalone sediment and nutrient models has a
   bug that prevents routing in several landscapes.  We're not
   certain of the nature of the bug at the moment, but we will fix by
   the next release.  Thus, sediment and nutrient models are marked
   as (beta) since in some cases the DEM routes correctly.

2.5.3 (2013-03-21)
------------------
This is a minor release of InVEST that fixes an issue with the HRA model that caused ArcGIS versions of the model to fail when calculating habitat maps for risk hotspots. This upgrade is strongly recommended for users of InVEST 2.5.1 or 2.5.2.

2.5.2 (2013-03-17)
------------------
This is a minor release of InVEST that fixes an issue with the HRA sample data that caused ArcGIS versions of the model to fail on the training data.  There is no need to upgrade for most users unless you are doing InVEST training.

2.5.1 (2013-03-12)
------------------
This is a minor release of InVEST that does not add any new models, but
does add additional functionality, stability, and increased performance to
one of the InVEST 3.0 standalones:

  - Pollination 3.0 Beta:
        - Fixed a bug where Windows users of InVEST could run the model, but
          most raster outputs were filled with nodata values.

Additionally, this minor release fixes a bug in the InVEST user interface where
collapsible containers became entirely non-interactive.

2.5.0 (2013-03-08)
------------------
This a major release of InVEST that includes new standalone versions (ArcGIS
is not required) our models as well as additional functionality, stability,
and increased performance to many of the existing models.  This release is
timed to support our group's annual training event at Stanford University.
We expect to release InVEST 2.5.1 a couple of weeks after to address any
software issues that arise during the training.  See the release notes
below for details of the release, and please contact richsharp@stanford.edu
for any issues relating to software:

  - *new* Sediment 3.0 Beta:
      - This is a standalone model that executes an order of magnitude faster
        than the original ArcGIS model, but may have memory issues with
	larger datasets. This fix is scheduled for the 2.5.1 release of InVEST.
      - Uses a d-infinity flow algorithm (ArcGIS version uses D8).
      - Includes a more accurate LS factor.
      - Outputs are now summarized by polygon rather than rasterized polygons.
        Users can view results directly as a table rather than sampling a
	GIS raster.
  - *new* Nutrient 3.0 Beta:
      - This is a standalone model that executes an order of magnitude faster
        than the original ArcGIS model, but may have memory issues with
	larger datasets. This fix is scheduled for the 2.5.1 release of InVEST.
      - Uses a d-infinity flow algorithm (ArcGIS version uses D8).
      - Includes a more accurate LS factor.
      - Outputs are now summarized by polygon rather than rasterized polygons.
        Users can view results directly as a table rather than sampling a
	GIS raster.
  - *new* Wind Energy:
      - A new offshore wind energy model.  This is a standalone-only model
        available under the windows start menu.
  - *new* Recreation Alpha:
      - This is a working demo of our soon to be released future land and near
        shore recreation model.  The model itself is incomplete and should only
	be used as a demo or by NatCap partners that know what they're doing.
  - *new* Habitat Risk Assessment 3.0 Alpha:
      - This is a working demo of our soon to be released 3.0 version of habitat
        risk assessment.  The model itself is incomplete and should only
	be used as a demo or by NatCap partners that know what they're doing.
	Users that need to use the habitat risk assessment should use the ArcGIS
	version of this model.

  - Improvements to the InVEST 2.x ArcGIS-based toolset:
      - Bug fixes to the ArcGIS based Coastal Protection toolset.

  - Removed support for the ArcGIS invest_VERSION.mxd map.  We expect to
    transition the InVEST toolset exclusive standalone tools in a few months.  In
    preparation of this we are starting to deprecate parts of our old ArcGIS
    toolset including this ArcMap document.  The InVEST ArcToolbox is still
    available in C:\InVEST_2_5_0\invest_250.tbx.

  - Known issues:

    - The InVEST 3.0 standalones generate open source GeoTiffs as
      outputs rather than the proprietary ESRI Grid format.  ArcGIS 9.3.1
      occasionally displays these rasters incorrectly.  We have found
      that these layers can be visualized in ArcGIS 9.3.1 by following
      convoluted steps: Right Click on the layer and select Properties; click on
      the Symbology tab; select Stretch, agree to calculate a histogram (this will
      create an .aux file that Arc can use for visualization), click "Ok", remove
      the raster from the layer list, then add it back. As an alternative, we
      suggest using an open source GIS Desktop Tool like Quantum GIS or ArcGIS
      version 10.0 or greater.

   - The InVEST 3.0 carbon model will generate inaccurate sequestration results
     if the extents of the current and future maps don't align.  This will be
     fixed in InVEST 2.5.1; in the meanwhile a workaround is to clip both LULCs
     so they have identical overlaps.

   - A user reported an unstable run of InVEST 3.0 water yield.  We are not
     certain what is causing the issue, but we do have a fix that will go out
     in InVEST 2.5.1.

   - At the moment the InVEST standalones do not run on Windows XP.  This appears
     to be related to an incompatibility between Windows XP and GDAL, the an open
     source gis library we use to create and read GIS data.  At the moment we are
     uncertain if we will be able to fix this bug in future releases, but will
     pass along more information in the future.

2.4.5 (2013-02-01)
------------------
This is a minor release of InVEST that does not add any new models, but
does add additional functionality, stability, and increased performance to
many of the InVEST 3.0 standalones:

  - Pollination 3.0 Beta:
      - Greatly improved memory efficiency over previous versions of this model.
      - 3.0 Beta Pollination Biophysical and Valuation have been merged into a
        single tool, run through a unified user interface.
      - Slightly improved runtime through the use of newer core InVEST GIS libraries.
      - Optional ability to weight different species individually.  This feature
        adds a column to the Guilds table that allows the user to specify a
        relative weight for each species, which will be used before combining all
        species supply rasters.
      - Optional ability to aggregate pollinator abundances at specific points
        provided by an optional points shapefile input.
      - Bugfix: non-agricultural pixels are set to a value of 0.0 to indicate no
        value on the farm value output raster.
      - Bugfix: sup_val_<beename>_<scenario>.tif rasters are now saved to the
        intermediate folder inside the user's workspace instead of the output
        folder.
  - Carbon Biophysical 3.0 Beta:
        * Tweaked the user interface to require the user to
          provide a future LULC raster when the 'Calculate Sequestration' checkbox
          is checked.
        * Fixed a bug that restricted naming of harvest layers.  Harvest layers are
          now selected simply by taking the first available layer.
  - Better memory efficiency in hydropower model.
  - Better support for unicode filepaths in all 3.0 Beta user interfaces.
  - Improved state saving and retrieval when loading up previous-run parameters
    in all 3.0 Beta user interfaces.
  - All 3.0 Beta tools now report elapsed time on completion of a model.
  - All 3.0 Beta tools now provide disk space usage reports on completion of a
    model.
  - All 3.0 Beta tools now report arguments at the top of each logfile.
  - Biodiversity 3.0 Beta: The half-saturation constant is now allowed to be a
    positive floating-point number.
  - Timber 3.0 Beta: Validation has been added to the user interface for this
    tool for all tabular and shapefile inputs.
  - Fixed some typos in Equation 1 in the Finfish Aquaculture user's guide.
  - Fixed a bug where start menu items were not getting deleted during an InVEST
    uninstall.
  - Added a feature so that if the user selects to download datasets but the
    datasets don't successfully download the installation alerts the user and
    continues normally.
  - Fixed a typo with tau in aquaculture guide, originally said 0.8, really 0.08.

  - Improvements to the InVEST 2.x ArcGIS-based toolset:
      - Minor bugfix to Coastal Vulnerability, where an internal unit of
        measurements was off by a couple digits in the Fetch Calculator.
      - Minor fixes to various helper tools used in InVEST 2.x models.
      - Outputs for Hargreaves are now saved as geoTIFFs.
      - Thornwaite allows more flexible entering of hours of sunlight.

2.4.4 (2012-10-24)
------------------
- Fixes memory errors experienced by some users in the Carbon Valuation 3.0 Beta model.
- Minor improvements to logging in the InVEST User Interface
- Fixes an issue importing packages for some officially-unreleased InVEST models.

2.4.3 (2012-10-19)
------------------
- Fixed a minor issue with hydropower output vaulation rasters whose statistics were not pre-calculated.  This would cause the range in ArcGIS to show ther rasters at -3e38 to 3e38.
- The InVEST installer now saves a log of the installation process to InVEST_<version>\install_log.txt
- Fixed an issue with Carbon 3.0 where carbon output values were incorrectly calculated.
- Added a feature to Carbon 3.0 were total carbon stored and sequestered is output as part of the running log.
- Fixed an issue in Carbon 3.0 that would occur when users had text representations of floating point numbers in the carbon pool dbf input file.
- Added a feature to all InVEST 3.0 models to list disk usage before and after each run and in most cases report a low free space error if relevant.

2.4.2 (2012-10-15)
------------------
- Fixed an issue with the ArcMap document where the paths to default data were not saved as relative paths.  This caused the default data in the document to not be found by ArcGIS.
- Introduced some more memory-efficient processing for Biodiversity 3.0 Beta.  This fixes an out-of-memory issue encountered by some users when using very large raster datasets as inputs.

2.4.1 (2012-10-08)
------------------
- Fixed a compatibility issue with ArcGIS 9.3 where the ArcMap and ArcToolbox were unable to be opened by Arc 9.3.

2.4.0 (2012-10-05)
------------------
Changes in InVEST 2.4.0

General:

This is a major release which releases two additional beta versions of the
InVEST models in the InVEST 3.0 framework.  Additionally, this release
introduces start menu shortcuts for all available InVEST 3.0 beta models.
Existing InVEST 2.x models can still be found in the included Arc toolbox.

Existing InVEST models migrated to the 3.0 framework in this release
include:

- Biodiversity 3.0 Beta
    - Minor bug fixes and usability enhancements
    - Runtime decreased by a factor of 210
- Overlap Analysis 3.0 Beta
    - In most cases runtime decreased by at least a factor of 15
    - Minor bug fixes and usability enhancements
    - Split into two separate tools:
        * Overlap Analysis outputs rasters with individually-weighted pixels
        * Overlap Analysis: Management Zones produces a shapefile output.
    - Updated table format for input activity CSVs
    - Removed the "grid the seascape" step

Updates to ArcGIS models:

- Coastal vulnerability
    - Removed the "structures" option
    - Minor bug fixes and usability enhancements
- Coastal protection (erosion protection)
    - Incorporated economic valuation option
    - Minor bug fixes and usability enhancements

Additionally there are a handful of minor fixes and feature
enhancements:

- InVEST 3.0 Beta standalones (identified by a new InVEST icon) may be run
  from the Start Menu (on windows navigate to
  Start Menu -> All Programs -> InVEST 2.4.0
- Bug fixes for the calculation of raster statistics.
- InVEST 3.0 wave energy no longer requires an AOI for global runs, but
  encounters memory issues on machines with less than 4GB of RAM.  This
  is a known issue that will be fixed in a minor release.
- Minor fixes to several chapters in the user's guide.
- Minor bug fix to the 3.0 Carbon model: harvest maps are no longer required
  inputs.
- Other minor bug fixes and runtime performance tweaks in the 3.0 framework.
- Improved installer allows users to remove InVEST from the Windows Add/Remove
  programs menu.
- Fixed a visualization bug with wave energy where output rasters did not have the min/max/stdev calculations on them.  This made the default visualization in arc be a gray blob.

2.3.0 (2012-08-02)
------------------
Changes in InVEST 2.3.0

General:

This is a major release which releases several beta versions of the
InVEST models in the InVEST 3.0 framework.  These models run as
standalones, but a GIS platform is needed to edit and view the data
inputs and outputs.  Until InVEST 3.0 is released the original ArcGIS
based versions of these tools will remain the release.

Existing InVEST models migrated to the 3.0 framework in this release
include:

- Reservoir Hydropower Production 3.0 beta
    - Minor bug fixes.
- Finfish Aquaculture
    - Minor bug fixes and usability enhancements.
- Wave Energy 3.0 beta
    - Runtimes for non-global runs decreased by a factor of 7
    - Minor bugs in interpolation that exist in the 2.x model is fixed in
      3.0 beta.
- Crop Pollination 3.0 beta
    - Runtimes decreased by a factor of over 10,000

This release also includes the new models which only exist in the 3.0
framework:

- Marine Water Quality 3.0 alpha with a preliminary  user's guide.

InVEST models in the 3.0 framework from previous releases that now
have a standalone executable include:

- Managed Timber Production Model
- Carbon Storage and Sequestration

Additionally there are a handful of other minor fixes and feature
enhancements since the previous release:

- Minor bug fix to 2.x sedimentation model that now correctly
  calculates slope exponentials.
- Minor fixes to several chapters in the user's guide.
- The 3.0 version of the Carbon model now can value the price of carbon
  in metric tons of C or CO2.
- Other minor bug fixes and runtime performance tweaks in the 3.0 framework.

2.2.2 (2012-03-03)
------------------
Changes in InVEST 2.2.2

General:

This is a minor release which fixes the following defects:

-Fixed an issue with sediment retention model where large watersheds
 allowed loading per cell was incorrectly rounded to integer values.

-Fixed bug where changing the threshold didn't affect the retention output
 because function was incorrectly rounded to integer values.

-Added total water yield in meters cubed to to output table by watershed.

-Fixed bug where smaller than default (2000) resolutions threw an error about
 not being able to find the field in "unitynew".  With non-default resolution,
 "unitynew" was created without an attribute table, so one was created by
 force.

-Removed mention of beta state and ecoinformatics from header of software
 license.

-Modified overlap analysis toolbox so it reports an error directly in the
 toolbox if the workspace name is too long.

2.2.1 (2012-01-26)
------------------
Changes in InVEST 2.2.1

General:

This is a minor release which fixes the following defects:

-A variety of miscellaneous bugs were fixed that were causing crashes of the Coastal Protection model in Arc 9.3.
-Fixed an issue in the Pollination model that was looking for an InVEST1005 directory.
-The InVEST "models only" release had an entry for the InVEST 3.0 Beta tools, but was missing the underlying runtime.  This has been added to the models only 2.2.1 release at the cost of a larger installer.
-The default InVEST ArcMap document wouldn't open in ArcGIS 9.3.  It can now be opened by Arc 9.3 and above.
-Minor updates to the Coastal Protection user's guide.

2.2.0 (2011-12-22)
------------------
In this release we include updates to the habitat risk assessment
model, updates to Coastal Vulnerability Tier 0 (previously named
Coastal Protection), and a new tier 1 Coastal Vulnerability tool.
Additionally, we are releasing a beta version of our 3.0 platform that
includes the terrestrial timber and carbon models.

See the "Marine Models" and "InVEST 3.0 Beta" sections below for more details.

**Marine Models**

1. Marine Python Extension Check

   This tool has been updated to include extension requirements for the new
   Coastal Protection T1 model.  It also reflects changes to the Habitat Risk
   Assessment and Coastal Protection T0 models, as they no longer require the
   PythonWin extension.

2. Habitat Risk Assessment (HRA)

   This model has been updated and is now part of three-step toolset.  The
   first step is a new Ratings Survey Tool which eliminates the need for
   Microsoft Excel when users are providing habitat-stressor ratings.  This
   Survey Tool now allows users to up- and down-weight the importance of
   various criteria.  For step 2, a copy of the Grid the Seascape tool has been
   placed in the HRA toolset.  In the last step, users will run the HRA model
   which includes the following updates:

   - New habitat outputs classifying risk as low, medium, and high
   - Model run status updates (% complete) in the message window
   - Improved habitat risk plots embedded in the output HTML

3. Coastal Protection

   This module is now split into sub-models, each with two parts.  The first
   sub-model is Coastal Vulnerability (Tier 0) and the new addition is Coastal
   Protection (Tier 1).

   Coastal Vulnerability (T0)
   Step 1) Fetch Calculator - there are no updates to this tool.
   Step 2) Vulnerability Index

   - Wave Exposure: In this version of the model, we define wave exposure for
     sites facing the open ocean as the maximum of the weighted average of
     wave's power coming from the ocean or generated by local winds.  We
     weight wave power coming from each of the 16 equiangular sector by the
     percent of time that waves occur in that sector, and based on whether or
     not fetch in that sector exceeds 20km.  For sites that are sheltered, wave
     exposure is the average of wave power generated by the local storm winds
     weighted by the percent occurrence of those winds in each sector.  This
     new method takes into account the seasonality of wind and wave patterns
     (storm waves generally come from a preferential direction), and helps
     identify regions that are not exposed to powerful waves although they are
     open to the ocean (e.g. the leeside of islands).

   - Natural Habitats: The ranking is now computed using the rank of all
     natural habitats present in front of a segment, and we weight the lowest
     ranking habitat 50% more than all other habitats.  Also, rankings and
     protective distance information are to be provided by CSV file instead of
     Excel.  With this new method, shoreline segments that have more habitats
     than others will have a lower risk of inundation and/or erosion during
     storms.

   - Structures: The model has been updated to now incorporate the presence of
     structures by decreasing the ranking of shoreline segments that adjoin
     structures.

   Coastal Protection (T1) - This is a new model which plots the amount of
   sandy beach erosion or consolidated bed scour that backshore regions
   experience in the presence or absence of natural habitats.  It is composed
   of two steps: a Profile Generator and Nearshore Waves and Erosion.  It is
   recommended to run the Profile Generator before the Nearshore Waves and
   Erosion model.

   Step 1) Profile Generator:  This tool helps the user generate a 1-dimensional
   bathymetric and topographic profile perpendicular to the shoreline at the
   user-defined location.  This model provides plenty of guidance for building
   backshore profiles for beaches, marshes and mangroves.  It will help users
   modify bathymetry profiles that they already have, or can generate profiles
   for sandy beaches if the user has not bathymetric data.  Also, the model
   estimates and maps the location of natural habitats present in front of the
   region of interest.  Finally, it provides sample wave and wind data that
   can be later used in the Nearshore Waves and Erosion model, based on
   computed fetch values and default Wave Watch III data.

   Step 2) Nearshore Waves and Erosion: This model estimates profiles of beach
   erosion or values of rates of consolidated bed scour at a site as a function
   of the type of habitats present in the area of interest.  The model takes
   into account the protective effects of vegetation, coral and oyster reefs,
   and sand dunes.  It also shows the difference of protection provided when
   those habitats are present, degraded, or gone.

4. Aesthetic Quality

   This model no longer requires users to provide a projection for Overlap
   Analysis.  Instead, it uses the projection from the user-specified Area of
   Interest (AOI) polygon.  Additionally, the population estimates for this
   model have been fixed.

**InVEST 3.0 Beta**

The 2.2.0 release includes a preliminary version of our InVEST 3.0 beta
platform.  It is included as a toolset named "InVEST 3.0 Beta" in the
InVEST220.tbx.  It is currently only supported with ArcGIS 10.  To launch
an InVEST 3.0 beta tool, double click on the desired tool in the InVEST 3.0
toolset then click "Ok" on the Arc toolbox screen that opens. The InVEST 3.0
tool panel has inputs very similar to the InVEST 2.2.0 versions of the tools
with the following modifications:

InVEST 3.0 Carbon:
  * Fixes a minor bug in the 2.2 version that ignored floating point values
    in carbon pool inputs.
  * Separation of carbon model into a biophysical and valuation model.
  * Calculates carbon storage and sequestration at the minimum resolution of
    the input maps.
  * Runtime efficiency improved by an order of magnitude.
  * User interface streamlined including dynamic activation of inputs based
    on user preference, direct link to documentation, and recall of inputs
    based on user's previous run.

InVEST 3.0 Timber:
  * User interface streamlined including dynamic activation of inputs based
    on user preference, direct link to documentation, and recall of inputs
    based on user's previous run.


2.1.1 (2011-10-17)
------------------
Changes in InVEST 2.1.1

General:

This is a minor release which fixes the following defects:

-A truncation error was fixed on nutrient retention and sedimentation model that involved division by the number of cells in a watershed.  Now correctly calculates floating point division.
-Minor typos were fixed across the user's guide.

2.1 Beta (2011-05-11)
---------------------
Updates to InVEST Beta

InVEST 2.1 . Beta

Changes in InVEST 2.1

General:

1.	InVEST versioning
We have altered our versioning scheme.  Integer changes will reflect major changes (e.g. the addition of marine models warranted moving from 1.x to 2.0).  An increment in the digit after the primary decimal indicates major new features (e.g the addition of a new model) or major revisions.  For example, this release is numbered InVEST 2.1 because two new models are included).  We will add another decimal to reflect minor feature revisions or bug fixes.  For example, InVEST 2.1.1 will likely be out soon as we are continually working to improve our tool.
2.	HTML guide
With this release, we have migrated the entire InVEST users. guide to an HTML format.  The HTML version will output a pdf version for use off-line, printing, etc.


**MARINE MODELS**

1.Marine Python Extension Check

-This tool has been updated to allow users to select the marine models they intend to run.  Based on this selection, it will provide a summary of which Python and ArcGIS extensions are necessary and if the Python extensions have been successfully installed on the user.s machine.

2.Grid the Seascape (GS)

-This tool has been created to allow marine model users to generate an seascape analysis grid within a specified area of interest (AOI).

-It only requires an AOI and cell size (in meters) as inputs, and produces a polygon grid which can be used as inputs for the Habitat Risk Assessment and Overlap Analysis models.

3. Coastal Protection

- This is now a two-part model for assessing Coastal Vulnerability.  The first part is a tool for calculating fetch and the second maps the value of a Vulnerability Index, which differentiates areas with relatively high or low exposure to erosion and inundation during storms.

- The model has been updated to now incorporate coastal relief and the protective influence of up to eight natural habitat input layers.

- A global Wave Watch 3 dataset is also provided to allow users to quickly generate rankings for wind and wave exposure worldwide.

4. Habitat Risk Assessment (HRA)

This new model allows users to assess the risk posed to coastal and marine habitats by human activities and the potential consequences of exposure for the delivery of ecosystem services and biodiversity.  The HRA model is suited to screening the risk of current and future human activities in order to prioritize management strategies that best mitigate risk.

5. Overlap Analysis

This new model maps current human uses in and around the seascape and summarizes the relative importance of various regions for particular activities.  The model was designed to produce maps that can be used to identify marine and coastal areas that are most important for human use, in particular recreation and fisheries, but also other activities.

**FRESHWATER MODELS**

All Freshwater models now support ArcMap 10.


Sample data:

1. Bug fix for error in Water_Tables.mdb Biophysical table where many field values were shifted over one column relative to the correct field name.

2. Bug fix for incorrect units in erosivity layer.


Hydropower:

1.In Water Yield, new output tables have been added containing mean biophysical outputs (precipitation, actual and potential evapotranspiration, water yield)  for each watershed and sub-watershed.


Water Purification:

1. The Water Purification Threshold table now allows users to specify separate thresholds for nitrogen and phosphorus.   Field names thresh_n and thresh_p replace the old ann_load.

2. The Nutrient Retention output tables nutrient_watershed.dbf and nutrient_subwatershed.dbf now include a column for nutrient retention per watershed/sub-watershed.

3. In Nutrient Retention, some output file names have changed.

4. The user's guide has been updated to explain more accurately the inclusion of thresholds in the biophysical service estimates.


Sedimentation:

1. The Soil Loss output tables sediment_watershed.dbf and sediment_subwatershed.dbf now include a column for sediment retention per watershed/sub-watershed.

2. In Soil Loss, some output file names have changed.

3. The default input value for Slope Threshold is now 75.

4. The user's guide has been updated to explain more accurately the inclusion of thresholds in the biophysical service estimates.

5. Valuation: Bug fix where the present value was not being applied correctly.





2.0 Beta (2011-02-14)
---------------------
Changes in InVEST 2.0

InVEST 1.005 is a minor release with the following modification:

1. Aesthetic Quality

    This new model allows users to determine the locations from which new nearshore or offshore features can be seen.  It generates viewshed maps that can be used to identify the visual footprint of new offshore development.


2. Coastal Vulnerability

    This new model produces maps of coastal human populations and a coastal exposure to erosion and inundation index map.  These outputs can be used to understand the relative contributions of different variables to coastal exposure and to highlight the protective services offered by natural habitats.


3. Aquaculture

    This new model is used to evaluate how human activities (e.g., addition or removal of farms, changes in harvest management practices) and climate change (e.g., change in sea surface temperature) may affect the production and economic value of aquacultured Atlantic salmon.


4. Wave Energy

    This new model provides spatially explicit information, showing potential areas for siting Wave Energy conversion (WEC) facilities with the greatest energy production and value.  This site- and device-specific information for the WEC facilities can then be used to identify and quantify potential trade-offs that may arise when siting WEC facilities.


5. Avoided Reservoir Sedimentation

    - The name of this model has been changed to the Sediment Retention model.

    - We have added a water quality valuation model for sediment retention. The user now has the option to select avoided dredge cost analysis, avoided water treatment cost analysis or both.  The water quality valuation approach is the same as that used in the Water Purification: Nutrient Retention model.

    - The threshold information for allowed sediment loads (TMDL, dead volume, etc.) are now input in a stand alone table instead of being included in the valuation table. This adjusts the biophysical service output for any social allowance of pollution. Previously, the adjustment was only done in the valuation model.

    - The watersheds and sub-watershed layers are now input as shapefiles instead of rasters.

    - Final outputs are now aggregated to the sub-basin scale. The user must input a sub-basin shapefile. We provide the Hydro 1K dataset as a starting option. See users guide for changes to many file output names.

    - Users are strongly advised not to interpret pixel-scale outputs for hydrological understanding or decision-making of any kind. Pixel outputs should only be used for calibration/validation or model checking.


6. Hydropower Production

    - The watersheds and sub-watershed layers are now input as shapefiles instead of rasters.

    - Final outputs are now aggregated to the sub-basin scale. The user must input a sub-basin shapefile. We provide the Hydro 1K dataset as a starting option. See users guide for changes to many file output names.

    - Users are strongly advised not to interpret pixel-scale outputs for hydrological understanding or decision-making of any kind. Pixel outputs should only be used for calibration/validation or model checking.

    - The calibration constant for each watershed is now input in a stand-alone table instead of being included in the valuation table. This makes running the water scarcity model simpler.


7. Water Purification: Nutrient Retention

    - The threshold information for allowed pollutant levels (TMDL, etc.) are now input in a stand alone table instead of being included in the valuation table. This adjusts the biophysical service output for any social allowance of pollution. Previously, the adjustment was only done in the valuation model.

    - The watersheds and sub-watershed layers are now input as shapefiles instead of rasters.

    - Final outputs are now aggregated to the sub-basin scale. The user must input a sub-basin shapefile. We provide the Hydro 1K dataset as a starting option. See users guide for changes to many file output names.

    - Users are strongly advised not to interpret pixel-scale outputs for hydrological understanding or decision-making of any kind. Pixel outputs should only be used for calibration/validation or model checking.


8. Carbon Storage and Sequestration

    The model now outputs an aggregate sum of the carbon storage.


9. Habitat Quality and Rarity

    This model had an error while running ReclassByACII if the land cover codes were not sorted alphabetically.  This has now been corrected and it sorts the reclass file before running the reclassification

    The model now outputs an aggregate sum of the habitat quality.

10. Pollination

    In this version, the pollination model accepts an additional parameter which indicated the proportion of a crops yield that is attributed to wild pollinators.

<|MERGE_RESOLUTION|>--- conflicted
+++ resolved
@@ -4,11 +4,8 @@
 
 Unreleased Changes
 ------------------
-<<<<<<< HEAD
 * Data Stack files (``*.invest.json``, ``*.invest.tar.gz``) can now be dragged and dropped on an InVEST model window, which will prompt the UI to load that parameter set.
-=======
 * The InVEST UI now contains a submenu for opening a recently-opened datastack.  This submenu is automatically populated with the 10 most recently-opened datastacks for the current model.
->>>>>>> 34e7392c
 * Removed vendored ``natcap.invest.dbfpy`` subpackage.
 * Removed deprecated ``natcap.invest.fileio`` module.
 * Removed ``natcap.invest.iui`` UI subpackage in favor of a new UI framework found at ``natcap.invest.ui``. This new UI features a greatly improved API, good test coverage, support for Qt4 and Qt5, and includes updates to all InVEST models to support validation of model arguments from a python script, independent of the UI.
