--- conflicted
+++ resolved
@@ -32,20 +32,13 @@
 
 
 .. :changelog:
-<<<<<<< HEAD
-
 Unreleased Changes (3.9.1)
 --------------------------
 * General:
     * Updated documentation on installing InVEST from source.
     * Restructured API reference docs and removed outdated and redundant pages.
-=======
-3.9.1
------
-* General:
     * Include logger name in the logging format. This is helpful for the cython
       modules, which can't log module, function, or line number info.
->>>>>>> 75a8c12e
 
 3.9.0 (2020-12-11)
 ------------------
