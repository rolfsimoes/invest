..
  Changes should be grouped for readability.

  InVEST model names:
  - Carbon
  - Coastal Blue Carbon
  - Coastal Vulnerability
  - Crop Production
  - Delineateit
  - Finfish
  - Fisheries
  - Forest Carbon Edge Effects
  - Globio
  - Habitat Quality
  - HRA
  - Annual Water Yield
  - NDR
  - Pollination
  - Recreation
  - Routedem
  - Scenario Generator
  - Scenic Quality
  - SDR
  - Seasonal Water Yield
  - Urban Cooling
  - Urban Flood Risk
  - Wave Energy
  - Wind Energy

  Everything else:
  - General


.. :changelog:

Unreleased Changes (3.9.1)
--------------------------
* General:
    * Updated documentation on installing InVEST from source.
    * Restructured API reference docs and removed outdated and redundant pages.
    * Include logger name in the logging format. This is helpful for the cython
      modules, which can't log module, function, or line number info.
    * Fixed a bug in makefile that prevented ``make env`` from working properly.
    * Fixed an issue with the InVEST application launching on Mac OS X 11
      "Big Sur".  When launching the InVEST ``.app`` bundle, the environment
      variable ``QT_MAC_WANTS_LAYER`` is defined.  If running InVEST through
      python, this environment variable may need to be defined by hand like
      so: ``QT_MAC_WANTS_LAYER=1 python -m natcap.invest``.  A warning will
      be raised if this environment variable is not present on mac.
<<<<<<< HEAD
    * Fixing an issue on Mac OS X where saving the InVEST application to a
      filepath containing spaces would prevent the application from launching.
=======
    * Fixed an issue on Mac OS when certain models would loop indefinitely and
      never complete.  This was addressed by bumping the ``taskgraph``
      requirement version to ``0.10.3``
>>>>>>> 418d5d6a
* Fisheries Habitat Scenario Tool
    * Fixed divide-by-zero bug that was causing a RuntimeWarning in the logs.
      This bug did not affect the output.
* SDR
    * Fixed a bug in validation that did not warn against different coordinate
      systems (all SDR inputs must share a common coordinate system).

3.9.0 (2020-12-11)
------------------
* General:
    * Deprecating GDAL 2 and adding support for GDAL 3.
    * Adding function in utils.py to handle InVEST coordindate transformations.
    * Making InVEST compatible with Pygeoprocessing 2.0 by updating:
        * ``convolve_2d()`` keyword ``ignore_nodata`` to
          ``ignore_nodata_and_edges``.
        * ``get_raster_info()`` / ``get_vector_info()`` keyword ``projection``
          to ``projection_wkt``.
    * Improve consistency and context for error messages related to raster
      reclassification across models by using ``utils.reclassify_raster``.
    * Fixed bug that was causing a TypeError when certain input rasters had an
      undefined nodata value. Undefined nodata values should now work
      everywhere.
    * Include logging in python script generated from
      "Save to python script..." in the "Development" menu. Now logging
      messages from the model execution will show up when you run the script.
    * InVEST is now a 64-bit binary built against Python 3.7.
    * Adding Python 3.8 support for InVEST testing.
    * Add warning message to installer for 32-bit computers about installing
      64-bit software.
    * Stop running validation extra times when model inputs autofill, saving
      a small but noticeable amount of time in launching a model.
    * The number of files included in the python source distribution has been
      reduced to just those needed to install the python package and run tests.
    * Code-sign the macOS distribution, and switch to a DMG distribution format.
    * No longer include the HTML docs or HISTORY.rst in the macOS distribution.
    * Bumped the ``shapely`` requirements to ``>=1.7.1`` to address a library
      import issue on Mac OS Big Sur.
    * Fixing model local documentation links for Windows and Mac binaries.
    * The InVEST binary builds now launch on Mac OS 11 "Big Sur".  This was
      addressed by defining the ``QT_MAC_WANTS_LAYER`` environment variable.
    * Fixed the alphabetical ordering of Windows Start Menu shortcuts.
* Annual Water Yield:
    * Fixing bug that limited ``rsupply`` result when ``wyield_mn`` or
      ``consump_mn`` was 0.
* Coastal Blue Carbon
    * Refactor of Coastal Blue Carbon that implements TaskGraph for task
      management across the model and fixes a wide range of issues with the model
      that were returning incorrect results in all cases.
    * Corrected an issue with the model where available memory would be exhausted
      on a large number of timesteps.
    * In addition to the ``execute`` entrypoint, another entrypoint,
      ``execute_transition_analysis`` has been added that allows access to the
      transition analysis timeseries loop at a lower level.  This will enable
      users comfortable with python to provide spatially-explicit maps of
      accumulation rates, half lives and other parameters that can only be
      provided via tables to ``execute``.
    * Snapshot years and rasters, including the baseline year/raster, are now all
      provided via a table mapping snapshot years to the path to a raster on
      disk.  The baseline year is the earliest year of these.
    * The model's "initial" and "lulc lookup" and "transient" tables have been
      combined into a single "biophysical" table, indexed by LULC code/LULC class
      name, that includes all of the columns from all of these former tables.
    * The "analysis year" is now a required input that must be >= the final
      snapshot year in the snapshots CSV.
    * Litter can now accumulate at an annual rate if desired.
    * The model now produces many more files, which allows for greater
      flexibility in post-processing of model outputs.
* Coastal Vulnerability
    * 'shore_points_missing_geomorphology.gpkg' output file name now includes
      the suffix if any, and its one layer now is renamed from
      'missing_geomorphology' to be the same as the file name
      (including suffix).
    * Fixed a memory bug that occurred during shore point interpolation when
      dealing with very large landmass vectors.
* Delineateit
    * The layer in the 'preprocessed_geometries.gpkg' output is renamed from
      'verified_geometries' to be the same as the file name (including suffix).
    * The layer in the 'snapped_outlets.gpkg' output is renamed from
      'snapped' to be the same as the file name (including suffix).
    * The layer in the 'watersheds.gpkg' output has been renamed from
      'watersheds' to match the name of the vector file (including the suffix).
    * Added pour point detection option as an alternative to providing an
      outlet features vector.
* Finfish
    * Fixed a bug where the suffix input was not being used for output paths.
* Forest Carbon Edge Effect
    * Fixed a broken link to the local User's Guide
    * Fixed bug that was causing overflow errors to appear in the logs when
      running with the sample data.
    * Mask out nodata areas of the carbon map output. Now there should be no
      output data outside of the input LULC rasater area.
* GLOBIO
    * Fixing a bug with how the ``msa`` results were masked and operated on
      that could cause bad results in the ``msa`` outputs.
* Habitat Quality:
    * Refactor of Habitat Quality that implements TaskGraph
    * Threat files are now indicated in the Threat Table csv input under
      required columns: ``BASE_PATH``, ``CUR_PATH``, ``FUT_PATH``.
    * Threat and Sensitivity column names are now case-insensitive.
    * Sensitivity threat columns now match threat names from Threat Table
      exactly, without the need for ``L_``. ``L_`` prefix is deprecated.
    * Threat raster input folder has been removed.
    * Validation enhancements that check whether threat raster paths are valid.
    * HQ update to User's Guide.
    * Changing sample data to reflect Threat Table csv input changes and
      bumping revision.
    * More comprehensive testing for Habitat Quality and validation.
    * Checking if Threat raster values are between 0 and 1 range, raising
      ValueError if not. No longer snapping values less than 0 to 0 and greater
      than 1 to 1.
    * Fixing bug that was setting Threat raster values to 1 even if they were
      floats between 0 and 1.
    * Updating how threats are decayed across distance. Before, nodata edges
      were ignored causing values on the edges to maintain a higher threat
      value. Now, the decay does not ignore those nodata edges causing values
      on the edges to decay more quickly. The area of study should have
      adequate boundaries to account for these edge effects.
    * Update default half saturation value for sample data to 0.05 from 0.1.
* Seasonal Water Yield
    * Fixed a bug where precip or eto rasters of ``GDT_Float64`` with values
      greater than 32-bit would overflow to ``-inf``.
* SDR:
    * Fixing an issue where the LS factor should be capped to an upstream area
      of 333^2 m^2. In previous versions the LS factor was erroneously capped
      to "333" leading to high export spikes in some pixels.
    * Fixed an issue where sediment deposition progress logging was not
      progressing linearly.
    * Fixed a task dependency bug that in rare cases could cause failure.
* Urban Cooling
    * Split energy savings valuation and work productivity valuation into
      separate UI options.
* Urban Flood Risk
    * Changed output field names ``aff.bld`` and ``serv.blt`` to ``aff_bld``
      and ``serv_blt`` respectively to fix an issue where ArcGIS would not
      display properly.

3.8.9 (2020-09-15)
------------------
* Hydropower
    * Fixed bug that prevented validation from ever passing for this model.
      Validation will allow extra keys in addition to those in the ARGS_SPEC.
* Urban Flood Mitigation
    * Fixed incorrect calculation of total quickflow volume.

3.8.8 (2020-09-04)
------------------
* Coastal Vulnerability
    * Improved handling of invalid AOI geometries to avoid crashing and instead
      fix the geometry when possible and skip it otherwise.
    * Added validation check that shows a warning if the SLR vector is not
      a point or multipoint geometry.
* Urban Cooling
    * Energy units are now (correctly) expressed in kWh.  They were previously
      (incorrectly) expressed in kW.
    * Energy savings calculations now require that consumption is in units of
      kWh/degree C/m^2 for each building class.
    * Fixing an issue where blank values of the Cooling Coefficient weights
      (shade, albedo, ETI) would raise an error.  Now, a default value for the
      coefficient is assumed if any single value is left blank.
* HRA
    * Raise ValueError if habitat or stressor inputs are not projected.
    * Make sample data rating filepaths work on Mac. If not on Windows and a rating
      filepath isn't found, try replacing all backslashes with forward slashes.
* Seasonal Water Yield
    * Updated output file name from aggregated_results.shp to aggregated_results_swy.shp
      for consistency with NDR and SDR
* Datastack
    * Saved datastack archives now use helpful identifying names for spatial input folders
* Validation
    * Fixed bug that caused fields activated by a checkbox to make validation fail,
      even when the checkbox was unchecked.
* General
    * Input table column headers are now insensitive to leading/trailing whitespace in
      most places.
    * Modified the script that produces a conda environment file from InVEST's python
      requirements file so that it includes the ``conda-forge`` channel in the file
      itself.
* Recreation
    * Validate values in the type column of predictor tables early in execution. Raise
      a ValueError if a type value isn't valid (leading/trailing whitespace is okay).
* Validation
    * Set a 5-second timeout on validation functions that access a file. This will raise
      a warning and prevent validation from slowing down the UI too much.

3.8.7 (2020-07-17)
------------------
* General
    * Fixed an issue where some users would be unable to launch InVEST binaries
      on Windows.  This crash was due to a configuration issue in
      ``PySide2==5.15.0`` that will be fixed in a future release of PySide2.
* GLOBIO
    * Fix a bug that mishandled combining infrastructure data when only one
      infrastructure data was present.
* Urban Flood Risk
    * The output vector ``flood_risk_service.shp`` now includes a field,
      ``flood_vol`` that is the sum of the modeled flood volume (from
      ``Q_m3.tif``) within the AOI.
    * Fieldnames in ``flood_risk_service.shp`` have been updated to more
      closely match the variables they match as documented in the User's Guide
      chapter.  Specifically, ``serv_bld`` is now ``serv.blt`` and ``aff_bld``
      is now ``aff.bld``.
    * ``Q_mm.tif`` has been moved from the intermediate directory into the
      workspace.
    * Fixed a bug in the flood volume (``Q_m3.tif``) calculations that was
      producing incorrect values in all cases.
    * Fixed a bug where input rasters with nodata values of 0 were not handled
      properly.

3.8.6 (2020-07-03)
------------------
* Crop Production
    * Fixed critical bug in crop regression that caused incorrect yields in
      all cases.

3.8.5 (2020-06-26)
------------------
* General
    * Fix bug in ``utils.build_lookup_from_csv`` that was allowing
      ``key_field`` to be non unique and overwriting values.
    * Fix bug in ``utils.build_lookup_from_csv`` where trailing commas caused
      returned values to be malformed.
    * Add optional argument ``column_list`` to ``utils.build_lookup_from_csv``
      that takes a list of column names and only returns those in the
      dictionary.
    * Remove ``warn_if_missing`` argument from ``utils.build_lookup_from_csv``
      and warning by default.
* Scenic Quality
    * Fixing an issue in Scenic Quality where the creation of the weighted sum
      of visibility rasters could cause "Too Many Open Files" errors and/or
      ``MemoryError`` when the model is run with many viewpoints.
    * Progress logging has been added to several loops that may take a longer
      time when the model is run with thousands of points at a time.
    * A major part of the model's execution was optimized for speed,
      particularly when the model is run with many, many points.
* SDR:
    * Removed the unused parameter ``args['target_pixel_size']`` from the SDR
      ``execute`` docstring.
* Urban Flood Risk Mitigation
    * Fixed an issue where the output vector ``flood_risk_service.shp`` would
      only be created when the built infrastructure vector was provided.  Now,
      the ``flood_risk_service.shp`` vector is always created, but the fields
      created differ depending on whether the built infrastructure input is
      present during the model run.
    * Fixed an issue where the model would crash if an infrastructure geometry
      were invalid or absent.  Such features are now skipped.

3.8.4 (2020-06-05)
------------------
* General:
    * Advanced the ``Taskgraph`` version requirement to fix a bug where workspace
      directories created by InVEST versions <=3.8.0 could not be re-used by more
      recent InVEST versions.
* NDR:
    * The Start Menu shortcut on Windows and launcher label on Mac now have
      consistent labels for NDR: "NDR: Nutrient Delivery Ratio".
* SDR:
    * The Start Menu shortcut on Windows and launcher label on Mac now have
      consistent labels for SDR: "SDR: Sediment Delivery Ratio".

3.8.3 (2020-05-29)
------------------
* SDR
    * SDR's compiled core now defines its own ``SQRT2`` instead of relying on an
      available standard C library definition. This new definition helps to avoid
      some compiler issues on Windows.

3.8.2 (2020-05-15)
------------------
* InVEST's CSV encoding requirements are now described in the validation
  error message displayed when a CSV cannot be opened.

3.8.1 (2020-05-08)
------------------
* Fixed a compilation issue on Mac OS X Catalina.
* Fixed an issue with NDR's raster normalization function so that Float64
  nodata values are now correctly cast to Float32.  This issue was affecting
  the summary vector, where the ``surf_n``, ``sub_n`` and ``n_export_tot``
  columns would contain values of ``-inf``.
* Fixed minor bug in Coastal Vulnerability shore point creation. Also added a
  check to fail fast when zero shore points are found within the AOI.
* The Finfish Aquaculture model no longer generates histograms for
  uncertainty analysis due to issues with matplotlib that make InVEST
  unstable. See https://github.com/natcap/invest/issues/87 for more.
* Corrected the Urban Cooling Model's help text for the "Cooling Capacity
  Calculation Method" in the User Interface.
* Fixing an issue with SDR's ``LS`` calculations.  The ``x`` term is now
  the weighted mean of proportional flow from the current pixel into its
  neighbors.  Note that for ease of debugging, this has been implemented as a
  separate raster and is now included in ``RKLS`` calculations instead of in
  the ``LS`` calculations.
* Fixed a bug in validation where checking for spatial overlap would be skipped
  entirely in cases where optional model arguments were not used.
* Bumping the ``psutil`` dependency requirement to ``psutil>=5.6.6`` to address
  a double-free vulnerability documented in CVE-2019-18874.
* Adding a GitHub Actions workflow for building python wheels for Mac and Windows
  as well as a source distribution.
* Updating links in ``setup.py``, ``README.rst`` and ``README_PYTHON.rst`` to
  refer to the repository's new home on github.
* Binary builds for Windows and Mac OS X have been moved to GitHub Actions from
  AppVeyor.  All AppVeyor-specific configuration has been removed.
* Fixing an issue with the InVEST Makefile where ``make deploy`` was
  attempting to synchronize nonexistent sample data zipfiles with a storage
  bucket on GCP.  Sample data zipfiles are only built on Windows, and so
  ``make deploy`` will only attempt to upload them when running on Windows.
* Fixed a bug in CLI logging where logfiles created by the CLI were
  incompatible with the ``natcap.invest.datastack`` operation that
  allows the UI to load model arguments from logfiles.
* Added error-handling in Urban Flood Risk Mitigation to tell users to
  "Check that the Soil Group raster does not contain values other than
  (1, 2, 3, 4)" when a ``ValueError`` is raised from ``_lu_to_cn_op``.
* Updated the ``Makefile`` to use the new git location of the InVEST User's
  Guide repository at https://github.com/natcap/invest.users-guide
* Automated tests are now configured to use Github Actions for 32- and 64-bit
  build targets for Python 3.6 and 3.7 on Windows.  We are still using
  AppVeyor for our binary builds for the time being.
* Makefile has been updated to fetch the version string from ``git`` rather
  than ``hg``.  A mercurial client is still needed in order to clone the
  InVEST User's Guide.
* Removing Python 2 compatibility code such as ``future``, ``pyqt4``,
  ``basestring``, ``unicode``, ``six``, unicode casting, etc...
* Update api-docs conf file to mock sdr.sdr_core and to use updated unittest
  mock

3.8.0 (2020-02-07)
------------------
* Created a sub-directory for the sample data in the installation directory.
* Fixed minor bug in HRA that was duplicating the ``results_suffix`` in some
  output filenames.
* Updated the DelineateIt UI to improve the language around what the model
  should do when it encounters invalid geometry.  The default is now
  that it should skip invalid geometry.
* Updating how threat rasters are handled in Habitat Quality to address a few
  related and common usability issues for the model.  First, threat
  rasters are now aligned to the LULC instead of the intersection of the whole
  stack.  This means that the model now handles threat inputs that do not all
  completely overlap the LULC (they must all still be in the same projection).
  Second, nodata values in threat rasters are converted to a threat value of 0.
  Any threat pixel values other than 0 or nodata are interpreted as a threat
  value of 1.
* Updating the ``psutil`` requirement to avoid a possible import issue when
  building binaries under WINE.  Any version of ``psutil`` should work
  except for ``5.6.0``.
* InVEST sample data was re-organized to simply have one folder per model.
  New datastacks were added for SDR, NDR, Seasonal Water Yield,
  Annual Water Yield, DelineateIt, and Coastal Vulnerability.
* Fixed an issue with NDR where the model was not properly checking for the
  bounds of the raster, which could in some cases lead to exceptions being
  printed to the command-line.  The model now correctly checks for these
  raster boundaries.
* Habitat Risk Assessment model supports points and lines -- in addition to
  previously supported polygons and rasters -- for habitats or stressors.
* Updated raster percentile algorithms in Scenic Quality and Wave Energy
  models to use a more efficient and reliable raster percentile function
  from pygeoprocessing.
* InVEST is now compatible with pygeoprocessing 1.9.1.
* All InVEST models now have an ``ARGS_SPEC`` object that contains metadata
  about the model and describes the model's arguments.  Validation has been
  reimplemented across all models to use these ``ARGS_SPEC`` objects.
* The results suffix key for the Wave Energy and Wind Energy models has been
  renamed ``results_suffix`` (was previously ``suffix``).  This is for
  consistency across InVEST models.
* Speed and memory optimization of raster processing in the Recreation model.
* Removed a constraint in Coastal Vulnerability so the AOI polygon no longer
  needs to intersect the continental shelf contour line. So the AOI can now be
  used exclusively to delineate the coastal area of interest.
* Improved how Coastal Vulnerability calculates local wind-driven waves.
  This requires a new bathymetry raster input and implements equation 10
  of the User Guide. Also minor updates to fields in intermediate outputs,
  notably a 'shore_id' field is now the unique ID for joining tables and
  FIDs are no longer used.
* Added a status message to the UI if a datastack file fails to load,
  instead of staying silent.
* Correcting an issue with repository fetching in the InVEST ``Makefile``.
  Managed repositories will now be fetched and updated to the expected revision
  even if the repository already exists.
* Fixed the duplicate ``results_suffix`` input in Wave Energy UI.
* Added a human-friendly message on NDR model ``KeyError``.
* Adding a check to Annual Water Yield to ensure that the ``LULC_veg`` column
  has correct values.
* Improved how Seasonal Water Yield handles nodata values when processing
  floating-point precipitation and quickflow rasters.
* Add SDR feature to model sediment deposition across the landscape.
* Fixed an issue that would cause an exception if SDR landcover map was masked
  out if the original landcover map had no-nodata value defined.
* Fixed an issue in the SDR model that could cause reported result vector
  values to not correspond with known input vectors if the input watershed
  vector was not an ESRI Shapefile.
* Fixed issue in Seasonal Water Yield model that would cause an unhandled
  exception when input rasters had areas of a valid DEM but nodata in other
  input layers that overlap that dem.
* Fixed an issue in the NDR model that would cause an exception if the critical
  length of a landcover field was set to 0.
* Implemented PEP518-compatible build system definition in the file
  ``pyproject.toml``.  This should make it easier to install ``natcap.invest``
  from a source distribution.
* Fixed a ``TypeError`` issue in Seasonal Water Yield that would occur when
  the Land-Use/Land-Cover raster did not have a defined nodata value.  This
  case is now handled correctly.
* The binary build process for InVEST on Windows (which includes binaries
  based on PyInstaller and an NSIS Installer package) has been migrated
  to 32-bit Python 3.7.  The build itself is taking place on AppVeyor, and
  the configuration for this is contained within ``appveyor.yml``.
  Various python scripts involved in the distribution and release processes
  have been updated for compatibility with python 3.7 as a part of this
  migration.
* Fixed an ``IndexError`` issue in Wave Energy encountered in runs using
  the global wave energy dataset.  This error was the result of an incorrect
  spatial query of points and resulted in some wave energy points being
  double-counted.
* Fixed taskgraph-related issues with Habitat Risk Assessment where
  1) asynchronous mode was failing due to missing task dependencies and
  2) avoided recomputation was confounded by two tasks modifying the same files.
* Fixed an issue with Habitat Quality where the model was incorrectly
  expecting the sensitivity table to have a landcover code of 0.
* The InVEST CLI has been completely rebuilt to divide
  functionality into various topic-specific subcommands.  The various internal
  consumers of this API have been updated accordingly.  ``invest --help`` will
  contain details of the new interface.
* Updated the InVEST Launcher to list the human-readable model names rather
  than the internal model identifiers.
* Updated Coastal Vulnerability Model with significant speedups including
  ~40x speedup for geomorphology process and ~3x speedup for wind exposure process.
  Also saving an intermediate vector with wave energy values and a geomorphology
  vector with points that were assigned the ``geomorphology_fill_value``.
* Updated trove classifiers to indicate support for python versions 2.7, 3.6
  and 3.7.
* Updated all InVEST models to be compatible with a Python 2.7 or a Python 3.6
  environment. Also tested all models against GDAL versions 2.2.4 and 2.4.1.
* Fixed an issue with Habitat Quality where convolutions over threat rasters
  were not excluding nodata values, leading to incorrect outputs.  Nodata values
  are now handled correctly and excluded from the convolution entirely.
* Updated the subpackage ``natcap.invest.ui`` to work with python 3.6 and later
  and also to support the PySide2 bindings to Qt5.
* InVEST Coastal Blue Carbon model now writes out a net present value
  raster for the year of the current landcover, each transition year,
  and the final analysis year (if provided).
* Correcting an issue with InVEST Coastal Blue Carbon where incorrect
  configuration of a nodata value would result in ``-inf`` values in
  output rasters.  Now, any values without a defined reclassification
  rule that make it past validation will be written out as nodata.
* DelineateIt has been reimplemented using the latest version of
  pygeoprocessing (and the watershed delineation routine it provides) and now
  uses ``taskgraph`` for avoiding unnecessary recomputation.
* Fixed a bug in Recreation Model that was causing server-side code
  to execute twice for every client-side call.
* Fixed a bug in Recreation model that did not apply ``results_suffix`` to
  the monthly_table.csv output.
* Various fixes in Coastal Vulnerability Model. CSV output files now
  have FID column for joining to vector outputs. ``results_suffix`` can be
  used without triggering task re-execution. Raster processing maintains original
  resolution of the input raster so long as it is projected. Otherwise resamples
  to ``model_resolution``.
* Fixed a bug in Coastal Vulnerability model's task graph that sometimes
  caused an early task to re-execute when it should be deemed pre-calculated.
* Fixed a bug in the pollination model that would cause outputs to be all 0
  rasters if all the ``relative_abundance`` fields in the guild table were
  integers.
* Fixed a file cache flushing issue observed on Debian in
  ``utils.exponential_decay_kernel_raster`` that would cause an exponential
  kernel raster to contain random values rather than expected value.
* Added a new InVEST model: Urban Flood Risk Mitigation.
* Fixed an issue in the SDR model that would cause an unhandled exception
  if either the erosivity or erodibility raster had an undefined nodata value.
* Added a new InVEST model: Urban Cooling Model.

3.7.0 (2019-05-09)
------------------
* Refactoring Coastal Vulnerability (CV) model. CV now uses TaskGraph and
  Pygeoprocessing >=1.6.1. The model is now largely vector-based instead of
  raster-based. Fewer input datasets are required for the same functionality.
  Runtime in sycnhronous mode is similar to previous versions, but runtime can
  be reduced with multiprocessing. CV also supports avoided recomputation for
  successive runs in the same workspace, even if a different file suffix is
  used. Output vector files are in CSV and geopackage formats.
* Model User Interface 'Report an Issue' link points to our new
  community.naturalcapitalproject.org
* Correcting an issue with the Coastal Blue Carbon preprocessor where
  using misaligned landcover rasters would cause an exception to be raised.
* Correcting an issue with RouteDEM where runs of the tool with Flow Direction
  enabled would cause the tool to crash if ``n_workers > 0``.
* Correcting an issue with Habitat Quality's error checking where nodata values
  in landcover rasters were not being taken into account.
* Valuation is now an optional component of the InVEST Scenic Quality model.
* Fixing a bug in the percentiles algorithm used by Scenic Quality that
  would result in incorrect visual quality outputs.
* Carbon Model and Crop Production models no longer crash if user-input
  rasters do not have a nodata value defined. In this case these models
  treat all pixel values as valid data.
* Adding bitbucket pipelines and AppVeyor build configurations.
* Refactoring Recreation Model client to use taskgraph and the latest
  pygeoprocessing. Avoided re-computation from taskgraph means that
  successive model runs with the same AOI and gridding option can re-use PUD
  results and avoid server communication entirely. Successive runs with the
  same predictor data will re-use intermediate geoprocessing results.
  Multiprocessing offered by taskgraph means server-side PUD calculations
  and client-side predictor data processing can happen in parallel. Some
  output filenames have changed.
* Upgrading to SDR to use new PyGeoprocessing multiflow routing, DEM pit
  filling, contiguous stream extraction, and TaskGraph integration. This
  also includes a new TaskGraph feature that avoids recomputation by copying
  results from previous runs so long as the expected result would be
  identical. To use this feature, users must execute successive runs of SDR
  in the same workspace but use a different file suffix. This is useful when
  users need to do a parameter study or run scenarios with otherwise minor
  changes to inputs.
* Refactoring Habitat Risk Assessment (HRA) Model to use TaskGraph >= 0.8.2 and
  Pygeoprocessing >= 1.6.1. The HRA Proprocessor is removed and its previous
  functionality was simplified and merged into the HRA model itself.
  The model will no longer generate HTML plots and tables.
* Adding a software update notification button, dialog, and a link to the
  download page on the User Interface when a new InVEST version is available.
* Migrating the subversion sample and test data repositories to Git LFS
  repositories on BitBucket. Update the repository URL and fetch commands on
  Makefile accordingly.
* Fixing a bug in Habitat Quality UI where the absence of the required
  half_saturation_constant variable did not raise an exception.
* Adding encoding='utf-8-sig' to pandas.read_csv() to support
  utils.build_lookup_from_csv() to read CSV files encoded with UTF-8 BOM
  (byte-order mark) properly.

3.6.0 (2019-01-30)
------------------
* Correcting an issue with the InVEST Carbon Storage and Sequestration model
  where filepaths containing non-ASCII characters would cause the model's
  report generation to crash.  The output report is now a UTF-8 document.
* Refactoring RouteDEM to use taskgraph and the latest pygeoprocessing
  (``>=1.5.0``).  RouteDEM now fills hydrological sinks and users have the
  option to use either of the D8 or Multiple Flow Direction (MFD) routing
  algorithms.
* Adding a new input to the InVEST Settings window to allow users to customize
  the value that should be used for the ``n_workers`` parameter in
  taskgraph-enabled models.  This change involves removing the "Number of
  Parallel Workers" input from the model inputs pane for some models in
  favor of this new location.  The default value for this setting is ``-1``,
  indicating synchronous (non-threaded, non-multiprocessing) execution of
  tasks.
* Removing Scenario Generator: Rule-based model.
* Fixing a bug in Hydropower model where watershed aggregations would be incorrect
  if a watershed is partially covering nodata raster values. Nodata values are now
  ignored in zonal statistics. Numerical results change very slightly in the
  case where a watershed only includes a few nodata pixels.
* Adding TaskGraph functionality to GLOBIO model.
* Adding some TaskGraph functionality to Scenario Generator: Proximity.
* Fixing an issue with the InVEST Fisheries model that would prevent the model
  from batch-processing a directory of population tables.  The model will now
  process these files as expected.
* Reimplementing Crop Production models using taskgraph.
* Fixing an issue with Crop Production Regression's result_table.csv where the
  'production_modeled' and '<nutrient>_modeled' values calculated for each crop
  were done so using the same crop raster (e.g. wheat, soybean, and barley values
  were all based on soybean data).
* Hydropower subwatershed results now include all the same metrics as the
  watershed results, with the exception of economic valuation metrics.
* Reimplementing the Hydropower model using taskgraph.
* Reimplementing the Carbon model using taskgraph.
* Fixing an issue with Coastal Blue Carbon validation to allow column names to
  ignore case.
* Updating core carbon forest edge regression data coefficient to drop
  impossible negative coefficients.
* Fixing an issue with the Scenario Generator: Proximity model that would
  raise an exception if no AOI were passed in even though the AOI is optional.
* Removing Overlap Analysis and Overlap Analysis: Management Zones.
* Removing Habitat Suitability.
* Added comprehensive error checking to hydropower model to test for the VERY
  common errors of missing biophysical, demand, and valuation coefficients in
  their respective tables.
* Fixing an issue with Hydropower Water Yield ("Annual Water Yield") where
  valuation would never be triggered when running the model through the User
  Interface. And a related issue where the model would crash if a valuation table
  was provided but a demand table was not. The UI no longer validates that config.
* Fixing an issue with how logging is captured when a model is run through the
  InVEST User Interface.  Now, logging from any thread started by the executor
  thread will be written to the log file, which we expect to aid in debugging.
* Fixing an issue with Scenic Quality where viewpoints outside of the AOI
  were not being properly excluded.  Viewpoints are now excluded correctly.
* The crop production model has been refactored to drop the "aggregate ID"
  concept when summarizing results across an aggregate polygon. The model now
  uses the polygon FIDs internally and externally when producing the result
  summary table.
* Correcting the rating instructions in the criteria rating instructions on how
  the data quality (DQ) and weight should be rated in the HRA Preprocessor.
  A DQ score of 1 should represent better data quality whereas the score of 3 is
  worse data quality. A weight score of 1 is more important, whereas that of 3
  is less important.
* Fixing a case where a zero discount rate and rate of change in the carbon
  model would cause a divide by zero error.

3.5.0 (2018-08-14)
------------------
* Bumped pygeoprocessing requirement to ``pygeoprocessing>=1.2.3``.
* Bumped taskgraph requirement to ``taskgraph>=0.6.1``.
* Reimplemented the InVEST Scenic Quality model.  This new version removes the
  'population' and 'overlap' postprocessing steps, updates the available
  valuation functions and greatly improves the runtime and memory-efficiency of
  the model.  See the InVEST User's Guide chapter for more information.
* Updated Recreation server's database to include metadata from photos taken
  from 2005-2017 (previous range was 2005-2014). The new range is reflected
  in the UI.
* Fixed an issue with the InVEST binary build where binaries on Windows would
  crash with an error saying Python27.dll could not be loaded.
* Fixed an issue in the Rule-Based Scenario Generator UI where vector column
  names from override and constraint layers were not being loaded.  This bug
  caused the field 'UNKNOWN' to be passed to the model, causing an error.
* Fixed an issue with the InVEST UI (all models), where attempting to
  drag-and-drop a directory onto a model input would cause the application to
  crash.
* Coastal Vulnerability UI now specifies a number of reasonable defaults for
  some numeric inputs.
* Fixed an issue with the Fisheries UI where alpha and beta parameter inputs
  were incorrectly disabled for the Ricker recruitment function.
* InVEST now uses a Makefile to automate the build processes.  GNU Make is
  required to use the Makefile.  See ``README.rst`` for instructions on
  building InVEST.  This replaces the old ``pavement.py`` build entrypoint,
  which has been removed.
* Fixed an issue with the InVEST UI (all models), where attempting to
  drag-and-drop a directory onto a model input would cause the application to
  crash.
* Fixed an issue with Forest Carbon Edge Effect where the UI layer was always
  causing the model to run with only the aboveground carbon pool
* Added functionality to the InVEST UI so that ``Dropdown`` inputs can now map
  dropdown values to different output values.
* Fixed an issue in the Crop Production Percentile model that would treat the
  optional AOI vector field as a filename and crash on a run if it were empty.
* Fixing an issue in the Pollination Model that would cause occasional crashes
  due to a missing dependent task; it had previously been patched by setting
  taskgraph to operate in single thread mode. This restores multithreading
  in the pollination model.
* Fixed an issue in the water yield / hydropower model that would skip
  calculation of water demand tables when "water scarcity" was enabled.
* Fixed an issue in the model data of the crop production model where some
  crops were using incorrect climate bin rasters. Since the error was in the
  data and not the code, users will need to download the most recent version
  of InVEST's crop model data during the installation step to get the fix.

3.4.4 (2018-03-26)
------------------
* InVEST now requires GDAL 2.0.0 and has been tested up to GDAL 2.2.3. Any API users of InVEST will need to use GDAL version >= 2.0. When upgrading GDAL we noticed slight numerical differences in our test suite in both numerical raster differences, geometry transforms, and occasionally a single pixel difference when using `gdal.RasterizeLayer`. Each of these differences in the InVEST test suite is within a reasonable numerical tolerance and we have updated our regression test suite appropriately. Users comparing runs between previous versions of InVEST may also notice reasonable numerical differences between runs.
* Added a UI keyboard shortcut for showing documentation. On Mac OSX, this will be Command-?. On Windows, GNOME and KDE, this will be F1.
* Patching an issue in NDR that was using the nitrogen subsurface retention efficiency for both nitrogen and phosphorous.
* Fixed an issue with the Seasonal Water Yield model that incorrectly required a rain events table when the climate zone mode was in use.
* Fixed a broken link to local and online user documentation from the Seasonal Water Yield model from the model's user interface.

3.4.3 (2018-03-26)
------------------
* Fixed a critical issue in the carbon model UI that would incorrectly state the user needed a "REDD Priority Raster" when none was required.
* Fixed an issue in annual water yield model that required subwatersheds even though it is an optional field.
* Fixed an issue in wind energy UI that was incorrectly validating most of the inputs.

3.4.2 (2017-12-15)
------------------
* Fixed a cross-platform issue with the UI where logfiles could not be dropped onto UI windows.
* Model arguments loaded from logfiles are now cast to their correct literal value.  This addresses an issue where some models containing boolean inputs could not have their parameters loaded from logfiles.
* Fixed an issue where the Pollination Model's UI required a farm polygon. It should have been optional and now it is.
* Fixing an issue with the documentation and forums links on the InVEST model windows.  The links now correctly link to the documentation page or forums as needed.
* Fixing an issue with the ``FileSystemRunDialog`` where pressing the 'X' button in the corner of the window would close the window, but not reset its state.  The window's state is now reset whenever the window is closed (and the window cannot be closed when the model is running)

3.4.1 (2017-12-11)
------------------
* In the Coastal Blue Carbon model, the ``interest_rate`` parameter has been renamed to ``inflation_rate``.
* Fixed issues with sample parameter sets for InVEST Habitat Quality, Habitat Risk Assessment, Coastal Blue Carbon, and Coastal Blue Carbon Preprocessors.  All sample parameter sets now have the correct paths to the model's input files, and correctly note the name of the model that they apply to.
* Added better error checking to the SDR model for missing `ws_id` and invalid `ws_id` values such as `None` or some non-integer value. Also added tests for the `SDR` validation module.

3.4.0 (2017-12-03)
------------------
* Fixed an issue with most InVEST models where the suffix was not being reflected in the output filenames.  This was due to a bug in the InVEST UI, where the suffix args key was assumed to be ``'suffix'``.  Instances of ``InVESTModel`` now accept a keyword argument to defined the suffix args key.
* Fixed an issue/bug in Seasonal Water Yield that would occur when a user provided a datastack that had nodata values overlapping with valid DEM locations. Previously this would generate an NaN for various biophysical values at that pixel and cascade it downslope. Now any question of nodata on a valid DEM pixel is treated as "0". This will make serious visual artifacts on the output, but should help users pinpoint the source of bad data rather than crash.
* Refactored all but routing components of SDR to use PyGeoprocessing 0.5.0 and laid a consistent raster floating point type of 'float32'. This will cause numerically insignificant differences between older versions of SDR and this one. But differences are well within the tolerance of the overall error of the model and expected error rate of data. Advantages are smaller disk footprint per run, cleaner and more maintainable design, and a slight performance increase.
* Bug fixed in SDR that would align the output raster stack to match with the landcover pixel stack even though the rest of the rasters are scaled and clipped to the DEM.
* When loading parameters from a datastack, parameter set or logfile, the UI will check that the model that created the file being loaded matches the name of the model that is currently running.  If there is a mismatch, a dialog is presented for the user to confirm or cancel the loading of parameters. Logfiles from IUI (which do not have clearly-recorded modelname or InVEST version information) can still have their arguments parsed, but the resulting model name and InVEST version will be set to ``"UNKNOWN"``.
* Data Stack files (``*.invest.json``, ``*.invest.tar.gz``) can now be dragged and dropped on an InVEST model window, which will prompt the UI to load that parameter set.
* Spatial inputs to Coastal Blue Carbon are now aligned as part of the model. This resolves a longstanding issue with the model where inputs would need to perfectly overlap (even down to pixel indices), or else the model would yield strange results.
* The InVEST UI now contains a submenu for opening a recently-opened datastack.  This submenu is automatically populated with the 10 most recently-opened datastacks for the current model.
* Removed vendored ``natcap.invest.dbfpy`` subpackage.
* Removed deprecated ``natcap.invest.fileio`` module.
* Removed ``natcap.invest.iui`` UI subpackage in favor of a new UI framework found at ``natcap.invest.ui``. This new UI features a greatly improved API, good test coverage, support for Qt4 and Qt5, and includes updates to all InVEST models to support validation of model arguments from a python script, independent of the UI.
* Updated core model of seasonal water yield to allow for negative `L_avail`.
* Updated RouteDEM to allow for file suffixes, finer control over what DEM routing algorithms to run, and removal of the multiple stepped stream threshold classification.
* Redesign/refactor of pollination model. Long term bugs in the model are resolved, managed pollinators added, and many simplifications to the end user's experience.  The updated user's guide chapter is available here: http://data.naturalcapitalproject.org/nightly-build/invest-users-guide/html/croppollination.html
* Scenario Generator - Rule Based now has an optional input to define a seed.
  This input is used to seed the random shuffling of parcels that have equal
  priorities.
* InVEST on mac is now distributed as a single application bundle, allowing InVEST to run as expected on mac OSX Sierra.  Individual models are selected and launched from a new launcher window.
* The InVEST CLI now has a GUI model launcher:  ``$ invest launcher``
* Updated the Coastal Blue Carbon model to improve handling of blank lines in input CSV tables and improve memory efficiency of the current implementation.
* Improved the readability of a cryptic error message in Coastal Vulnerability that is normally raised when the depth threshold is too high or the exposure proportion is too low to detect any shoreline segments.
* Adding InVEST HTML documentation to the Mac disk image distribution.
* Upgrading dependency of PyGeoprocessing to 0.3.3.  This fixes a memory leak associated with any model that aggregates rasters over complicated overlapping polygons.
* Adding sample data to Blue Carbon model that were missing.
* Deprecating the InVEST Marine Water Quality model.  This also removes InVEST's dependancy on the pyamg package which has been removed from REQUIREMENTS.TXT.
* Deprecating the ArcGIS-based Coastal Protection model and ArcGIS-based data-preprocessing scripts.  The toolbox and scripts may still be found at https://bitbucket.org/natcap/invest.arcgis.
* Fixing an issue in the carbon edge effect model that caused output values in the shapefile to be rounded to the nearest integer.
* Fixing issue in SDR model that would occasionally cause users to see errors about field widths in the output shapefile generation.
* Updated the erodibility sample raster that ships with InVEST for the SDR model.  The old version was in US units, in this version we convert to SI units as the model requires, and clipped the raster to the extents of the other stack to save disk space.

3.3.3 (2017-02-06)
------------------
* Fixed an issue in the UI where the carbon model wouldn't accept negative numbers in the price increase of carbon.
* RouteDEM no longer produces a "tiled_dem.tif" file since that functionality is being deprecated in PyGeoprocessing.
* Fixing an issue in SDR where the optional drainage layer would not be used in most of the SDR biophysical calculations.
* Refactoring so water yield pixels with Kc and et0 equal to be 0 now yields a 0.0 value of water yield on that pixel rather than nodata.
* Light optimization refactor of wind energy model that improves runtimes in some cases by a factor of 2-3.
* Performance optimizations to HRA that improve runtimes by approximately 30%.
* Fixed a broken UI link to Seasonal Water Yield's user's guide.
* Fixed an issue with DelineateIT that caused ArcGIS users to see both the watershed and inverse watershed polygons when viewing the output of the tool.
* Upgrading dependency to PyGeoprocessing 0.3.2.
* Fixed an issue with SDR that caused the LS factor to be an order of magnitue too high in areas where the slope was greater than 9%.  In our sample case this caused sediment export estimates to be about 6% too high, but in cases where analyses are run over steep slopes the error would have been greater.
* ``paver check`` now warns if the ``PYTHONHOME`` environment variable is set.
* API docs now correctly reflect installation steps needed for python development headers on linux.
* Fixed a side effect in the InVEST user interface that would cause ``tempfile.tempdir`` to be set and then not be reset after a model run is finished.
* The InVEST user interface will now record GDAL/OGR log messages in the log messages window and in the logfile written to the workspace.
* Updated branding and usability of the InVEST installer for Windows, and the Mac Disk Image (.dmg).


3.3.2 (2016-10-17)
------------------
* Partial test coverage for HRA model.
* Full test coverage for Overlap Analysis model.
* Full test coverage for Finfish Aquaculture.
* Full test coverage for DelineateIT.
* Full test coverage for RouteDEM.
* Fixed an issue in Habitat Quality where an error in the sample table or malformed threat raster names would display a confusing message to the user.
* Full test coverage for scenario generator proximity model.
* Patching an issue in seasonal water yield that causes an int overflow error if the user provides a floating point landcover map and the nodata value is outside of the range of an int64.
* Full test coverage for the fisheries model.
* Patched an issue that would cause the Seasonal Water Edge model to crash when the curve number was 100.
* Patching a critical issue with forest carbon edge that would give incorrect results for edge distance effects.
* Patching a minor issue with forest carbon edge that would cause the model to crash if only one  interpolation point were selected.
* Full test coverage for pollination model.
* Removed "farms aggregation" functionality from the InVEST pollination model.
* Full test coverage for the marine water quality model.
* Full test coverage for GLOBIO model.
* Full test coverage for carbon forest edge model.
* Upgraded SciPy dependancy to 0.16.1.
* Patched bug in NDR that would cause a phosphorus density to be reported per pixel rather than total amount of phosporous in a pixel.
* Corrected an issue with the uses of buffers in the euclidean risk function of Habitat Risk Assessment.  (issue #3564)
* Complete code coverage tests for Habitat Quality model.
* Corrected an issue with the ``Fisheries_Inputs.csv`` sample table used by Overlap Analysis.  (issue #3548)
* Major modifications to Terrestrial Carbon model to include removing the harvested wood product pool, uncertainty analysis, and updated efficient raster calculations for performance.
* Fixed an issue in GLOBIO that would cause model runs to crash if the AOI marked as optional was not present.
* Removed the deprecated and incomplete Nearshore Wave and Erosion model (``natcap.invest.nearshore_wave_and_erosion``).
* Removed the deprecated Timber model (``natcap.invest.timber``).
* Fixed an issue where seasonal water yield would raise a divide by zero error if a watershed polygon didn't cover a valid data region.  Now sets aggregation quantity to zero and reports a warning in the log.
* ``natcap.invest.utils.build_file_registry`` now raises a ``ValueError`` if a path is not a string or list of strings.
* Fixed issues in NDR that would indicate invalid values were being processed during runtimes by skipping the invalid calculations in the first place rather than calculating them and discarding after the fact.
* Complete code coverage tests for NDR model.
* Minor (~10% speedup) performance improvements to NDR.
* Added functionality to recreation model so that the `monthly_table.csv` file now receives a file suffix if one is provided by the user.
* Fixed an issue in SDR where the m exponent was calculated incorrectly in many situations resulting in an error of about 1% in total export.
* Fixed an issue in SDR that reported runtime overflow errors during normal processing even though the model completed without other errors.

3.3.1 (2016-06-13)
------------------
* Refactored API documentation for readability, organization by relevant topics, and to allow docs to build on `invest.readthedocs.io <http://invest.readthedocs.io>`_,
* Installation of ``natcap.invest`` now requires ``natcap.versioner``.  If this is not available on the system at runtime, setuptools will make it available at runtime.
* InVEST Windows installer now includes HISTORY.rst as the changelog instead of the old ``InVEST_Updates_<version>`` files.
* Habitat suitability model is generalized and released as an API only accessible model.  It can be found at ``natcap.invest.habitat_suitability.execute``.  This model replaces the oyster habitat suitability model.
    * The refactor of this model requires an upgrade to ``numpy >= 1.11.0``.
* Fixed a crash in the InVEST CLI where calling ``invest`` without a parameter would raise an exception on linux-based systems.  (Issue `#3528 <https://bitbucket.org/natcap/invest/issues/3515>`_)
* Patched an issue in Seasonal Water Yield model where a nodata value in the landcover map that was equal to ``MAX_INT`` would cause an overflow error/crash.
* InVEST NSIS installer will now optionally install the Microsoft Visual C++ 2008 redistributable on Windows 7 or earlier.  This addresses a known issue on Windows 7 systems when importing GDAL binaries (Issue `#3515 <https://bitbucket.org/natcap/invest/issues/3515>`_).  Users opting to install this redistributable agree to abide by the terms and conditions therein.
* Removed the deprecated subpackage ``natcap.invest.optimization``.
* Updated the InVEST license to legally define the Natural Capital Project.
* Corrected an issue in Coastal Vulnerability where an output shapefile was being recreated for each row, and where field values were not being stored correctly.
* Updated Scenario Generator model to add basic testing, file registry support, PEP8 and PEP257 compliance, and to fix several bugs.
* Updated Crop Production model to add a simplified UI, faster runtime, and more testing.

3.3.0 (2016-03-14)
------------------
* Refactored Wind Energy model to use a CSV input for wind data instead of a Binary file.
* Redesigned InVEST recreation model for a single input streamlined interface, advanced analytics, and refactored outputs.  While the model is still based on "photo user days" old model runs are not backward compatable with the new model or interface. See the Recreation Model user's guide chapter for details.
    * The refactor of this model requires an upgrade to ``GDAL >=1.11.0 <2.0`` and ``numpy >= 1.10.2``.
* Removed nutrient retention (water purification) model from InVEST suite and replaced it with the nutrient delivery ratio (NDR) model.  NDR has been available in development relseases, but has now officially been added to the set of Windows Start Menu models and the "under development" tag in its users guide has been removed.  See the InVEST user's guide for details between the differences and advantages of NDR over the old nutrient model.
* Modified NDR by adding a required "Runoff Proxy" raster to the inputs.  This allows the model to vary the relative intensity of nutrient runoff based on varying precipitation variability.
* Fixed a bug in the Area Change rule of the Rule-Based Scenario Generator, where units were being converted incorrectly. (Issue `#3472 <https://bitbucket.org/natcap/invest/issues/3472>`_) Thanks to Fosco Vesely for this fix.
* InVEST Seasonal Water Yield model released.
* InVEST Forest Carbon Edge Effect model released.
* InVEST Scenario Generator: Proximity Based model released and renamed the previous "Scenario Generator" to "Scenario Generator: Rule Based".
* Implemented a blockwise exponential decay kernel generation function, which is now used in the Pollination and Habitat Quality models.
* GLOBIO now uses an intensification parameter and not a map to average all agriculture across the GLOBIO 8 and 9 classes.
* GLOBIO outputs modified so core outputs are in workspace and intermediate outputs are in a subdirectory called 'intermediate_outputs'.
* Fixed a crash with the NDR model that could occur if the DEM and landcover maps were different resolutions.
* Refactored all the InVEST model user interfaces so that Workspace defaults to the user's home "Documents" directory.
* Fixed an HRA bug where stessors with a buffer of zero were being buffered by 1 pixel
* HRA enhancement which creates a common raster to burn all input shapefiles onto, ensuring consistent alignment.
* Fixed an issue in SDR model where a landcover map that was smaller than the DEM would create extraneous "0" valued cells.
* New HRA feature which allows for "NA" values to be entered into the "Ratings" column for a habitat / stressor pair in the Criteria Ratings CSV. If ALL ratings are set to NA, the habitat / stressor will be treated as having no interaction. This means in the model, that there will be no overlap between the two sources. All rows parameters with an NA rating will not be used in calculating results.
* Refactored Coastal Blue Carbon model for greater speed, maintainability and clearer documentation.
* Habitat Quality bug fix when given land cover rasters with different pixel sizes than threat rasters. Model would use the wrong pixel distance for the convolution kernel.
* Light refactor of Timber model. Now using CSV input attribute file instead of DBF file.
* Fixed clipping bug in Wave Energy model that was not properly clipping polygons correctly. Found when using global data.
* Made the following changes / updates to the coastal vulnerability model:
    * Fixed a bug in the model where the geomorphology ranks were not always being used correctly.
    * Removed the HTML summary results output and replaced with a link to a dashboard that helps visualize and interpret CV results.
    * Added a point shapefile output: 'outputs/coastal_exposure.shp' that is a shapefile representation of the corresponding CSV table.
    * The model UI now requires the 'Relief' input. No longer optional.
    * CSV outputs and Shapefile outputs based on rasters now have x, y coorinates of the center of the pixel instead of top left of the pixel.
* Turning setuptools' zip_safe to False for consistency across the Natcap Namespace.
* GLOBIO no longer requires user to specify a keyfield in the AOI.
* New feature to GLOBIO to summarize MSA by AOI.
* New feature to GLOBIO to use a user defined MSA parameter table to do the MSA thresholds for infrastructure, connectivity, and landuse type
* Documentation to the GLOBIO code base including the large docstring for 'execute'.

3.2.0 (2015-05-31)
------------------
InVEST 3.2.0 is a major release with the addition of several experimental models and tools as well as an upgrade to the PyGeoprocessing core:

* Upgrade to PyGeoprocessing v0.3.0a1 for miscelaneous performance improvements to InVEST's core geoprocessing routines.
* An alpha unstable build of the InVEST crop production model is released with partial documentation and sample data.
* A beta build of the InVEST fisheries model is released with documentation and sample data.
* An alpha unstable build of the nutrient delivery ratio (NDR) model is available directly under InVEST's instalation directory at  ``invest-x86/invest_ndr.exe``; eventually this model will replace InVEST's current "Nutrient" model.  It is currently undocumented and unsupported but inputs are similar to that of InVEST's SDR model.
* An alpha unstable build of InVEST's implementation of GLOBIO is available directly under InVEST's instalation directory at ``invest-x86/invest_globio.exe``.  It is currently undocumented but sample data are provided.
* DelinateIT, a watershed delination tool based on PyGeoprocessing's d-infinity flow algorithm is released as a standalone tool in the InVEST repository with documentation and sample data.
* Miscelaneous performance patches and bug fixes.

3.1.3 (2015-04-23)
------------------
InVEST 3.1.3 is a hotfix release patching a memory blocking issue resolved in PyGeoprocessing version 0.2.1.  Users might have experienced slow runtimes on SDR or other routed models.

3.1.2 (2015-04-15)
------------------
InVEST 3.1.2 is a minor release patching issues mostly related to the freshwater routing models and signed GDAL Byte datasets.

* Patching an issue where some projections were not regognized and InVEST reported an UnprojectedError.
* Updates to logging that make it easier to capture logging messages when scripting InVEST.
* Shortened water yield user interface height so it doesn't waste whitespace.
* Update PyGeoprocessing dependency to version 0.2.0.
* Fixed an InVEST wide issue related to bugs stemming from the use of signed byte raster inputs that resulted in nonsensical outputs or KeyErrors.
* Minor performance updates to carbon model.
* Fixed an issue where DEMS with 32 bit ints and INT_MAX as the nodata value nodata value incorrectly treated the nodata value in the raster as a very large DEM value ultimately resulting in rasters that did not drain correctly and empty flow accumulation rasters.
* Fixed an issue where some reservoirs whose edges were clipped to the edge of the watershed created large plateaus with no drain except off the edge of the defined raster.  Added a second pass in the plateau drainage algorithm to test for these cases and drains them to an adjacent nodata area if they occur.
* Fixed an issue in the Fisheries model where the Results Suffix input was invariably initializing to an empty string.
* Fixed an issue in the Blue Carbon model that prevented the report from being generated in the outputs file.

3.1.1 (2015-03-13)
------------------
InVEST 3.1.1 is a major performance and memory bug patch to the InVEST toolsuite.  We recommend all users upgrade to this version.

* Fixed an issue surrounding reports of SDR or Nutrient model outputs of zero values, nodata holes, excessive runtimes, or out of memory errors.  Some of those problems happened to be related to interesting DEMs that would break the flat drainage algorithm we have inside RouteDEM that adjusted the heights of those regions to drain away from higher edges and toward lower edges, and then pass the height adjusted dem to the InVEST model to do all its model specific calculations.  Unfortunately this solution was not amenable to some degenerate DEM cases and we have now adjusted the algorithm to treat each plateau in the DEM as its own separate region that is processed independently from the other regions. This decreases memory use so we never effectively run out of memory at a minor hit to overall runtime.  We also now adjust the flow direction directly instead of adjust the dem itself.  This saves us from having to modify the DEM and potentially get it into a state where a drained plateau would be higher than its original pixel neighbors that used to drain into it.

There are side effects that result in sometimes large changes to un calibrated runs of SDR or nutrient.  These are related to slightly different flow directions across the landscape and a bug fix on the distance to stream calculation.

* InVEST geoprocessing now uses the PyGeoprocessing package (v0.1.4) rather than the built in functionality that used to be in InVEST.  This will not affect end users of InVEST but may be of interest to users who script InVEST calls who want a standalone Python processing package for raster stack math and hydrological routing.  The project is hosted at https://bitbucket.org/richpsharp/pygeoprocessing.

* Fixed an marine water quality issue where users could input AOIs that were unprojected, but output pixel sizes were specified in meters.  Really the output pixel size should be in the units of the polygon and are now specified as such.  Additionally an exception is raised if the pixel size is too small to generate a numerical solution that is no longer a deep scipy error.

* Added a suffix parameter to the timber and marine water quality models that append a user defined string to the output files; consistent with most of the other InVEST models.

* Fixed a user interface issue where sometimes the InVEST model run would not open a windows explorer to the user's workspace.  Instead it would open to C:\User[..]\My Documents.  This would often happen if there were spaces in the the workspace name or "/" characters in the path.

* Fixed an error across all InVEST models where a specific combination of rasters of different cell sizes and alignments and unsigned data types could create errors in internal interpolation of the raster stacks.  Often these would appear as 'KeyError: 0' across a variety of contexts.  Usually the '0' was an erroneous value introduced by a faulty interpolation scheme.

* Fixed a MemoryError that could occur in the pollination and habitat quality models when the the base landcover map was large and the biophysical properties table allowed the effect to be on the order of that map.  Now can use any raster or range values with only a minor hit to runtime performance.

* Fixed a serious bug in the plateau resolution algorithm that occurred on DEMs with large plateau areas greater than 10x10 in size.  The underlying 32 bit floating point value used to record small height offsets did not have a large enough precision to differentiate between some offsets thus creating an undefined flow direction and holes in the flow accumulation algorithm.

* Minor performance improvements in the routing core, in some cases decreasing runtimes by 30%.

* Fixed a minor issue in DEM resolution that occurred when a perfect plateau was encountered.  Rather that offset the height so the plateau would drain, it kept the plateau at the original height.  This occurred because the uphill offset was nonexistent so the algorithm assumed no plateau resolution was needed.  Perfect plateaus now drain correctly.  In practice this kind of DEM was encountered in areas with large bodies of water where the remote sensing algorithm would classify the center of a lake 1 meter higher than the rest of the lake.

* Fixed a serious routing issue where divergent flow directions were not getting accumulated 50% of the time. Related to a division speed optimization that fell back on C-style modulus which differs from Python.

* InVEST SDR model thresholded slopes in terms of radians, not percent thus clipping the slope tightly between 0.001 and 1%.  The model now only has a lower threshold of 0.00005% for the IC_0 factor, and no other thresholds.  We believe this was an artifact left over from an earlier design of the model.


* Fixed a potential memory inefficiency in Wave Energy Model when computing the percentile rasters. Implemented a new memory efficient percentile algorithm and updated the outputs to reflect the new open source framework of the model. Now outputting csv files that describe the ranges and meaning of the percentile raster outputs.

* Fixed a bug in Habitat Quality where the future output "quality_out_f.tif" was not reflecting the habitat value given in the sensitivity table for the specified landcover types.


3.1.0 (2014-11-19)
------------------
InVEST 3.1.0 (http://www.naturalcapitalproject.org/download.html) is a major software and science milestone that includes an overhauled sedimentation model, long awaited fixes to exponential decay routines in habitat quality and pollination, and a massive update to the underlying hydrological routing routines.  The updated sediment model, called SDR (sediment delivery ratio), is part of our continuing effort to improve the science and capabilities of the InVEST tool suite.  The SDR model inputs are backwards comparable with the InVEST 3.0.1 sediment model with two additional global calibration parameters and removed the need for the retention efficiency parameter in the biophysical table; most users can run SDR directly with the data they have prepared for previous versions.  The biophysical differences between the models are described in a section within the SDR user's guide and represent a superior representation of the hydrological connectivity of the watershed, biophysical parameters that are independent of cell size, and a more accurate representation of sediment retention on the landscape.  Other InVEST improvements to include standard bug fixes, performance improvements, and usability features which in part are described below:

* InVEST Sediment Model has been replaced with the InVEST Sediment Delivery Ratio model.  See the SDR user's guide chapter for the difference between the two.
* Fixed an issue in the pollination model where the exponential decay function decreased too quickly.
* Fixed an issue in the habitat quality model where the exponential decay function decreased too quickly and added back linear decay as an option.
* Fixed an InVEST wide issue where some input rasters that were signed bytes did not correctly map to their negative nodata values.
* Hydropower input rasters have been normalized to the LULC size so sampling error is the same for all the input watersheds.
* Adding a check to make sure that input biophysical parameters to the water yield model do not exceed invalid scientific ranges.
* Added a check on nutrient retention in case the upstream water yield was less than 1 so that the log value did not go negative.  In that case we clamp upstream water yield to 0.
* A KeyError issue in hydropower was resolved that occurred when the input rasters were at such a coarse resolution that at least one pixel was completely contained in each watershed.  Now a value of -9999 will be reported for watersheds that don't contain any valid data.
* An early version of the monthly water yield model that was erroneously included in was in the installer; it was removed in this version.
* Python scripts necessary for running the ArcGIS version of Coastal Protection were missing.  They've since been added back to the distribution.
* Raster calculations are now processed by raster block sizes.  Improvements in raster reads and writes.
* Fixed an issue in the routing core where some wide DEMs would cause out of memory errors.
* Scenario generator marked as stable.
* Fixed bug in HRA where raster extents of shapefiles were not properly encapsulating the whole AOI.
* Fixed bug in HRA where any number of habitats over 4 would compress the output plots. Now extends the figure so that all plots are correctly scaled.
* Fixed a bug in HRA where the AOI attribute 'name' could not be an int. Should now accept any type.
* Fixed bug in HRA which re-wrote the labels if it was run immediately without closing the UI.
* Fixed nodata masking bug in Water Yield when raster extents were less than that covered by the watershed.
* Removed hydropower calibration parameter form water yield model.
* Models that had suffixes used to only allow alphanumeric characters.  Now all suffix types are allowed.
* A bug in the core platform that would occasionally cause routing errors on irregularly pixel sized rasters was fixed.  This often had the effect that the user would see broken streams and/or nodata values scattered through sediment or nutrient results.
* Wind Energy:
        * Added new framework for valuation component. Can now input a yearly price table that spans the lifetime of the wind farm. Also if no price table is made, can specify a price for energy and an annual rate of change.
        * Added new memory efficient distance transform functionality
        * Added ability to leave out 'landing points' in 'grid connection points' input. If not landing points are found, it will calculate wind farm directly to grid point distances
* Error message added in Wave Energy if clip shape has no intersection
* Fixed an issue where the data type of the nodata value in a raster might be different than the values in the raster.  This was common in the case of 64 bit floating point values as nodata when the underlying raster was 32 bit.  Now nodata values are cast to the underlying types which improves the reliability of many of the InVEST models.


3.0.1 (2014-05-19)
------------------
* Blue Carbon model released.

* HRA UI now properly reflects that the Resolution of Analysis is in meters, not meters squared, and thus will be applied as a side length for a raster pixel.

* HRA now accepts CSVs for ratings scoring that are semicolon separated as well as comma separated.

* Fixed a minor bug in InVEST's geoprocessing aggregate core that now consistently outputs correct zonal stats from the underlying pixel level hydro outputs which affects the water yield, sediment, and nutrient models.

* Added compression to InVEST output geotiff files.  In most cases this reduces output disk usage by a factor of 5.

* Fixed an issue where CSVs in the sediment model weren't open in universal line read mode.

* Fixed an issue where approximating whether pixel edges were the same size was not doing an approximately equal function.

* Fixed an issue that made the CV model crash when the coastline computed from the landmass didn't align perfectly with that defined in the geomorphology layer.

* Fixed an issue in the CV model where the intensity of local wave exposure was very low, and yielded zero local wave power for the majority of coastal segments.

* Fixed an issue where the CV model crashes if a coastal segment is at the edge of the shore exposure raster.

* Fixed the exposure of segments surrounded by land that appeared as exposed when their depth was zero.

* Fixed an issue in the CV model where the natural habitat values less than 5 were one unit too low, leading to negative habitat values in some cases.

* Fixed an exponent issue in the CV model where the coastal vulnerability index was raised to a power that was too high.

* Fixed a bug in the Scenic Quality model that prevented it from starting, as well as a number of other issues.

* Updated the pollination model to conform with the latest InVEST geoprocessing standards, resulting in an approximately 33% speedup.

* Improved the UI's ability to remember the last folder visited, and to have all file and folder selection dialogs have access to this information.

* Fixed an issue in Marine Water Quality where the UV points were supposed to be optional, but instead raised an exception when not passed in.

3.0.0 (2014-03-23)
------------------
The 3.0.0 release of InVEST represents a shift away from the ArcGIS to the InVEST standalone computational platform.  The only exception to this shift is the marine coastal protection tier 1 model which is still supported in an ArcGIS toolbox and has no InVEST 3.0 standalone at the moment.  Specific changes are detailed below

* A standalone version of the aesthetic quality model has been developed and packaged along with this release.  The standalone outperforms the ArcGIS equivalent and includes a valuation component.  See the user's guide for details.

* The core water routing algorithms for the sediment and nutrient models have been overhauled.  The routing algorithms now correctly adjust flow in plateau regions, address a bug that would sometimes not route large sections of a DEM, and has been optimized for both run time and memory performance.  In most cases the core d-infinity flow accumulation algorithm out performs TauDEM.  We have also packaged a simple interface to these algorithms in a standalone tool called RouteDEM; the functions can also be referenced from the scripting API in the invest_natcap.routing package.

* The sediment and nutrient models are now at a production level release.  We no longer support the ArcGIS equivalent of these models.

* The sediment model has had its outputs simplified with major changes including the removal of the 'pixel mean' outputs, a direct output of the pixel level export and retention maps, and a single output shapefile whose attribute table contains aggregations of sediment output values.  Additionally all inputs to the sediment biophysical table including p, c, and retention coefficients are now expressed as a proportion between 0 and 1; the ArcGIS model had previously required those inputs were integer values between 0 and 1000.  See the "Interpreting Results" section of sediment model for full details on the outputs.

* The nutrient model has had a similar overhaul to the sediment model including a simplified output structure with many key outputs contained in the attribute table of the shapefile.  Retention coefficients are also expressed in proportions between 0 and 1.  See the "Interpreting Results" section of nutrient model for full details on the outputs.

* Fixed a bug in Habitat Risk Assessment where the HRA module would incorrectly error if a criteria with a 0 score (meant to be removed from the assessment) had a 0 data quality or weight.

* Fixed a bug in Habitat Risk Assessment where the average E/C/Risk values across the given subregion were evaluating to negative numbers.

* Fixed a bug in Overlap Analysis where Human Use Hubs would error if run without inter-activity weighting, and Intra-Activity weighting would error if run without Human Use Hubs.

* The runtime performance of the hydropower water yield model has been improved.

* Released InVEST's implementation of the D-infinity flow algorithm in a tool called RouteDEM available from the start menu.

* Unstable version of blue carbon available.

* Unstable version of scenario generator available.

* Numerous other minor bug fixes and performance enhacnements.



2.6.0 (2013-12-16)
------------------
The 2.6.0 release of InVEST removes most of the old InVEST models from the Arc toolbox in favor of the new InVEST standalone models.  While we have been developing standalone equivalents for the InVEST Arc models since version 2.3.0, this is the first release in which we removed support for the deprecated ArcGIS versions after an internal review of correctness, performance, and stability on the standalones.  Additionally, this is one of the last milestones before the InVEST 3.0.0 release later next year which will transition InVEST models away from strict ArcGIS dependence to a standalone form.

Specifically, support for the following models have been moved from the ArcGIS toolbox to their Windows based standalones: (1) hydropower/water yield, (2) finfish aquaculture, (3) coastal protection tier 0/coastal vulnerability, (4) wave energy, (5) carbon, (6) habitat quality/biodiversity, (7) pollination, (8) timber, and (9) overlap analysis.  Additionally, documentation references to ArcGIS for those models have been replaced with instructions for launching standalone InVEST models from the Windows start menu.

This release also addresses minor bugs, documentation updates, performance tweaks, and new functionality to the toolset, including:

*  A Google doc to provide guidance for scripting the InVEST standalone models: https://docs.google.com/document/d/158WKiSHQ3dBX9C3Kc99HUBic0nzZ3MqW3CmwQgvAqGo/edit?usp=sharing

* Fixed a bug in the sample data that defined Kc as a number between 0 and 1000 instead of a number between 0 and 1.

* Link to report an issue now takes user to the online forums rather than an email address.

* Changed InVEST Sediment model standalone so that retention values are now between 0 and 1 instead of 0 and 100.

* Fixed a bug in Biodiversity where if no suffix were entered output filenames would have a trailing underscore (_) behind them.

* Added documentation to the water purification/nutrient retention model documentation about the standalone outputs since they differ from the ArcGIS version of the model.

* Fixed an issue where the model would try to move the logfile to the workspace after the model run was complete and Windows would erroneously report that the move failed.

* Removed the separation between marine and freshwater terrestrial models in the user's guide.  Now just a list of models.

* Changed the name of InVEST "Biodiversity" model to "Habitat Quality" in the module names, start menu, user's guide, and sample data folders.

* Minor bug fixes, performance enhancements, and better error reporting in the internal infrastructure.

* HRA risk in the unstable standalone is calculated differently from the last release. If there is no spatial overlap within a cell, there is automatically a risk of 0. This also applies to the E and C intermediate files for a given pairing. If there is no spatial overlap, E and C will be 0 where there is only habitat. However, we still create a recovery potential raster which has habitat- specific risk values, even without spatial overlap of a stressor. HRA shapefile outputs for high, medium, low risk areas are now calculated using a user-defined maximum number of overlapping stressors, rather than all potential stressors. In the HTML subregion averaged output, we now attribute what portion of risk to a habitat comes from each habitat-stressor pairing. Any pairings which don't overlap will have an automatic risk of 0.

* Major changes to Water Yield : Reservoir Hydropower Production. Changes include an alternative equation for calculating Actual Evapotranspiration (AET) for non-vegetated land cover types including wetlands. This allows for a more accurate representation of processes on land covers such as urban, water, wetlands, where root depth values aren't applicable. To differentiate between the two equations a column 'LULC_veg' has been added to the Biophysical table in Hydropower/input/biophysical_table.csv. In this column a 1 indicates vegetated and 0 indicates non-vegetated.

* The output structure and outputs have also change in Water Yield : Reservoir Hydropower Production. There is now a folder 'output' that contains all output files including a sub directory 'per_pixel' which has three pixel raster outputs. The subwatershed results are only calculated for the water yield portion and those results can be found as a shapefile, 'subwatershed_results.shp', and CSV file, 'subwatershed_results.csv'. The watershed results can be found in similar files: watershed_results.shp and watershed_results.csv. These two files for the watershed outputs will aggregate the Scarcity and Valuation results as well.

* The evapotranspiration coefficients for crops, Kc, has been changed to a decimal input value in the biophysical table. These values used to be multiplied by 1000 so that they were in integer format, that pre processing step is no longer necessary.

* Changing support from richsharp@stanford.edu to the user support forums at http://ncp-yamato.stanford.edu/natcapforums.

2.5.6 (2013-09-06)
------------------
The 2.5.6 release of InVEST that addresses minor bugs, performance
tweaks, and new functionality of the InVEST standalone models.
Including:

* Change the changed the Carbon biophysical table to use code field
  name from LULC to lucode so it is consistent with the InVEST water
  yield biophysical table.

* Added Monte Carlo uncertainty analysis and documentation to finfish
  aquaculture model.

* Replaced sample data in overlap analysis that was causing the model
  to crash.

* Updates to the overlap analysis user's guide.

* Added preprocessing toolkit available under
  C:\{InVEST install directory}\utils

* Biodiversity Model now exits gracefully if a threat raster is not
  found in the input folder.

* Wind Energy now uses linear (bilinear because its over 2D space?)
  interpolation.

* Wind Energy has been refactored to current API.

* Potential Evapotranspiration input has been properly named to
  Reference Evapotranspiration.

* PET_mn for Water Yield is now Ref Evapotranspiration times Kc
  (evapotranspiration coefficient).

* The soil depth field has been renamed 'depth to root restricting
  layer' in both the hydropower and nutrient retention models.

* ETK column in biophysical table for Water Yield is now Kc.

* Added help text to Timber model.

* Changed the behavior of nutrient retention to return nodata values
  when the mean runoff index is zero.

* Fixed an issue where the hydropower model didn't use the suffix
  inputs.

* Fixed a bug in Biodiversity that did not allow for numerals in the
  threat names and rasters.

* Updated routing algorithm to use a modern algorithm for plateau
  direction resolution.

* Fixed an issue in HRA where individual risk pixels weren't being
  calculated correctly.

* HRA will now properly detect in the preprocessed CSVs when criteria
  or entire habitat-stressor pairs are not desired within an
  assessment.

* Added an infrastructure feature so that temporary files are created
  in the user's workspace rather than at the system level
  folder.  This lets users work in a secondary workspace on a USB
  attached hard drive and use the space of that drive, rather than the
  primary operating system drive.

2.5.5 (2013-08-06)
------------------
The 2.5.5 release of InVEST that addresses minor bugs, performance
tweaks, and new functionality of the InVEST standalone models.  Including:

 * Production level release of the 3.0 Coastal Vulnerability model.
    - This upgrades the InVEST 2.5.4 version of the beta standalone CV
      to a full release with full users guide.  This version of the
      CV model should be used in all cases over its ArcGIS equivalent.

 * Production level release of the Habitat Risk Assessment model.
    - This release upgrades the InVEST 2.5.4 beta version of the
      standalone habitat risk assessment model. It should be used in
      all cases over its ArcGIS equivalent.

 * Uncertainty analysis in Carbon model (beta)
    - Added functionality to assess uncertainty in sequestration and
      emissions given known uncertainty in carbon pool stocks.  Users
      can now specify standard  deviations of carbon pools with
      normal distributions as well as desired uncertainty levels.
      New outputs include masks for regions which both sequester and
      emit carbon with a high probability of confidence.  Please see
      the "Uncertainty Analysis" section of the carbon user's guide
      chapter for more information.

 * REDD+ Scenario Analysis in Carbon model (beta)
    - Additional functionality to assist users evaluating REDD
      and REDD+ scenarios in the carbon model.  The uncertainty analysis
      functionality can also be used with these scenarios.
      Please see the "REDD Scenario Analysis" section of the
      carbon user's guide chapter for more information.

 * Uncertainty analysis in Finfish Aquaculture model (beta)
    - Additionally functionality to account for uncertainty in
      alpha and beta growth parameters as well as histogram
      plots showing the distribution of harvest weights and
      net present value.   Uncertainty analysis is performed
      through Monte Carlo runs that normally sample the
      growth parameters.

 * Streamlined Nutrient Retention model functionality
    - The nutrient retention module no longer requires users to explicitly
      run the water yield model.  The model now seamlessly runs water yield
      during execution.

 * Beta release of the recreation model
    - The recreation is available for beta use with limited documentation.

 * Full release of the wind energy model
    - Removing the 'beta' designation on the wind energy model.


Known Issues:

 * Flow routing in the standalone sediment and nutrient models has a
   bug that prevents routing in some (not all) landscapes.  This bug is
   related to resolving d-infinity flow directions across flat areas.
   We are implementing the solution in Garbrecht and Martx (1997).
   In the meanwhile the sediment and nutrient models are still marked
   as beta until this issue is resolved.

2.5.4 (2013-06-07)
------------------
This is a minor release of InVEST that addresses numerous minor bugs and performance tweaks in the InVEST 3.0 models.  Including:

 * Refactor of Wave Energy Model:
    - Combining the Biophysical and Valuation modules into one.
    - Adding new data for the North Sea and Australia
    - Fixed a bug where elevation values that were equal to or greater than zero
      were being used in calculations.
    - Fixed memory issues when dealing with large datasets.
    - Updated core functions to remove any use of depracated functions

 * Performance updates to the carbon model.

 * Nodata masking fix for rarity raster in Biodiversity Model.
    - When computing rarity from a base landuse raster and current or future
      landuse raster, the intersection of the two was not being properly taken.

 * Fixes to the flow routing algorithms in the sediment and nutrient
   retention models in cases where stream layers were burned in by ArcGIS
   hydro tools.  In those cases streams were at the same elevation and caused
   routing issues.

 * Fixed an issue that affected several InVEST models that occured
   when watershed polygons were too small to cover a pixel.  Excessively
   small watersheds are now handled correctly

 * Arc model deprecation.  We are deprecating the following ArcGIS versions
   of our InVEST models in the sense we recommend ALL users use the InVEST
   standalones over the ArcGIS versions, and the existing ArcGIS versions
   of these models will be removed entirely in the next release.

        * Timber
        * Carbon
        * Pollination
        * Biodiversity
        * Finfish Aquaculture

Known Issues:

 * Flow routing in the standalone sediment and nutrient models has a
   bug that prevents routing in several landscapes.  We're not
   certain of the nature of the bug at the moment, but we will fix by
   the next release.  Thus, sediment and nutrient models are marked
   as (beta) since in some cases the DEM routes correctly.

2.5.3 (2013-03-21)
------------------
This is a minor release of InVEST that fixes an issue with the HRA model that caused ArcGIS versions of the model to fail when calculating habitat maps for risk hotspots. This upgrade is strongly recommended for users of InVEST 2.5.1 or 2.5.2.

2.5.2 (2013-03-17)
------------------
This is a minor release of InVEST that fixes an issue with the HRA sample data that caused ArcGIS versions of the model to fail on the training data.  There is no need to upgrade for most users unless you are doing InVEST training.

2.5.1 (2013-03-12)
------------------
This is a minor release of InVEST that does not add any new models, but
does add additional functionality, stability, and increased performance to
one of the InVEST 3.0 standalones:

  - Pollination 3.0 Beta:
        - Fixed a bug where Windows users of InVEST could run the model, but
          most raster outputs were filled with nodata values.

Additionally, this minor release fixes a bug in the InVEST user interface where
collapsible containers became entirely non-interactive.

2.5.0 (2013-03-08)
------------------
This a major release of InVEST that includes new standalone versions (ArcGIS
is not required) our models as well as additional functionality, stability,
and increased performance to many of the existing models.  This release is
timed to support our group's annual training event at Stanford University.
We expect to release InVEST 2.5.1 a couple of weeks after to address any
software issues that arise during the training.  See the release notes
below for details of the release, and please contact richsharp@stanford.edu
for any issues relating to software:

  - *new* Sediment 3.0 Beta:
      - This is a standalone model that executes an order of magnitude faster
        than the original ArcGIS model, but may have memory issues with
	larger datasets. This fix is scheduled for the 2.5.1 release of InVEST.
      - Uses a d-infinity flow algorithm (ArcGIS version uses D8).
      - Includes a more accurate LS factor.
      - Outputs are now summarized by polygon rather than rasterized polygons.
        Users can view results directly as a table rather than sampling a
        GIS raster.
  - *new* Nutrient 3.0 Beta:
      - This is a standalone model that executes an order of magnitude faster
        than the original ArcGIS model, but may have memory issues with
	larger datasets. This fix is scheduled for the 2.5.1 release of InVEST.
      - Uses a d-infinity flow algorithm (ArcGIS version uses D8).
      - Includes a more accurate LS factor.
      - Outputs are now summarized by polygon rather than rasterized polygons.
        Users can view results directly as a table rather than sampling a
        GIS raster.
  - *new* Wind Energy:
      - A new offshore wind energy model.  This is a standalone-only model
        available under the windows start menu.
  - *new* Recreation Alpha:
      - This is a working demo of our soon to be released future land and near
        shore recreation model.  The model itself is incomplete and should only
        be used as a demo or by NatCap partners that know what they're doing.
  - *new* Habitat Risk Assessment 3.0 Alpha:
      - This is a working demo of our soon to be released 3.0 version of habitat
        risk assessment.  The model itself is incomplete and should only
    	be used as a demo or by NatCap partners that know what they're doing.
    	Users that need to use the habitat risk assessment should use the
        ArcGIS version of this model.

  - Improvements to the InVEST 2.x ArcGIS-based toolset:
      - Bug fixes to the ArcGIS based Coastal Protection toolset.

  - Removed support for the ArcGIS invest_VERSION.mxd map.  We expect to
    transition the InVEST toolset exclusive standalone tools in a few months.  In
    preparation of this we are starting to deprecate parts of our old ArcGIS
    toolset including this ArcMap document.  The InVEST ArcToolbox is still
    available in C:\InVEST_2_5_0\invest_250.tbx.

  - Known issues:

    - The InVEST 3.0 standalones generate open source GeoTiffs as
      outputs rather than the proprietary ESRI Grid format.  ArcGIS 9.3.1
      occasionally displays these rasters incorrectly.  We have found
      that these layers can be visualized in ArcGIS 9.3.1 by following
      convoluted steps: Right Click on the layer and select Properties; click on
      the Symbology tab; select Stretch, agree to calculate a histogram (this will
      create an .aux file that Arc can use for visualization), click "Ok", remove
      the raster from the layer list, then add it back. As an alternative, we
      suggest using an open source GIS Desktop Tool like Quantum GIS or ArcGIS
      version 10.0 or greater.

   - The InVEST 3.0 carbon model will generate inaccurate sequestration results
     if the extents of the current and future maps don't align.  This will be
     fixed in InVEST 2.5.1; in the meanwhile a workaround is to clip both LULCs
     so they have identical overlaps.

   - A user reported an unstable run of InVEST 3.0 water yield.  We are not
     certain what is causing the issue, but we do have a fix that will go out
     in InVEST 2.5.1.

   - At the moment the InVEST standalones do not run on Windows XP.  This appears
     to be related to an incompatibility between Windows XP and GDAL, the an open
     source gis library we use to create and read GIS data.  At the moment we are
     uncertain if we will be able to fix this bug in future releases, but will
     pass along more information in the future.

2.4.5 (2013-02-01)
------------------
This is a minor release of InVEST that does not add any new models, but
does add additional functionality, stability, and increased performance to
many of the InVEST 3.0 standalones:

  - Pollination 3.0 Beta:
      - Greatly improved memory efficiency over previous versions of this model.
      - 3.0 Beta Pollination Biophysical and Valuation have been merged into a
        single tool, run through a unified user interface.
      - Slightly improved runtime through the use of newer core InVEST GIS libraries.
      - Optional ability to weight different species individually.  This feature
        adds a column to the Guilds table that allows the user to specify a
        relative weight for each species, which will be used before combining all
        species supply rasters.
      - Optional ability to aggregate pollinator abundances at specific points
        provided by an optional points shapefile input.
      - Bugfix: non-agricultural pixels are set to a value of 0.0 to indicate no
        value on the farm value output raster.
      - Bugfix: sup_val_<beename>_<scenario>.tif rasters are now saved to the
        intermediate folder inside the user's workspace instead of the output
        folder.
  - Carbon Biophysical 3.0 Beta:
        * Tweaked the user interface to require the user to
          provide a future LULC raster when the 'Calculate Sequestration' checkbox
          is checked.
        * Fixed a bug that restricted naming of harvest layers.  Harvest layers are
          now selected simply by taking the first available layer.
  - Better memory efficiency in hydropower model.
  - Better support for unicode filepaths in all 3.0 Beta user interfaces.
  - Improved state saving and retrieval when loading up previous-run parameters
    in all 3.0 Beta user interfaces.
  - All 3.0 Beta tools now report elapsed time on completion of a model.
  - All 3.0 Beta tools now provide disk space usage reports on completion of a
    model.
  - All 3.0 Beta tools now report arguments at the top of each logfile.
  - Biodiversity 3.0 Beta: The half-saturation constant is now allowed to be a
    positive floating-point number.
  - Timber 3.0 Beta: Validation has been added to the user interface for this
    tool for all tabular and shapefile inputs.
  - Fixed some typos in Equation 1 in the Finfish Aquaculture user's guide.
  - Fixed a bug where start menu items were not getting deleted during an InVEST
    uninstall.
  - Added a feature so that if the user selects to download datasets but the
    datasets don't successfully download the installation alerts the user and
    continues normally.
  - Fixed a typo with tau in aquaculture guide, originally said 0.8, really 0.08.

  - Improvements to the InVEST 2.x ArcGIS-based toolset:
      - Minor bugfix to Coastal Vulnerability, where an internal unit of
        measurements was off by a couple digits in the Fetch Calculator.
      - Minor fixes to various helper tools used in InVEST 2.x models.
      - Outputs for Hargreaves are now saved as geoTIFFs.
      - Thornwaite allows more flexible entering of hours of sunlight.

2.4.4 (2012-10-24)
------------------
- Fixes memory errors experienced by some users in the Carbon Valuation 3.0 Beta model.
- Minor improvements to logging in the InVEST User Interface
- Fixes an issue importing packages for some officially-unreleased InVEST models.

2.4.3 (2012-10-19)
------------------
- Fixed a minor issue with hydropower output vaulation rasters whose statistics were not pre-calculated.  This would cause the range in ArcGIS to show ther rasters at -3e38 to 3e38.
- The InVEST installer now saves a log of the installation process to InVEST_<version>\install_log.txt
- Fixed an issue with Carbon 3.0 where carbon output values were incorrectly calculated.
- Added a feature to Carbon 3.0 were total carbon stored and sequestered is output as part of the running log.
- Fixed an issue in Carbon 3.0 that would occur when users had text representations of floating point numbers in the carbon pool dbf input file.
- Added a feature to all InVEST 3.0 models to list disk usage before and after each run and in most cases report a low free space error if relevant.

2.4.2 (2012-10-15)
------------------
- Fixed an issue with the ArcMap document where the paths to default data were not saved as relative paths.  This caused the default data in the document to not be found by ArcGIS.
- Introduced some more memory-efficient processing for Biodiversity 3.0 Beta.  This fixes an out-of-memory issue encountered by some users when using very large raster datasets as inputs.

2.4.1 (2012-10-08)
------------------
- Fixed a compatibility issue with ArcGIS 9.3 where the ArcMap and ArcToolbox were unable to be opened by Arc 9.3.

2.4.0 (2012-10-05)
------------------
Changes in InVEST 2.4.0

General:

This is a major release which releases two additional beta versions of the
InVEST models in the InVEST 3.0 framework.  Additionally, this release
introduces start menu shortcuts for all available InVEST 3.0 beta models.
Existing InVEST 2.x models can still be found in the included Arc toolbox.

Existing InVEST models migrated to the 3.0 framework in this release
include:

- Biodiversity 3.0 Beta
    - Minor bug fixes and usability enhancements
    - Runtime decreased by a factor of 210
- Overlap Analysis 3.0 Beta
    - In most cases runtime decreased by at least a factor of 15
    - Minor bug fixes and usability enhancements
    - Split into two separate tools:
        * Overlap Analysis outputs rasters with individually-weighted pixels
        * Overlap Analysis: Management Zones produces a shapefile output.
    - Updated table format for input activity CSVs
    - Removed the "grid the seascape" step

Updates to ArcGIS models:

- Coastal vulnerability
    - Removed the "structures" option
    - Minor bug fixes and usability enhancements
- Coastal protection (erosion protection)
    - Incorporated economic valuation option
    - Minor bug fixes and usability enhancements

Additionally there are a handful of minor fixes and feature
enhancements:

- InVEST 3.0 Beta standalones (identified by a new InVEST icon) may be run
  from the Start Menu (on windows navigate to
  Start Menu -> All Programs -> InVEST 2.4.0
- Bug fixes for the calculation of raster statistics.
- InVEST 3.0 wave energy no longer requires an AOI for global runs, but
  encounters memory issues on machines with less than 4GB of RAM.  This
  is a known issue that will be fixed in a minor release.
- Minor fixes to several chapters in the user's guide.
- Minor bug fix to the 3.0 Carbon model: harvest maps are no longer required
  inputs.
- Other minor bug fixes and runtime performance tweaks in the 3.0 framework.
- Improved installer allows users to remove InVEST from the Windows Add/Remove
  programs menu.
- Fixed a visualization bug with wave energy where output rasters did not have the min/max/stdev calculations on them.  This made the default visualization in arc be a gray blob.

2.3.0 (2012-08-02)
------------------
Changes in InVEST 2.3.0

General:

This is a major release which releases several beta versions of the
InVEST models in the InVEST 3.0 framework.  These models run as
standalones, but a GIS platform is needed to edit and view the data
inputs and outputs.  Until InVEST 3.0 is released the original ArcGIS
based versions of these tools will remain the release.

Existing InVEST models migrated to the 3.0 framework in this release
include:

- Reservoir Hydropower Production 3.0 beta
    - Minor bug fixes.
- Finfish Aquaculture
    - Minor bug fixes and usability enhancements.
- Wave Energy 3.0 beta
    - Runtimes for non-global runs decreased by a factor of 7
    - Minor bugs in interpolation that exist in the 2.x model is fixed in
      3.0 beta.
- Crop Pollination 3.0 beta
    - Runtimes decreased by a factor of over 10,000

This release also includes the new models which only exist in the 3.0
framework:

- Marine Water Quality 3.0 alpha with a preliminary  user's guide.

InVEST models in the 3.0 framework from previous releases that now
have a standalone executable include:

- Managed Timber Production Model
- Carbon Storage and Sequestration

Additionally there are a handful of other minor fixes and feature
enhancements since the previous release:

- Minor bug fix to 2.x sedimentation model that now correctly
  calculates slope exponentials.
- Minor fixes to several chapters in the user's guide.
- The 3.0 version of the Carbon model now can value the price of carbon
  in metric tons of C or CO2.
- Other minor bug fixes and runtime performance tweaks in the 3.0 framework.

2.2.2 (2012-03-03)
------------------
Changes in InVEST 2.2.2

General:

This is a minor release which fixes the following defects:

-Fixed an issue with sediment retention model where large watersheds
 allowed loading per cell was incorrectly rounded to integer values.

-Fixed bug where changing the threshold didn't affect the retention output
 because function was incorrectly rounded to integer values.

-Added total water yield in meters cubed to to output table by watershed.

-Fixed bug where smaller than default (2000) resolutions threw an error about
 not being able to find the field in "unitynew".  With non-default resolution,
 "unitynew" was created without an attribute table, so one was created by
 force.

-Removed mention of beta state and ecoinformatics from header of software
 license.

-Modified overlap analysis toolbox so it reports an error directly in the
 toolbox if the workspace name is too long.

2.2.1 (2012-01-26)
------------------
Changes in InVEST 2.2.1

General:

This is a minor release which fixes the following defects:

-A variety of miscellaneous bugs were fixed that were causing crashes of the Coastal Protection model in Arc 9.3.
-Fixed an issue in the Pollination model that was looking for an InVEST1005 directory.
-The InVEST "models only" release had an entry for the InVEST 3.0 Beta tools, but was missing the underlying runtime.  This has been added to the models only 2.2.1 release at the cost of a larger installer.
-The default InVEST ArcMap document wouldn't open in ArcGIS 9.3.  It can now be opened by Arc 9.3 and above.
-Minor updates to the Coastal Protection user's guide.

2.2.0 (2011-12-22)
------------------
In this release we include updates to the habitat risk assessment
model, updates to Coastal Vulnerability Tier 0 (previously named
Coastal Protection), and a new tier 1 Coastal Vulnerability tool.
Additionally, we are releasing a beta version of our 3.0 platform that
includes the terrestrial timber and carbon models.

See the "Marine Models" and "InVEST 3.0 Beta" sections below for more details.

**Marine Models**

1. Marine Python Extension Check

   This tool has been updated to include extension requirements for the new
   Coastal Protection T1 model.  It also reflects changes to the Habitat Risk
   Assessment and Coastal Protection T0 models, as they no longer require the
   PythonWin extension.

2. Habitat Risk Assessment (HRA)

   This model has been updated and is now part of three-step toolset.  The
   first step is a new Ratings Survey Tool which eliminates the need for
   Microsoft Excel when users are providing habitat-stressor ratings.  This
   Survey Tool now allows users to up- and down-weight the importance of
   various criteria.  For step 2, a copy of the Grid the Seascape tool has been
   placed in the HRA toolset.  In the last step, users will run the HRA model
   which includes the following updates:

   - New habitat outputs classifying risk as low, medium, and high
   - Model run status updates (% complete) in the message window
   - Improved habitat risk plots embedded in the output HTML

3. Coastal Protection

   This module is now split into sub-models, each with two parts.  The first
   sub-model is Coastal Vulnerability (Tier 0) and the new addition is Coastal
   Protection (Tier 1).

   Coastal Vulnerability (T0)
   Step 1) Fetch Calculator - there are no updates to this tool.
   Step 2) Vulnerability Index

   - Wave Exposure: In this version of the model, we define wave exposure for
     sites facing the open ocean as the maximum of the weighted average of
     wave's power coming from the ocean or generated by local winds.  We
     weight wave power coming from each of the 16 equiangular sector by the
     percent of time that waves occur in that sector, and based on whether or
     not fetch in that sector exceeds 20km.  For sites that are sheltered, wave
     exposure is the average of wave power generated by the local storm winds
     weighted by the percent occurrence of those winds in each sector.  This
     new method takes into account the seasonality of wind and wave patterns
     (storm waves generally come from a preferential direction), and helps
     identify regions that are not exposed to powerful waves although they are
     open to the ocean (e.g. the leeside of islands).

   - Natural Habitats: The ranking is now computed using the rank of all
     natural habitats present in front of a segment, and we weight the lowest
     ranking habitat 50% more than all other habitats.  Also, rankings and
     protective distance information are to be provided by CSV file instead of
     Excel.  With this new method, shoreline segments that have more habitats
     than others will have a lower risk of inundation and/or erosion during
     storms.

   - Structures: The model has been updated to now incorporate the presence of
     structures by decreasing the ranking of shoreline segments that adjoin
     structures.

   Coastal Protection (T1) - This is a new model which plots the amount of
   sandy beach erosion or consolidated bed scour that backshore regions
   experience in the presence or absence of natural habitats.  It is composed
   of two steps: a Profile Generator and Nearshore Waves and Erosion.  It is
   recommended to run the Profile Generator before the Nearshore Waves and
   Erosion model.

   Step 1) Profile Generator:  This tool helps the user generate a 1-dimensional
   bathymetric and topographic profile perpendicular to the shoreline at the
   user-defined location.  This model provides plenty of guidance for building
   backshore profiles for beaches, marshes and mangroves.  It will help users
   modify bathymetry profiles that they already have, or can generate profiles
   for sandy beaches if the user has not bathymetric data.  Also, the model
   estimates and maps the location of natural habitats present in front of the
   region of interest.  Finally, it provides sample wave and wind data that
   can be later used in the Nearshore Waves and Erosion model, based on
   computed fetch values and default Wave Watch III data.

   Step 2) Nearshore Waves and Erosion: This model estimates profiles of beach
   erosion or values of rates of consolidated bed scour at a site as a function
   of the type of habitats present in the area of interest.  The model takes
   into account the protective effects of vegetation, coral and oyster reefs,
   and sand dunes.  It also shows the difference of protection provided when
   those habitats are present, degraded, or gone.

4. Aesthetic Quality

   This model no longer requires users to provide a projection for Overlap
   Analysis.  Instead, it uses the projection from the user-specified Area of
   Interest (AOI) polygon.  Additionally, the population estimates for this
   model have been fixed.

**InVEST 3.0 Beta**

The 2.2.0 release includes a preliminary version of our InVEST 3.0 beta
platform.  It is included as a toolset named "InVEST 3.0 Beta" in the
InVEST220.tbx.  It is currently only supported with ArcGIS 10.  To launch
an InVEST 3.0 beta tool, double click on the desired tool in the InVEST 3.0
toolset then click "Ok" on the Arc toolbox screen that opens. The InVEST 3.0
tool panel has inputs very similar to the InVEST 2.2.0 versions of the tools
with the following modifications:

InVEST 3.0 Carbon:
  * Fixes a minor bug in the 2.2 version that ignored floating point values
    in carbon pool inputs.
  * Separation of carbon model into a biophysical and valuation model.
  * Calculates carbon storage and sequestration at the minimum resolution of
    the input maps.
  * Runtime efficiency improved by an order of magnitude.
  * User interface streamlined including dynamic activation of inputs based
    on user preference, direct link to documentation, and recall of inputs
    based on user's previous run.

InVEST 3.0 Timber:
  * User interface streamlined including dynamic activation of inputs based
    on user preference, direct link to documentation, and recall of inputs
    based on user's previous run.


2.1.1 (2011-10-17)
------------------
Changes in InVEST 2.1.1

General:

This is a minor release which fixes the following defects:

-A truncation error was fixed on nutrient retention and sedimentation model that involved division by the number of cells in a watershed.  Now correctly calculates floating point division.
-Minor typos were fixed across the user's guide.

2.1 Beta (2011-05-11)
---------------------
Updates to InVEST Beta

InVEST 2.1 . Beta

Changes in InVEST 2.1

General:

1.	InVEST versioning
We have altered our versioning scheme.  Integer changes will reflect major changes (e.g. the addition of marine models warranted moving from 1.x to 2.0).  An increment in the digit after the primary decimal indicates major new features (e.g the addition of a new model) or major revisions.  For example, this release is numbered InVEST 2.1 because two new models are included).  We will add another decimal to reflect minor feature revisions or bug fixes.  For example, InVEST 2.1.1 will likely be out soon as we are continually working to improve our tool.
2.	HTML guide
With this release, we have migrated the entire InVEST users. guide to an HTML format.  The HTML version will output a pdf version for use off-line, printing, etc.


**MARINE MODELS**

1.Marine Python Extension Check

-This tool has been updated to allow users to select the marine models they intend to run.  Based on this selection, it will provide a summary of which Python and ArcGIS extensions are necessary and if the Python extensions have been successfully installed on the user.s machine.

2.Grid the Seascape (GS)

-This tool has been created to allow marine model users to generate an seascape analysis grid within a specified area of interest (AOI).

-It only requires an AOI and cell size (in meters) as inputs, and produces a polygon grid which can be used as inputs for the Habitat Risk Assessment and Overlap Analysis models.

3. Coastal Protection

- This is now a two-part model for assessing Coastal Vulnerability.  The first part is a tool for calculating fetch and the second maps the value of a Vulnerability Index, which differentiates areas with relatively high or low exposure to erosion and inundation during storms.

- The model has been updated to now incorporate coastal relief and the protective influence of up to eight natural habitat input layers.

- A global Wave Watch 3 dataset is also provided to allow users to quickly generate rankings for wind and wave exposure worldwide.

4. Habitat Risk Assessment (HRA)

This new model allows users to assess the risk posed to coastal and marine habitats by human activities and the potential consequences of exposure for the delivery of ecosystem services and biodiversity.  The HRA model is suited to screening the risk of current and future human activities in order to prioritize management strategies that best mitigate risk.

5. Overlap Analysis

This new model maps current human uses in and around the seascape and summarizes the relative importance of various regions for particular activities.  The model was designed to produce maps that can be used to identify marine and coastal areas that are most important for human use, in particular recreation and fisheries, but also other activities.

**FRESHWATER MODELS**

All Freshwater models now support ArcMap 10.


Sample data:

1. Bug fix for error in Water_Tables.mdb Biophysical table where many field values were shifted over one column relative to the correct field name.

2. Bug fix for incorrect units in erosivity layer.


Hydropower:

1.In Water Yield, new output tables have been added containing mean biophysical outputs (precipitation, actual and potential evapotranspiration, water yield)  for each watershed and sub-watershed.


Water Purification:

1. The Water Purification Threshold table now allows users to specify separate thresholds for nitrogen and phosphorus.   Field names thresh_n and thresh_p replace the old ann_load.

2. The Nutrient Retention output tables nutrient_watershed.dbf and nutrient_subwatershed.dbf now include a column for nutrient retention per watershed/sub-watershed.

3. In Nutrient Retention, some output file names have changed.

4. The user's guide has been updated to explain more accurately the inclusion of thresholds in the biophysical service estimates.


Sedimentation:

1. The Soil Loss output tables sediment_watershed.dbf and sediment_subwatershed.dbf now include a column for sediment retention per watershed/sub-watershed.

2. In Soil Loss, some output file names have changed.

3. The default input value for Slope Threshold is now 75.

4. The user's guide has been updated to explain more accurately the inclusion of thresholds in the biophysical service estimates.

5. Valuation: Bug fix where the present value was not being applied correctly.





2.0 Beta (2011-02-14)
---------------------
Changes in InVEST 2.0

InVEST 1.005 is a minor release with the following modification:

1. Aesthetic Quality

    This new model allows users to determine the locations from which new nearshore or offshore features can be seen.  It generates viewshed maps that can be used to identify the visual footprint of new offshore development.


2. Coastal Vulnerability

    This new model produces maps of coastal human populations and a coastal exposure to erosion and inundation index map.  These outputs can be used to understand the relative contributions of different variables to coastal exposure and to highlight the protective services offered by natural habitats.


3. Aquaculture

    This new model is used to evaluate how human activities (e.g., addition or removal of farms, changes in harvest management practices) and climate change (e.g., change in sea surface temperature) may affect the production and economic value of aquacultured Atlantic salmon.


4. Wave Energy

    This new model provides spatially explicit information, showing potential areas for siting Wave Energy conversion (WEC) facilities with the greatest energy production and value.  This site- and device-specific information for the WEC facilities can then be used to identify and quantify potential trade-offs that may arise when siting WEC facilities.


5. Avoided Reservoir Sedimentation

    - The name of this model has been changed to the Sediment Retention model.

    - We have added a water quality valuation model for sediment retention. The user now has the option to select avoided dredge cost analysis, avoided water treatment cost analysis or both.  The water quality valuation approach is the same as that used in the Water Purification: Nutrient Retention model.

    - The threshold information for allowed sediment loads (TMDL, dead volume, etc.) are now input in a stand alone table instead of being included in the valuation table. This adjusts the biophysical service output for any social allowance of pollution. Previously, the adjustment was only done in the valuation model.

    - The watersheds and sub-watershed layers are now input as shapefiles instead of rasters.

    - Final outputs are now aggregated to the sub-basin scale. The user must input a sub-basin shapefile. We provide the Hydro 1K dataset as a starting option. See users guide for changes to many file output names.

    - Users are strongly advised not to interpret pixel-scale outputs for hydrological understanding or decision-making of any kind. Pixel outputs should only be used for calibration/validation or model checking.


6. Hydropower Production

    - The watersheds and sub-watershed layers are now input as shapefiles instead of rasters.

    - Final outputs are now aggregated to the sub-basin scale. The user must input a sub-basin shapefile. We provide the Hydro 1K dataset as a starting option. See users guide for changes to many file output names.

    - Users are strongly advised not to interpret pixel-scale outputs for hydrological understanding or decision-making of any kind. Pixel outputs should only be used for calibration/validation or model checking.

    - The calibration constant for each watershed is now input in a stand-alone table instead of being included in the valuation table. This makes running the water scarcity model simpler.


7. Water Purification: Nutrient Retention

    - The threshold information for allowed pollutant levels (TMDL, etc.) are now input in a stand alone table instead of being included in the valuation table. This adjusts the biophysical service output for any social allowance of pollution. Previously, the adjustment was only done in the valuation model.

    - The watersheds and sub-watershed layers are now input as shapefiles instead of rasters.

    - Final outputs are now aggregated to the sub-basin scale. The user must input a sub-basin shapefile. We provide the Hydro 1K dataset as a starting option. See users guide for changes to many file output names.

    - Users are strongly advised not to interpret pixel-scale outputs for hydrological understanding or decision-making of any kind. Pixel outputs should only be used for calibration/validation or model checking.


8. Carbon Storage and Sequestration

    The model now outputs an aggregate sum of the carbon storage.


9. Habitat Quality and Rarity

    This model had an error while running ReclassByACII if the land cover codes were not sorted alphabetically.  This has now been corrected and it sorts the reclass file before running the reclassification

    The model now outputs an aggregate sum of the habitat quality.

10. Pollination

    In this version, the pollination model accepts an additional parameter which indicated the proportion of a crops yield that is attributed to wild pollinators.<|MERGE_RESOLUTION|>--- conflicted
+++ resolved
@@ -47,14 +47,11 @@
       python, this environment variable may need to be defined by hand like
       so: ``QT_MAC_WANTS_LAYER=1 python -m natcap.invest``.  A warning will
       be raised if this environment variable is not present on mac.
-<<<<<<< HEAD
     * Fixing an issue on Mac OS X where saving the InVEST application to a
       filepath containing spaces would prevent the application from launching.
-=======
     * Fixed an issue on Mac OS when certain models would loop indefinitely and
       never complete.  This was addressed by bumping the ``taskgraph``
       requirement version to ``0.10.3``
->>>>>>> 418d5d6a
 * Fisheries Habitat Scenario Tool
     * Fixed divide-by-zero bug that was causing a RuntimeWarning in the logs.
       This bug did not affect the output.
