--- conflicted
+++ resolved
@@ -35,16 +35,6 @@
 
 .. :changelog:
 
-<<<<<<< HEAD
-Unreleased Changes
-------------------
-* Wind Energy
-    * Fixed a bug where some number inputs were not being properly cast to
-      ``float`` or ``int`` types. If the inputs happened to be passed as
-      a ``str`` this caused unintended side effects such as a concatenation
-      error. (https://github.com/natcap/invest/issues/1498)
-
-=======
 
 Unreleased Changes
 ------------------
@@ -69,7 +59,6 @@
         versions of InVEST would skip these parameters' type-specific
         validation. Now, these parameters will be validated with their
         type-specific validation checks.
-
 * Annual Water Yield
     * Added the results_suffix to a few intermediate files where it was
       missing. https://github.com/natcap/invest/issues/1517
@@ -78,6 +67,17 @@
       raster. ``nan`` pixels will now be propertly ignored before calculating
       mean depths along fetch rays.
       https://github.com/natcap/invest/issues/1528
+* SDR
+    * Fixed an issue encountered in the sediment deposition function where
+      rasters with more than 2^32 pixels would raise a cryptic error relating
+      to negative dimensions. https://github.com/natcap/invest/issues/1431
+    * Optimized the creation of the summary vector by minimizing the number of
+      times the target vector needs to be rasterized.
+* Wind Energy
+    * Fixed a bug where some number inputs were not being properly cast to
+      ``float`` or ``int`` types. If the inputs happened to be passed as
+      a ``str`` this caused unintended side effects such as a concatenation
+      error. (https://github.com/natcap/invest/issues/1498)
 * Urban Nature Access
     * Fixed a ``NameError`` that occurred when running the model using
       search radii defined per population group with an exponential search
@@ -101,13 +101,7 @@
     * Fixed an issue where an LULC raster without a nodata value would
       always raise in exception during reclassification.
       https://github.com/natcap/invest/issues/1539
-* SDR
-    * Fixed an issue encountered in the sediment deposition function where
-      rasters with more than 2^32 pixels would raise a cryptic error relating
-      to negative dimensions. https://github.com/natcap/invest/issues/1431
-    * Optimized the creation of the summary vector by minimizing the number of
-      times the target vector needs to be rasterized.
->>>>>>> 88b11e1a
+      
 
 3.14.1 (2023-12-18)
 -------------------
