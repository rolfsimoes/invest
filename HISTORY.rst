..
  Changes should be grouped for readability.

  InVEST model names:
  - Carbon
  - Coastal Blue Carbon
  - Coastal Vulnerability
  - Crop Production
  - DelineateIt
  - Finfish
  - Fisheries
  - Forest Carbon Edge Effects
  - Globio
  - Habitat Quality
  - HRA
  - Annual Water Yield
  - NDR
  - Pollination
  - Recreation
  - Routedem
  - Scenario Generator
  - Scenic Quality
  - SDR
  - Seasonal Water Yield
  - Urban Cooling
  - Urban Flood Risk
  - Wave Energy
  - Wind Energy

  Everything else:
  - General


.. :changelog:


Unreleased Changes
------------------
* General:
<<<<<<< HEAD
    * Minor changes to some models' display names
=======
    * Update and expand on the instructions in the API docs for installing
      the ``natcap.invest`` package.
* Seasonal Water Yield
    * Fixed a bug in validation where providing the monthly alpha table would
      cause a "Spatial file <monthly alpha table> has no projection" error.
      The montly alpha table was mistakenly being validated as a spatial file.
>>>>>>> 057ca9b8

3.9.1 (2021-09-22)
------------------
* General:
    * Added error-handling for when ``pandas`` fails to decode a non-utf8
      encoded CSV.
    * Moved the sample data JSON files out of the root sample_data folder and
      into their respective model folders.
    * Updated documentation on installing InVEST from source.
    * Restructured API reference docs and removed outdated and redundant pages.
    * Include logger name in the logging format. This is helpful for the cython
      modules, which can't log module, function, or line number info.
    * Fixed a bug in makefile that prevented ``make env`` from working properly.
    * Fixed an issue with the InVEST application launching on Mac OS X 11
      "Big Sur".  When launching the InVEST ``.app`` bundle, the environment
      variable ``QT_MAC_WANTS_LAYER`` is defined.  If running InVEST through
      python, this environment variable may need to be defined by hand like
      so: ``QT_MAC_WANTS_LAYER=1 python -m natcap.invest``.  A warning will
      be raised if this environment variable is not present on mac.
    * Fixing an issue on Mac OS X where saving the InVEST application to a
      filepath containing spaces would prevent the application from launching.
    * Fixed an issue on Mac OS when certain models would loop indefinitely and
      never complete.  This was addressed by bumping the ``taskgraph``
      requirement version to ``0.10.3``
    * Allow Windows users to install for all users or current user. This allows
      non-admin users to install InVEST locally.
    * Fixed a bug where saving a datastack parameter set with relative paths
      would not convert Windows separators to linux style.
    * Provide a better validation error message when an overview '.ovr' file
      is input instead of a valid raster.
    * Removed internal references to ``TaskGraph``
      ``copy_duplicate_artifact`` calls in anticipation from that feature
      being removed from ``TaskGraph``. User facing changes include
      slightly faster initial runtimes for the Coastal Vulnerability,
      Coastal Blue Carbon, SDR, DelineateIt, and Seasonal Water Yield models.
      These models will no longer attempt to copy intermediate artifacts that
      could have been computed by previous runs.
    * Validation now returns a more helpful message when a spatial input has
      no projection defined.
    * Updated to pygeoprocessing 2.3.2
    * Added support for GDAL 3.3.1 and above
    * Added some logging to ``natcap.invest.utils._log_gdal_errors`` to aid in
      debugging some hard-to-reproduce GDAL logging errors that occasionally
      cause InVEST models to crash.  If GDAL calls ``_log_gdal_errors`` with an
      incorrect set of arguments, this is now logged.
    * Improved the reliability and consistency of log messages across the
      various ways that InVEST models can be run.  Running InVEST in
      ``--headless`` mode, for example, will now have the same logging behavior,
      including with exceptions, as the UI would produce.
    * The default log level for the CLI has been lowered from
      ``logging.CRITICAL`` to ``logging.ERROR``.  This ensures that exceptions
      should always be written to the correct logging streams.
* Carbon
    * Fixed a bug where, if rate change and discount rate were set to 0, the
      valuation results were in $/year rather than $, too small by a factor of
      ``lulc_fut_year - lulc_cur_year``.
    * Improved UI to indicate that Calendar Year inputs are only required for
      valuation, not also for sequestration.
    * Increasing the precision of ``numpy.sum`` from Float32 to Float64 when
      aggregating raster values for the HTML report.
* DelineateIt:
    * The DelineateIt UI has been updated so that the point-snapping options
      will always be interactive.
    * DelineateIt's point-snapping routine has been updated to snap
      ``MULTIPOINT`` geometries with 1 component point as well as primitive
      ``POINT`` geometries.  All other geometric types will not be snapped.
      When a geometry cannot be snapped, a log message is now recorded with the
      feature ID, the geometry type and the number of component geometries.
      Features with empty geometries are now also skipped.
* Fisheries Habitat Scenario Tool
    * Fixed divide-by-zero bug that was causing a RuntimeWarning in the logs.
      This bug did not affect the output.
* HRA
    * Fixed bugs that allowed zeros in DQ & Weight columns of criteria
      table to raise DivideByZero errors.
* NDR
    * Fixed a bug that allowed SDR to be calculated in areas that don't drain
      to any stream. Now all outputs that depend on distance to stream (
      ``d_dn``, ``dist_to_channel``, ``ic``, ``ndr_n``, ``ndr_p``,
      ``sub_ndr_n``, ``sub_ndr_p``, ``n_export``, ``p_export``) are only
      defined for pixels that drain to a stream. They have nodata everywhere
      else.
* Pollination
    * Updated so that the ``total_pollinator_abundance_[season].tif`` outputs
      are always created. Before, they weren't created if a farm vector was
      not supplied, even though they are independent.
* Recreation
    * Fixed some incorrectly formatted log and error messages
* Seasonal Water Yield
    * Fixed a bug where ``qf.tif`` outputs weren't properly masking nodata
      values and could show negative numbers.
* SDR
    * Fixed a bug in validation that did not warn against different coordinate
      systems (all SDR inputs must share a common coordinate system).
    * Fixed a bug that was incorrectly using a factor of 0.0986 rather than
      0.0896. This would have a minor effect on end-user results.
    * Changed how SDR thresholds its L factor to allow direct thresholding
      rather than based off of upstream area. Exposed this parameter as
      ``l_max`` in the ``args`` input and in the user interface.
    * Fixed a bug that allowed SDR to be calculated in areas that don't drain
      to any stream. Now all outputs that depend on distance to stream (
      ``d_dn``, ``d_dn_bare``, ``ic``, ``ic_bare``, ``sdr``, ``sdr_bare``,
      ``e_prime``, ``sed_retention``, ``sed_retention_index``,
      ``sed_deposition``, ``sed_export``) are only defined for pixels that
      drain to a stream. They have nodata everywhere else.
* Urban Flood Risk
    * Fixed a bug where a String ``Type`` column in the infrastructure vector
      would cause the aggregation step of the model to crash, even with the
      correct integer value in the column.
* Wind Energy
    * Raising ValueError when AOI does not intersect Wind Data points.

3.9.0 (2020-12-11)
------------------
* General:
    * Deprecating GDAL 2 and adding support for GDAL 3.
    * Adding function in utils.py to handle InVEST coordindate transformations.
    * Making InVEST compatible with Pygeoprocessing 2.0 by updating:
        * ``convolve_2d()`` keyword ``ignore_nodata`` to
          ``ignore_nodata_and_edges``.
        * ``get_raster_info()`` / ``get_vector_info()`` keyword ``projection``
          to ``projection_wkt``.
    * Improve consistency and context for error messages related to raster
      reclassification across models by using ``utils.reclassify_raster``.
    * Fixed bug that was causing a TypeError when certain input rasters had an
      undefined nodata value. Undefined nodata values should now work
      everywhere.
    * Include logging in python script generated from
      "Save to python script..." in the "Development" menu. Now logging
      messages from the model execution will show up when you run the script.
    * InVEST is now a 64-bit binary built against Python 3.7.
    * Adding Python 3.8 support for InVEST testing.
    * Add warning message to installer for 32-bit computers about installing
      64-bit software.
    * Stop running validation extra times when model inputs autofill, saving
      a small but noticeable amount of time in launching a model.
    * The number of files included in the python source distribution has been
      reduced to just those needed to install the python package and run tests.
    * Code-sign the macOS distribution, and switch to a DMG distribution format.
    * No longer include the HTML docs or HISTORY.rst in the macOS distribution.
    * Bumped the ``shapely`` requirements to ``>=1.7.1`` to address a library
      import issue on Mac OS Big Sur.
    * Fixing model local documentation links for Windows and Mac binaries.
    * The InVEST binary builds now launch on Mac OS 11 "Big Sur".  This was
      addressed by defining the ``QT_MAC_WANTS_LAYER`` environment variable.
    * Fixed the alphabetical ordering of Windows Start Menu shortcuts.
* Annual Water Yield:
    * Fixing bug that limited ``rsupply`` result when ``wyield_mn`` or
      ``consump_mn`` was 0.
* Coastal Blue Carbon
    * Refactor of Coastal Blue Carbon that implements TaskGraph for task
      management across the model and fixes a wide range of issues with the model
      that were returning incorrect results in all cases.
    * Corrected an issue with the model where available memory would be exhausted
      on a large number of timesteps.
    * In addition to the ``execute`` entrypoint, another entrypoint,
      ``execute_transition_analysis`` has been added that allows access to the
      transition analysis timeseries loop at a lower level.  This will enable
      users comfortable with python to provide spatially-explicit maps of
      accumulation rates, half lives and other parameters that can only be
      provided via tables to ``execute``.
    * Snapshot years and rasters, including the baseline year/raster, are now all
      provided via a table mapping snapshot years to the path to a raster on
      disk.  The baseline year is the earliest year of these.
    * The model's "initial" and "lulc lookup" and "transient" tables have been
      combined into a single "biophysical" table, indexed by LULC code/LULC class
      name, that includes all of the columns from all of these former tables.
    * The "analysis year" is now a required input that must be >= the final
      snapshot year in the snapshots CSV.
    * Litter can now accumulate at an annual rate if desired.
    * The model now produces many more files, which allows for greater
      flexibility in post-processing of model outputs.
* Coastal Vulnerability
    * 'shore_points_missing_geomorphology.gpkg' output file name now includes
      the suffix if any, and its one layer now is renamed from
      'missing_geomorphology' to be the same as the file name
      (including suffix).
    * Fixed a memory bug that occurred during shore point interpolation when
      dealing with very large landmass vectors.
* Delineateit
    * The layer in the 'preprocessed_geometries.gpkg' output is renamed from
      'verified_geometries' to be the same as the file name (including suffix).
    * The layer in the 'snapped_outlets.gpkg' output is renamed from
      'snapped' to be the same as the file name (including suffix).
    * The layer in the 'watersheds.gpkg' output has been renamed from
      'watersheds' to match the name of the vector file (including the suffix).
    * Added pour point detection option as an alternative to providing an
      outlet features vector.
* Finfish
    * Fixed a bug where the suffix input was not being used for output paths.
* Forest Carbon Edge Effect
    * Fixed a broken link to the local User's Guide
    * Fixed bug that was causing overflow errors to appear in the logs when
      running with the sample data.
    * Mask out nodata areas of the carbon map output. Now there should be no
      output data outside of the input LULC rasater area.
* GLOBIO
    * Fixing a bug with how the ``msa`` results were masked and operated on
      that could cause bad results in the ``msa`` outputs.
* Habitat Quality:
    * Refactor of Habitat Quality that implements TaskGraph
    * Threat files are now indicated in the Threat Table csv input under
      required columns: ``BASE_PATH``, ``CUR_PATH``, ``FUT_PATH``.
    * Threat and Sensitivity column names are now case-insensitive.
    * Sensitivity threat columns now match threat names from Threat Table
      exactly, without the need for ``L_``. ``L_`` prefix is deprecated.
    * Threat raster input folder has been removed.
    * Validation enhancements that check whether threat raster paths are valid.
    * HQ update to User's Guide.
    * Changing sample data to reflect Threat Table csv input changes and
      bumping revision.
    * More comprehensive testing for Habitat Quality and validation.
    * Checking if Threat raster values are between 0 and 1 range, raising
      ValueError if not. No longer snapping values less than 0 to 0 and greater
      than 1 to 1.
    * Fixing bug that was setting Threat raster values to 1 even if they were
      floats between 0 and 1.
    * Updating how threats are decayed across distance. Before, nodata edges
      were ignored causing values on the edges to maintain a higher threat
      value. Now, the decay does not ignore those nodata edges causing values
      on the edges to decay more quickly. The area of study should have
      adequate boundaries to account for these edge effects.
    * Update default half saturation value for sample data to 0.05 from 0.1.
* Seasonal Water Yield
    * Fixed a bug where precip or eto rasters of ``GDT_Float64`` with values
      greater than 32-bit would overflow to ``-inf``.
* SDR:
    * Fixing an issue where the LS factor should be capped to an upstream area
      of 333^2 m^2. In previous versions the LS factor was erroneously capped
      to "333" leading to high export spikes in some pixels.
    * Fixed an issue where sediment deposition progress logging was not
      progressing linearly.
    * Fixed a task dependency bug that in rare cases could cause failure.
* Urban Cooling
    * Split energy savings valuation and work productivity valuation into
      separate UI options.
* Urban Flood Risk
    * Changed output field names ``aff.bld`` and ``serv.blt`` to ``aff_bld``
      and ``serv_blt`` respectively to fix an issue where ArcGIS would not
      display properly.

3.8.9 (2020-09-15)
------------------
* Hydropower
    * Fixed bug that prevented validation from ever passing for this model.
      Validation will allow extra keys in addition to those in the ARGS_SPEC.
* Urban Flood Mitigation
    * Fixed incorrect calculation of total quickflow volume.

3.8.8 (2020-09-04)
------------------
* Coastal Vulnerability
    * Improved handling of invalid AOI geometries to avoid crashing and instead
      fix the geometry when possible and skip it otherwise.
    * Added validation check that shows a warning if the SLR vector is not
      a point or multipoint geometry.
* Urban Cooling
    * Energy units are now (correctly) expressed in kWh.  They were previously
      (incorrectly) expressed in kW.
    * Energy savings calculations now require that consumption is in units of
      kWh/degree C/m^2 for each building class.
    * Fixing an issue where blank values of the Cooling Coefficient weights
      (shade, albedo, ETI) would raise an error.  Now, a default value for the
      coefficient is assumed if any single value is left blank.
* HRA
    * Raise ValueError if habitat or stressor inputs are not projected.
    * Make sample data rating filepaths work on Mac. If not on Windows and a rating
      filepath isn't found, try replacing all backslashes with forward slashes.
* Seasonal Water Yield
    * Updated output file name from aggregated_results.shp to aggregated_results_swy.shp
      for consistency with NDR and SDR
* Datastack
    * Saved datastack archives now use helpful identifying names for spatial input folders
* Validation
    * Fixed bug that caused fields activated by a checkbox to make validation fail,
      even when the checkbox was unchecked.
* General
    * Input table column headers are now insensitive to leading/trailing whitespace in
      most places.
    * Modified the script that produces a conda environment file from InVEST's python
      requirements file so that it includes the ``conda-forge`` channel in the file
      itself.
* Recreation
    * Validate values in the type column of predictor tables early in execution. Raise
      a ValueError if a type value isn't valid (leading/trailing whitespace is okay).
* Validation
    * Set a 5-second timeout on validation functions that access a file. This will raise
      a warning and prevent validation from slowing down the UI too much.

3.8.7 (2020-07-17)
------------------
* General
    * Fixed an issue where some users would be unable to launch InVEST binaries
      on Windows.  This crash was due to a configuration issue in
      ``PySide2==5.15.0`` that will be fixed in a future release of PySide2.
* GLOBIO
    * Fix a bug that mishandled combining infrastructure data when only one
      infrastructure data was present.
* Urban Flood Risk
    * The output vector ``flood_risk_service.shp`` now includes a field,
      ``flood_vol`` that is the sum of the modeled flood volume (from
      ``Q_m3.tif``) within the AOI.
    * Fieldnames in ``flood_risk_service.shp`` have been updated to more
      closely match the variables they match as documented in the User's Guide
      chapter.  Specifically, ``serv_bld`` is now ``serv.blt`` and ``aff_bld``
      is now ``aff.bld``.
    * ``Q_mm.tif`` has been moved from the intermediate directory into the
      workspace.
    * Fixed a bug in the flood volume (``Q_m3.tif``) calculations that was
      producing incorrect values in all cases.
    * Fixed a bug where input rasters with nodata values of 0 were not handled
      properly.

3.8.6 (2020-07-03)
------------------
* Crop Production
    * Fixed critical bug in crop regression that caused incorrect yields in
      all cases.

3.8.5 (2020-06-26)
------------------
* General
    * Fix bug in ``utils.build_lookup_from_csv`` that was allowing
      ``key_field`` to be non unique and overwriting values.
    * Fix bug in ``utils.build_lookup_from_csv`` where trailing commas caused
      returned values to be malformed.
    * Add optional argument ``column_list`` to ``utils.build_lookup_from_csv``
      that takes a list of column names and only returns those in the
      dictionary.
    * Remove ``warn_if_missing`` argument from ``utils.build_lookup_from_csv``
      and warning by default.
* Scenic Quality
    * Fixing an issue in Scenic Quality where the creation of the weighted sum
      of visibility rasters could cause "Too Many Open Files" errors and/or
      ``MemoryError`` when the model is run with many viewpoints.
    * Progress logging has been added to several loops that may take a longer
      time when the model is run with thousands of points at a time.
    * A major part of the model's execution was optimized for speed,
      particularly when the model is run with many, many points.
* SDR:
    * Removed the unused parameter ``args['target_pixel_size']`` from the SDR
      ``execute`` docstring.
* Urban Flood Risk Mitigation
    * Fixed an issue where the output vector ``flood_risk_service.shp`` would
      only be created when the built infrastructure vector was provided.  Now,
      the ``flood_risk_service.shp`` vector is always created, but the fields
      created differ depending on whether the built infrastructure input is
      present during the model run.
    * Fixed an issue where the model would crash if an infrastructure geometry
      were invalid or absent.  Such features are now skipped.

3.8.4 (2020-06-05)
------------------
* General:
    * Advanced the ``Taskgraph`` version requirement to fix a bug where workspace
      directories created by InVEST versions <=3.8.0 could not be re-used by more
      recent InVEST versions.
* NDR:
    * The Start Menu shortcut on Windows and launcher label on Mac now have
      consistent labels for NDR: "NDR: Nutrient Delivery Ratio".
* SDR:
    * The Start Menu shortcut on Windows and launcher label on Mac now have
      consistent labels for SDR: "SDR: Sediment Delivery Ratio".

3.8.3 (2020-05-29)
------------------
* SDR
    * SDR's compiled core now defines its own ``SQRT2`` instead of relying on an
      available standard C library definition. This new definition helps to avoid
      some compiler issues on Windows.

3.8.2 (2020-05-15)
------------------
* InVEST's CSV encoding requirements are now described in the validation
  error message displayed when a CSV cannot be opened.

3.8.1 (2020-05-08)
------------------
* Fixed a compilation issue on Mac OS X Catalina.
* Fixed an issue with NDR's raster normalization function so that Float64
  nodata values are now correctly cast to Float32.  This issue was affecting
  the summary vector, where the ``surf_n``, ``sub_n`` and ``n_export_tot``
  columns would contain values of ``-inf``.
* Fixed minor bug in Coastal Vulnerability shore point creation. Also added a
  check to fail fast when zero shore points are found within the AOI.
* The Finfish Aquaculture model no longer generates histograms for
  uncertainty analysis due to issues with matplotlib that make InVEST
  unstable. See https://github.com/natcap/invest/issues/87 for more.
* Corrected the Urban Cooling Model's help text for the "Cooling Capacity
  Calculation Method" in the User Interface.
* Fixing an issue with SDR's ``LS`` calculations.  The ``x`` term is now
  the weighted mean of proportional flow from the current pixel into its
  neighbors.  Note that for ease of debugging, this has been implemented as a
  separate raster and is now included in ``RKLS`` calculations instead of in
  the ``LS`` calculations.
* Fixed a bug in validation where checking for spatial overlap would be skipped
  entirely in cases where optional model arguments were not used.
* Bumping the ``psutil`` dependency requirement to ``psutil>=5.6.6`` to address
  a double-free vulnerability documented in CVE-2019-18874.
* Adding a GitHub Actions workflow for building python wheels for Mac and Windows
  as well as a source distribution.
* Updating links in ``setup.py``, ``README.rst`` and ``README_PYTHON.rst`` to
  refer to the repository's new home on github.
* Binary builds for Windows and Mac OS X have been moved to GitHub Actions from
  AppVeyor.  All AppVeyor-specific configuration has been removed.
* Fixing an issue with the InVEST Makefile where ``make deploy`` was
  attempting to synchronize nonexistent sample data zipfiles with a storage
  bucket on GCP.  Sample data zipfiles are only built on Windows, and so
  ``make deploy`` will only attempt to upload them when running on Windows.
* Fixed a bug in CLI logging where logfiles created by the CLI were
  incompatible with the ``natcap.invest.datastack`` operation that
  allows the UI to load model arguments from logfiles.
* Added error-handling in Urban Flood Risk Mitigation to tell users to
  "Check that the Soil Group raster does not contain values other than
  (1, 2, 3, 4)" when a ``ValueError`` is raised from ``_lu_to_cn_op``.
* Updated the ``Makefile`` to use the new git location of the InVEST User's
  Guide repository at https://github.com/natcap/invest.users-guide
* Automated tests are now configured to use Github Actions for 32- and 64-bit
  build targets for Python 3.6 and 3.7 on Windows.  We are still using
  AppVeyor for our binary builds for the time being.
* Makefile has been updated to fetch the version string from ``git`` rather
  than ``hg``.  A mercurial client is still needed in order to clone the
  InVEST User's Guide.
* Removing Python 2 compatibility code such as ``future``, ``pyqt4``,
  ``basestring``, ``unicode``, ``six``, unicode casting, etc...
* Update api-docs conf file to mock sdr.sdr_core and to use updated unittest
  mock

3.8.0 (2020-02-07)
------------------
* Created a sub-directory for the sample data in the installation directory.
* Fixed minor bug in HRA that was duplicating the ``results_suffix`` in some
  output filenames.
* Updated the DelineateIt UI to improve the language around what the model
  should do when it encounters invalid geometry.  The default is now
  that it should skip invalid geometry.
* Updating how threat rasters are handled in Habitat Quality to address a few
  related and common usability issues for the model.  First, threat
  rasters are now aligned to the LULC instead of the intersection of the whole
  stack.  This means that the model now handles threat inputs that do not all
  completely overlap the LULC (they must all still be in the same projection).
  Second, nodata values in threat rasters are converted to a threat value of 0.
  Any threat pixel values other than 0 or nodata are interpreted as a threat
  value of 1.
* Updating the ``psutil`` requirement to avoid a possible import issue when
  building binaries under WINE.  Any version of ``psutil`` should work
  except for ``5.6.0``.
* InVEST sample data was re-organized to simply have one folder per model.
  New datastacks were added for SDR, NDR, Seasonal Water Yield,
  Annual Water Yield, DelineateIt, and Coastal Vulnerability.
* Fixed an issue with NDR where the model was not properly checking for the
  bounds of the raster, which could in some cases lead to exceptions being
  printed to the command-line.  The model now correctly checks for these
  raster boundaries.
* Habitat Risk Assessment model supports points and lines -- in addition to
  previously supported polygons and rasters -- for habitats or stressors.
* Updated raster percentile algorithms in Scenic Quality and Wave Energy
  models to use a more efficient and reliable raster percentile function
  from pygeoprocessing.
* InVEST is now compatible with pygeoprocessing 1.9.1.
* All InVEST models now have an ``ARGS_SPEC`` object that contains metadata
  about the model and describes the model's arguments.  Validation has been
  reimplemented across all models to use these ``ARGS_SPEC`` objects.
* The results suffix key for the Wave Energy and Wind Energy models has been
  renamed ``results_suffix`` (was previously ``suffix``).  This is for
  consistency across InVEST models.
* Speed and memory optimization of raster processing in the Recreation model.
* Removed a constraint in Coastal Vulnerability so the AOI polygon no longer
  needs to intersect the continental shelf contour line. So the AOI can now be
  used exclusively to delineate the coastal area of interest.
* Improved how Coastal Vulnerability calculates local wind-driven waves.
  This requires a new bathymetry raster input and implements equation 10
  of the User Guide. Also minor updates to fields in intermediate outputs,
  notably a 'shore_id' field is now the unique ID for joining tables and
  FIDs are no longer used.
* Added a status message to the UI if a datastack file fails to load,
  instead of staying silent.
* Correcting an issue with repository fetching in the InVEST ``Makefile``.
  Managed repositories will now be fetched and updated to the expected revision
  even if the repository already exists.
* Fixed the duplicate ``results_suffix`` input in Wave Energy UI.
* Added a human-friendly message on NDR model ``KeyError``.
* Adding a check to Annual Water Yield to ensure that the ``LULC_veg`` column
  has correct values.
* Improved how Seasonal Water Yield handles nodata values when processing
  floating-point precipitation and quickflow rasters.
* Add SDR feature to model sediment deposition across the landscape.
* Fixed an issue that would cause an exception if SDR landcover map was masked
  out if the original landcover map had no-nodata value defined.
* Fixed an issue in the SDR model that could cause reported result vector
  values to not correspond with known input vectors if the input watershed
  vector was not an ESRI Shapefile.
* Fixed issue in Seasonal Water Yield model that would cause an unhandled
  exception when input rasters had areas of a valid DEM but nodata in other
  input layers that overlap that dem.
* Fixed an issue in the NDR model that would cause an exception if the critical
  length of a landcover field was set to 0.
* Implemented PEP518-compatible build system definition in the file
  ``pyproject.toml``.  This should make it easier to install ``natcap.invest``
  from a source distribution.
* Fixed a ``TypeError`` issue in Seasonal Water Yield that would occur when
  the Land-Use/Land-Cover raster did not have a defined nodata value.  This
  case is now handled correctly.
* The binary build process for InVEST on Windows (which includes binaries
  based on PyInstaller and an NSIS Installer package) has been migrated
  to 32-bit Python 3.7.  The build itself is taking place on AppVeyor, and
  the configuration for this is contained within ``appveyor.yml``.
  Various python scripts involved in the distribution and release processes
  have been updated for compatibility with python 3.7 as a part of this
  migration.
* Fixed an ``IndexError`` issue in Wave Energy encountered in runs using
  the global wave energy dataset.  This error was the result of an incorrect
  spatial query of points and resulted in some wave energy points being
  double-counted.
* Fixed taskgraph-related issues with Habitat Risk Assessment where
  1) asynchronous mode was failing due to missing task dependencies and
  2) avoided recomputation was confounded by two tasks modifying the same files.
* Fixed an issue with Habitat Quality where the model was incorrectly
  expecting the sensitivity table to have a landcover code of 0.
* The InVEST CLI has been completely rebuilt to divide
  functionality into various topic-specific subcommands.  The various internal
  consumers of this API have been updated accordingly.  ``invest --help`` will
  contain details of the new interface.
* Updated the InVEST Launcher to list the human-readable model names rather
  than the internal model identifiers.
* Updated Coastal Vulnerability Model with significant speedups including
  ~40x speedup for geomorphology process and ~3x speedup for wind exposure process.
  Also saving an intermediate vector with wave energy values and a geomorphology
  vector with points that were assigned the ``geomorphology_fill_value``.
* Updated trove classifiers to indicate support for python versions 2.7, 3.6
  and 3.7.
* Updated all InVEST models to be compatible with a Python 2.7 or a Python 3.6
  environment. Also tested all models against GDAL versions 2.2.4 and 2.4.1.
* Fixed an issue with Habitat Quality where convolutions over threat rasters
  were not excluding nodata values, leading to incorrect outputs.  Nodata values
  are now handled correctly and excluded from the convolution entirely.
* Updated the subpackage ``natcap.invest.ui`` to work with python 3.6 and later
  and also to support the PySide2 bindings to Qt5.
* InVEST Coastal Blue Carbon model now writes out a net present value
  raster for the year of the current landcover, each transition year,
  and the final analysis year (if provided).
* Correcting an issue with InVEST Coastal Blue Carbon where incorrect
  configuration of a nodata value would result in ``-inf`` values in
  output rasters.  Now, any values without a defined reclassification
  rule that make it past validation will be written out as nodata.
* DelineateIt has been reimplemented using the latest version of
  pygeoprocessing (and the watershed delineation routine it provides) and now
  uses ``taskgraph`` for avoiding unnecessary recomputation.
* Fixed a bug in Recreation Model that was causing server-side code
  to execute twice for every client-side call.
* Fixed a bug in Recreation model that did not apply ``results_suffix`` to
  the monthly_table.csv output.
* Various fixes in Coastal Vulnerability Model. CSV output files now
  have FID column for joining to vector outputs. ``results_suffix`` can be
  used without triggering task re-execution. Raster processing maintains original
  resolution of the input raster so long as it is projected. Otherwise resamples
  to ``model_resolution``.
* Fixed a bug in Coastal Vulnerability model's task graph that sometimes
  caused an early task to re-execute when it should be deemed pre-calculated.
* Fixed a bug in the pollination model that would cause outputs to be all 0
  rasters if all the ``relative_abundance`` fields in the guild table were
  integers.
* Fixed a file cache flushing issue observed on Debian in
  ``utils.exponential_decay_kernel_raster`` that would cause an exponential
  kernel raster to contain random values rather than expected value.
* Added a new InVEST model: Urban Flood Risk Mitigation.
* Fixed an issue in the SDR model that would cause an unhandled exception
  if either the erosivity or erodibility raster had an undefined nodata value.
* Added a new InVEST model: Urban Cooling Model.

3.7.0 (2019-05-09)
------------------
* Refactoring Coastal Vulnerability (CV) model. CV now uses TaskGraph and
  Pygeoprocessing >=1.6.1. The model is now largely vector-based instead of
  raster-based. Fewer input datasets are required for the same functionality.
  Runtime in sycnhronous mode is similar to previous versions, but runtime can
  be reduced with multiprocessing. CV also supports avoided recomputation for
  successive runs in the same workspace, even if a different file suffix is
  used. Output vector files are in CSV and geopackage formats.
* Model User Interface 'Report an Issue' link points to our new
  community.naturalcapitalproject.org
* Correcting an issue with the Coastal Blue Carbon preprocessor where
  using misaligned landcover rasters would cause an exception to be raised.
* Correcting an issue with RouteDEM where runs of the tool with Flow Direction
  enabled would cause the tool to crash if ``n_workers > 0``.
* Correcting an issue with Habitat Quality's error checking where nodata values
  in landcover rasters were not being taken into account.
* Valuation is now an optional component of the InVEST Scenic Quality model.
* Fixing a bug in the percentiles algorithm used by Scenic Quality that
  would result in incorrect visual quality outputs.
* Carbon Model and Crop Production models no longer crash if user-input
  rasters do not have a nodata value defined. In this case these models
  treat all pixel values as valid data.
* Adding bitbucket pipelines and AppVeyor build configurations.
* Refactoring Recreation Model client to use taskgraph and the latest
  pygeoprocessing. Avoided re-computation from taskgraph means that
  successive model runs with the same AOI and gridding option can re-use PUD
  results and avoid server communication entirely. Successive runs with the
  same predictor data will re-use intermediate geoprocessing results.
  Multiprocessing offered by taskgraph means server-side PUD calculations
  and client-side predictor data processing can happen in parallel. Some
  output filenames have changed.
* Upgrading to SDR to use new PyGeoprocessing multiflow routing, DEM pit
  filling, contiguous stream extraction, and TaskGraph integration. This
  also includes a new TaskGraph feature that avoids recomputation by copying
  results from previous runs so long as the expected result would be
  identical. To use this feature, users must execute successive runs of SDR
  in the same workspace but use a different file suffix. This is useful when
  users need to do a parameter study or run scenarios with otherwise minor
  changes to inputs.
* Refactoring Habitat Risk Assessment (HRA) Model to use TaskGraph >= 0.8.2 and
  Pygeoprocessing >= 1.6.1. The HRA Proprocessor is removed and its previous
  functionality was simplified and merged into the HRA model itself.
  The model will no longer generate HTML plots and tables.
* Adding a software update notification button, dialog, and a link to the
  download page on the User Interface when a new InVEST version is available.
* Migrating the subversion sample and test data repositories to Git LFS
  repositories on BitBucket. Update the repository URL and fetch commands on
  Makefile accordingly.
* Fixing a bug in Habitat Quality UI where the absence of the required
  half_saturation_constant variable did not raise an exception.
* Adding encoding='utf-8-sig' to pandas.read_csv() to support
  utils.build_lookup_from_csv() to read CSV files encoded with UTF-8 BOM
  (byte-order mark) properly.

3.6.0 (2019-01-30)
------------------
* Correcting an issue with the InVEST Carbon Storage and Sequestration model
  where filepaths containing non-ASCII characters would cause the model's
  report generation to crash.  The output report is now a UTF-8 document.
* Refactoring RouteDEM to use taskgraph and the latest pygeoprocessing
  (``>=1.5.0``).  RouteDEM now fills hydrological sinks and users have the
  option to use either of the D8 or Multiple Flow Direction (MFD) routing
  algorithms.
* Adding a new input to the InVEST Settings window to allow users to customize
  the value that should be used for the ``n_workers`` parameter in
  taskgraph-enabled models.  This change involves removing the "Number of
  Parallel Workers" input from the model inputs pane for some models in
  favor of this new location.  The default value for this setting is ``-1``,
  indicating synchronous (non-threaded, non-multiprocessing) execution of
  tasks.
* Removing Scenario Generator: Rule-based model.
* Fixing a bug in Hydropower model where watershed aggregations would be incorrect
  if a watershed is partially covering nodata raster values. Nodata values are now
  ignored in zonal statistics. Numerical results change very slightly in the
  case where a watershed only includes a few nodata pixels.
* Adding TaskGraph functionality to GLOBIO model.
* Adding some TaskGraph functionality to Scenario Generator: Proximity.
* Fixing an issue with the InVEST Fisheries model that would prevent the model
  from batch-processing a directory of population tables.  The model will now
  process these files as expected.
* Reimplementing Crop Production models using taskgraph.
* Fixing an issue with Crop Production Regression's result_table.csv where the
  'production_modeled' and '<nutrient>_modeled' values calculated for each crop
  were done so using the same crop raster (e.g. wheat, soybean, and barley values
  were all based on soybean data).
* Hydropower subwatershed results now include all the same metrics as the
  watershed results, with the exception of economic valuation metrics.
* Reimplementing the Hydropower model using taskgraph.
* Reimplementing the Carbon model using taskgraph.
* Fixing an issue with Coastal Blue Carbon validation to allow column names to
  ignore case.
* Updating core carbon forest edge regression data coefficient to drop
  impossible negative coefficients.
* Fixing an issue with the Scenario Generator: Proximity model that would
  raise an exception if no AOI were passed in even though the AOI is optional.
* Removing Overlap Analysis and Overlap Analysis: Management Zones.
* Removing Habitat Suitability.
* Added comprehensive error checking to hydropower model to test for the VERY
  common errors of missing biophysical, demand, and valuation coefficients in
  their respective tables.
* Fixing an issue with Hydropower Water Yield ("Annual Water Yield") where
  valuation would never be triggered when running the model through the User
  Interface. And a related issue where the model would crash if a valuation table
  was provided but a demand table was not. The UI no longer validates that config.
* Fixing an issue with how logging is captured when a model is run through the
  InVEST User Interface.  Now, logging from any thread started by the executor
  thread will be written to the log file, which we expect to aid in debugging.
* Fixing an issue with Scenic Quality where viewpoints outside of the AOI
  were not being properly excluded.  Viewpoints are now excluded correctly.
* The crop production model has been refactored to drop the "aggregate ID"
  concept when summarizing results across an aggregate polygon. The model now
  uses the polygon FIDs internally and externally when producing the result
  summary table.
* Correcting the rating instructions in the criteria rating instructions on how
  the data quality (DQ) and weight should be rated in the HRA Preprocessor.
  A DQ score of 1 should represent better data quality whereas the score of 3 is
  worse data quality. A weight score of 1 is more important, whereas that of 3
  is less important.
* Fixing a case where a zero discount rate and rate of change in the carbon
  model would cause a divide by zero error.

3.5.0 (2018-08-14)
------------------
* Bumped pygeoprocessing requirement to ``pygeoprocessing>=1.2.3``.
* Bumped taskgraph requirement to ``taskgraph>=0.6.1``.
* Reimplemented the InVEST Scenic Quality model.  This new version removes the
  'population' and 'overlap' postprocessing steps, updates the available
  valuation functions and greatly improves the runtime and memory-efficiency of
  the model.  See the InVEST User's Guide chapter for more information.
* Updated Recreation server's database to include metadata from photos taken
  from 2005-2017 (previous range was 2005-2014). The new range is reflected
  in the UI.
* Fixed an issue with the InVEST binary build where binaries on Windows would
  crash with an error saying Python27.dll could not be loaded.
* Fixed an issue in the Rule-Based Scenario Generator UI where vector column
  names from override and constraint layers were not being loaded.  This bug
  caused the field 'UNKNOWN' to be passed to the model, causing an error.
* Fixed an issue with the InVEST UI (all models), where attempting to
  drag-and-drop a directory onto a model input would cause the application to
  crash.
* Coastal Vulnerability UI now specifies a number of reasonable defaults for
  some numeric inputs.
* Fixed an issue with the Fisheries UI where alpha and beta parameter inputs
  were incorrectly disabled for the Ricker recruitment function.
* InVEST now uses a Makefile to automate the build processes.  GNU Make is
  required to use the Makefile.  See ``README.rst`` for instructions on
  building InVEST.  This replaces the old ``pavement.py`` build entrypoint,
  which has been removed.
* Fixed an issue with the InVEST UI (all models), where attempting to
  drag-and-drop a directory onto a model input would cause the application to
  crash.
* Fixed an issue with Forest Carbon Edge Effect where the UI layer was always
  causing the model to run with only the aboveground carbon pool
* Added functionality to the InVEST UI so that ``Dropdown`` inputs can now map
  dropdown values to different output values.
* Fixed an issue in the Crop Production Percentile model that would treat the
  optional AOI vector field as a filename and crash on a run if it were empty.
* Fixing an issue in the Pollination Model that would cause occasional crashes
  due to a missing dependent task; it had previously been patched by setting
  taskgraph to operate in single thread mode. This restores multithreading
  in the pollination model.
* Fixed an issue in the water yield / hydropower model that would skip
  calculation of water demand tables when "water scarcity" was enabled.
* Fixed an issue in the model data of the crop production model where some
  crops were using incorrect climate bin rasters. Since the error was in the
  data and not the code, users will need to download the most recent version
  of InVEST's crop model data during the installation step to get the fix.

3.4.4 (2018-03-26)
------------------
* InVEST now requires GDAL 2.0.0 and has been tested up to GDAL 2.2.3. Any API users of InVEST will need to use GDAL version >= 2.0. When upgrading GDAL we noticed slight numerical differences in our test suite in both numerical raster differences, geometry transforms, and occasionally a single pixel difference when using `gdal.RasterizeLayer`. Each of these differences in the InVEST test suite is within a reasonable numerical tolerance and we have updated our regression test suite appropriately. Users comparing runs between previous versions of InVEST may also notice reasonable numerical differences between runs.
* Added a UI keyboard shortcut for showing documentation. On Mac OSX, this will be Command-?. On Windows, GNOME and KDE, this will be F1.
* Patching an issue in NDR that was using the nitrogen subsurface retention efficiency for both nitrogen and phosphorous.
* Fixed an issue with the Seasonal Water Yield model that incorrectly required a rain events table when the climate zone mode was in use.
* Fixed a broken link to local and online user documentation from the Seasonal Water Yield model from the model's user interface.

3.4.3 (2018-03-26)
------------------
* Fixed a critical issue in the carbon model UI that would incorrectly state the user needed a "REDD Priority Raster" when none was required.
* Fixed an issue in annual water yield model that required subwatersheds even though it is an optional field.
* Fixed an issue in wind energy UI that was incorrectly validating most of the inputs.

3.4.2 (2017-12-15)
------------------
* Fixed a cross-platform issue with the UI where logfiles could not be dropped onto UI windows.
* Model arguments loaded from logfiles are now cast to their correct literal value.  This addresses an issue where some models containing boolean inputs could not have their parameters loaded from logfiles.
* Fixed an issue where the Pollination Model's UI required a farm polygon. It should have been optional and now it is.
* Fixing an issue with the documentation and forums links on the InVEST model windows.  The links now correctly link to the documentation page or forums as needed.
* Fixing an issue with the ``FileSystemRunDialog`` where pressing the 'X' button in the corner of the window would close the window, but not reset its state.  The window's state is now reset whenever the window is closed (and the window cannot be closed when the model is running)

3.4.1 (2017-12-11)
------------------
* In the Coastal Blue Carbon model, the ``interest_rate`` parameter has been renamed to ``inflation_rate``.
* Fixed issues with sample parameter sets for InVEST Habitat Quality, Habitat Risk Assessment, Coastal Blue Carbon, and Coastal Blue Carbon Preprocessors.  All sample parameter sets now have the correct paths to the model's input files, and correctly note the name of the model that they apply to.
* Added better error checking to the SDR model for missing `ws_id` and invalid `ws_id` values such as `None` or some non-integer value. Also added tests for the `SDR` validation module.

3.4.0 (2017-12-03)
------------------
* Fixed an issue with most InVEST models where the suffix was not being reflected in the output filenames.  This was due to a bug in the InVEST UI, where the suffix args key was assumed to be ``'suffix'``.  Instances of ``InVESTModel`` now accept a keyword argument to defined the suffix args key.
* Fixed an issue/bug in Seasonal Water Yield that would occur when a user provided a datastack that had nodata values overlapping with valid DEM locations. Previously this would generate an NaN for various biophysical values at that pixel and cascade it downslope. Now any question of nodata on a valid DEM pixel is treated as "0". This will make serious visual artifacts on the output, but should help users pinpoint the source of bad data rather than crash.
* Refactored all but routing components of SDR to use PyGeoprocessing 0.5.0 and laid a consistent raster floating point type of 'float32'. This will cause numerically insignificant differences between older versions of SDR and this one. But differences are well within the tolerance of the overall error of the model and expected error rate of data. Advantages are smaller disk footprint per run, cleaner and more maintainable design, and a slight performance increase.
* Bug fixed in SDR that would align the output raster stack to match with the landcover pixel stack even though the rest of the rasters are scaled and clipped to the DEM.
* When loading parameters from a datastack, parameter set or logfile, the UI will check that the model that created the file being loaded matches the name of the model that is currently running.  If there is a mismatch, a dialog is presented for the user to confirm or cancel the loading of parameters. Logfiles from IUI (which do not have clearly-recorded modelname or InVEST version information) can still have their arguments parsed, but the resulting model name and InVEST version will be set to ``"UNKNOWN"``.
* Data Stack files (``*.invest.json``, ``*.invest.tar.gz``) can now be dragged and dropped on an InVEST model window, which will prompt the UI to load that parameter set.
* Spatial inputs to Coastal Blue Carbon are now aligned as part of the model. This resolves a longstanding issue with the model where inputs would need to perfectly overlap (even down to pixel indices), or else the model would yield strange results.
* The InVEST UI now contains a submenu for opening a recently-opened datastack.  This submenu is automatically populated with the 10 most recently-opened datastacks for the current model.
* Removed vendored ``natcap.invest.dbfpy`` subpackage.
* Removed deprecated ``natcap.invest.fileio`` module.
* Removed ``natcap.invest.iui`` UI subpackage in favor of a new UI framework found at ``natcap.invest.ui``. This new UI features a greatly improved API, good test coverage, support for Qt4 and Qt5, and includes updates to all InVEST models to support validation of model arguments from a python script, independent of the UI.
* Updated core model of seasonal water yield to allow for negative `L_avail`.
* Updated RouteDEM to allow for file suffixes, finer control over what DEM routing algorithms to run, and removal of the multiple stepped stream threshold classification.
* Redesign/refactor of pollination model. Long term bugs in the model are resolved, managed pollinators added, and many simplifications to the end user's experience.  The updated user's guide chapter is available here: http://data.naturalcapitalproject.org/nightly-build/invest-users-guide/html/croppollination.html
* Scenario Generator - Rule Based now has an optional input to define a seed.
  This input is used to seed the random shuffling of parcels that have equal
  priorities.
* InVEST on mac is now distributed as a single application bundle, allowing InVEST to run as expected on mac OSX Sierra.  Individual models are selected and launched from a new launcher window.
* The InVEST CLI now has a GUI model launcher:  ``$ invest launcher``
* Updated the Coastal Blue Carbon model to improve handling of blank lines in input CSV tables and improve memory efficiency of the current implementation.
* Improved the readability of a cryptic error message in Coastal Vulnerability that is normally raised when the depth threshold is too high or the exposure proportion is too low to detect any shoreline segments.
* Adding InVEST HTML documentation to the Mac disk image distribution.
* Upgrading dependency of PyGeoprocessing to 0.3.3.  This fixes a memory leak associated with any model that aggregates rasters over complicated overlapping polygons.
* Adding sample data to Blue Carbon model that were missing.
* Deprecating the InVEST Marine Water Quality model.  This also removes InVEST's dependancy on the pyamg package which has been removed from REQUIREMENTS.TXT.
* Deprecating the ArcGIS-based Coastal Protection model and ArcGIS-based data-preprocessing scripts.  The toolbox and scripts may still be found at https://bitbucket.org/natcap/invest.arcgis.
* Fixing an issue in the carbon edge effect model that caused output values in the shapefile to be rounded to the nearest integer.
* Fixing issue in SDR model that would occasionally cause users to see errors about field widths in the output shapefile generation.
* Updated the erodibility sample raster that ships with InVEST for the SDR model.  The old version was in US units, in this version we convert to SI units as the model requires, and clipped the raster to the extents of the other stack to save disk space.

3.3.3 (2017-02-06)
------------------
* Fixed an issue in the UI where the carbon model wouldn't accept negative numbers in the price increase of carbon.
* RouteDEM no longer produces a "tiled_dem.tif" file since that functionality is being deprecated in PyGeoprocessing.
* Fixing an issue in SDR where the optional drainage layer would not be used in most of the SDR biophysical calculations.
* Refactoring so water yield pixels with Kc and et0 equal to be 0 now yields a 0.0 value of water yield on that pixel rather than nodata.
* Light optimization refactor of wind energy model that improves runtimes in some cases by a factor of 2-3.
* Performance optimizations to HRA that improve runtimes by approximately 30%.
* Fixed a broken UI link to Seasonal Water Yield's user's guide.
* Fixed an issue with DelineateIT that caused ArcGIS users to see both the watershed and inverse watershed polygons when viewing the output of the tool.
* Upgrading dependency to PyGeoprocessing 0.3.2.
* Fixed an issue with SDR that caused the LS factor to be an order of magnitue too high in areas where the slope was greater than 9%.  In our sample case this caused sediment export estimates to be about 6% too high, but in cases where analyses are run over steep slopes the error would have been greater.
* ``paver check`` now warns if the ``PYTHONHOME`` environment variable is set.
* API docs now correctly reflect installation steps needed for python development headers on linux.
* Fixed a side effect in the InVEST user interface that would cause ``tempfile.tempdir`` to be set and then not be reset after a model run is finished.
* The InVEST user interface will now record GDAL/OGR log messages in the log messages window and in the logfile written to the workspace.
* Updated branding and usability of the InVEST installer for Windows, and the Mac Disk Image (.dmg).


3.3.2 (2016-10-17)
------------------
* Partial test coverage for HRA model.
* Full test coverage for Overlap Analysis model.
* Full test coverage for Finfish Aquaculture.
* Full test coverage for DelineateIT.
* Full test coverage for RouteDEM.
* Fixed an issue in Habitat Quality where an error in the sample table or malformed threat raster names would display a confusing message to the user.
* Full test coverage for scenario generator proximity model.
* Patching an issue in seasonal water yield that causes an int overflow error if the user provides a floating point landcover map and the nodata value is outside of the range of an int64.
* Full test coverage for the fisheries model.
* Patched an issue that would cause the Seasonal Water Edge model to crash when the curve number was 100.
* Patching a critical issue with forest carbon edge that would give incorrect results for edge distance effects.
* Patching a minor issue with forest carbon edge that would cause the model to crash if only one  interpolation point were selected.
* Full test coverage for pollination model.
* Removed "farms aggregation" functionality from the InVEST pollination model.
* Full test coverage for the marine water quality model.
* Full test coverage for GLOBIO model.
* Full test coverage for carbon forest edge model.
* Upgraded SciPy dependancy to 0.16.1.
* Patched bug in NDR that would cause a phosphorus density to be reported per pixel rather than total amount of phosporous in a pixel.
* Corrected an issue with the uses of buffers in the euclidean risk function of Habitat Risk Assessment.  (issue #3564)
* Complete code coverage tests for Habitat Quality model.
* Corrected an issue with the ``Fisheries_Inputs.csv`` sample table used by Overlap Analysis.  (issue #3548)
* Major modifications to Terrestrial Carbon model to include removing the harvested wood product pool, uncertainty analysis, and updated efficient raster calculations for performance.
* Fixed an issue in GLOBIO that would cause model runs to crash if the AOI marked as optional was not present.
* Removed the deprecated and incomplete Nearshore Wave and Erosion model (``natcap.invest.nearshore_wave_and_erosion``).
* Removed the deprecated Timber model (``natcap.invest.timber``).
* Fixed an issue where seasonal water yield would raise a divide by zero error if a watershed polygon didn't cover a valid data region.  Now sets aggregation quantity to zero and reports a warning in the log.
* ``natcap.invest.utils.build_file_registry`` now raises a ``ValueError`` if a path is not a string or list of strings.
* Fixed issues in NDR that would indicate invalid values were being processed during runtimes by skipping the invalid calculations in the first place rather than calculating them and discarding after the fact.
* Complete code coverage tests for NDR model.
* Minor (~10% speedup) performance improvements to NDR.
* Added functionality to recreation model so that the `monthly_table.csv` file now receives a file suffix if one is provided by the user.
* Fixed an issue in SDR where the m exponent was calculated incorrectly in many situations resulting in an error of about 1% in total export.
* Fixed an issue in SDR that reported runtime overflow errors during normal processing even though the model completed without other errors.

3.3.1 (2016-06-13)
------------------
* Refactored API documentation for readability, organization by relevant topics, and to allow docs to build on `invest.readthedocs.io <http://invest.readthedocs.io>`_,
* Installation of ``natcap.invest`` now requires ``natcap.versioner``.  If this is not available on the system at runtime, setuptools will make it available at runtime.
* InVEST Windows installer now includes HISTORY.rst as the changelog instead of the old ``InVEST_Updates_<version>`` files.
* Habitat suitability model is generalized and released as an API only accessible model.  It can be found at ``natcap.invest.habitat_suitability.execute``.  This model replaces the oyster habitat suitability model.
    * The refactor of this model requires an upgrade to ``numpy >= 1.11.0``.
* Fixed a crash in the InVEST CLI where calling ``invest`` without a parameter would raise an exception on linux-based systems.  (Issue `#3528 <https://bitbucket.org/natcap/invest/issues/3515>`_)
* Patched an issue in Seasonal Water Yield model where a nodata value in the landcover map that was equal to ``MAX_INT`` would cause an overflow error/crash.
* InVEST NSIS installer will now optionally install the Microsoft Visual C++ 2008 redistributable on Windows 7 or earlier.  This addresses a known issue on Windows 7 systems when importing GDAL binaries (Issue `#3515 <https://bitbucket.org/natcap/invest/issues/3515>`_).  Users opting to install this redistributable agree to abide by the terms and conditions therein.
* Removed the deprecated subpackage ``natcap.invest.optimization``.
* Updated the InVEST license to legally define the Natural Capital Project.
* Corrected an issue in Coastal Vulnerability where an output shapefile was being recreated for each row, and where field values were not being stored correctly.
* Updated Scenario Generator model to add basic testing, file registry support, PEP8 and PEP257 compliance, and to fix several bugs.
* Updated Crop Production model to add a simplified UI, faster runtime, and more testing.

3.3.0 (2016-03-14)
------------------
* Refactored Wind Energy model to use a CSV input for wind data instead of a Binary file.
* Redesigned InVEST recreation model for a single input streamlined interface, advanced analytics, and refactored outputs.  While the model is still based on "photo user days" old model runs are not backward compatable with the new model or interface. See the Recreation Model user's guide chapter for details.
    * The refactor of this model requires an upgrade to ``GDAL >=1.11.0 <2.0`` and ``numpy >= 1.10.2``.
* Removed nutrient retention (water purification) model from InVEST suite and replaced it with the nutrient delivery ratio (NDR) model.  NDR has been available in development relseases, but has now officially been added to the set of Windows Start Menu models and the "under development" tag in its users guide has been removed.  See the InVEST user's guide for details between the differences and advantages of NDR over the old nutrient model.
* Modified NDR by adding a required "Runoff Proxy" raster to the inputs.  This allows the model to vary the relative intensity of nutrient runoff based on varying precipitation variability.
* Fixed a bug in the Area Change rule of the Rule-Based Scenario Generator, where units were being converted incorrectly. (Issue `#3472 <https://bitbucket.org/natcap/invest/issues/3472>`_) Thanks to Fosco Vesely for this fix.
* InVEST Seasonal Water Yield model released.
* InVEST Forest Carbon Edge Effect model released.
* InVEST Scenario Generator: Proximity Based model released and renamed the previous "Scenario Generator" to "Scenario Generator: Rule Based".
* Implemented a blockwise exponential decay kernel generation function, which is now used in the Pollination and Habitat Quality models.
* GLOBIO now uses an intensification parameter and not a map to average all agriculture across the GLOBIO 8 and 9 classes.
* GLOBIO outputs modified so core outputs are in workspace and intermediate outputs are in a subdirectory called 'intermediate_outputs'.
* Fixed a crash with the NDR model that could occur if the DEM and landcover maps were different resolutions.
* Refactored all the InVEST model user interfaces so that Workspace defaults to the user's home "Documents" directory.
* Fixed an HRA bug where stessors with a buffer of zero were being buffered by 1 pixel
* HRA enhancement which creates a common raster to burn all input shapefiles onto, ensuring consistent alignment.
* Fixed an issue in SDR model where a landcover map that was smaller than the DEM would create extraneous "0" valued cells.
* New HRA feature which allows for "NA" values to be entered into the "Ratings" column for a habitat / stressor pair in the Criteria Ratings CSV. If ALL ratings are set to NA, the habitat / stressor will be treated as having no interaction. This means in the model, that there will be no overlap between the two sources. All rows parameters with an NA rating will not be used in calculating results.
* Refactored Coastal Blue Carbon model for greater speed, maintainability and clearer documentation.
* Habitat Quality bug fix when given land cover rasters with different pixel sizes than threat rasters. Model would use the wrong pixel distance for the convolution kernel.
* Light refactor of Timber model. Now using CSV input attribute file instead of DBF file.
* Fixed clipping bug in Wave Energy model that was not properly clipping polygons correctly. Found when using global data.
* Made the following changes / updates to the coastal vulnerability model:
    * Fixed a bug in the model where the geomorphology ranks were not always being used correctly.
    * Removed the HTML summary results output and replaced with a link to a dashboard that helps visualize and interpret CV results.
    * Added a point shapefile output: 'outputs/coastal_exposure.shp' that is a shapefile representation of the corresponding CSV table.
    * The model UI now requires the 'Relief' input. No longer optional.
    * CSV outputs and Shapefile outputs based on rasters now have x, y coorinates of the center of the pixel instead of top left of the pixel.
* Turning setuptools' zip_safe to False for consistency across the Natcap Namespace.
* GLOBIO no longer requires user to specify a keyfield in the AOI.
* New feature to GLOBIO to summarize MSA by AOI.
* New feature to GLOBIO to use a user defined MSA parameter table to do the MSA thresholds for infrastructure, connectivity, and landuse type
* Documentation to the GLOBIO code base including the large docstring for 'execute'.

3.2.0 (2015-05-31)
------------------
InVEST 3.2.0 is a major release with the addition of several experimental models and tools as well as an upgrade to the PyGeoprocessing core:

* Upgrade to PyGeoprocessing v0.3.0a1 for miscelaneous performance improvements to InVEST's core geoprocessing routines.
* An alpha unstable build of the InVEST crop production model is released with partial documentation and sample data.
* A beta build of the InVEST fisheries model is released with documentation and sample data.
* An alpha unstable build of the nutrient delivery ratio (NDR) model is available directly under InVEST's instalation directory at  ``invest-x86/invest_ndr.exe``; eventually this model will replace InVEST's current "Nutrient" model.  It is currently undocumented and unsupported but inputs are similar to that of InVEST's SDR model.
* An alpha unstable build of InVEST's implementation of GLOBIO is available directly under InVEST's instalation directory at ``invest-x86/invest_globio.exe``.  It is currently undocumented but sample data are provided.
* DelinateIT, a watershed delination tool based on PyGeoprocessing's d-infinity flow algorithm is released as a standalone tool in the InVEST repository with documentation and sample data.
* Miscelaneous performance patches and bug fixes.

3.1.3 (2015-04-23)
------------------
InVEST 3.1.3 is a hotfix release patching a memory blocking issue resolved in PyGeoprocessing version 0.2.1.  Users might have experienced slow runtimes on SDR or other routed models.

3.1.2 (2015-04-15)
------------------
InVEST 3.1.2 is a minor release patching issues mostly related to the freshwater routing models and signed GDAL Byte datasets.

* Patching an issue where some projections were not regognized and InVEST reported an UnprojectedError.
* Updates to logging that make it easier to capture logging messages when scripting InVEST.
* Shortened water yield user interface height so it doesn't waste whitespace.
* Update PyGeoprocessing dependency to version 0.2.0.
* Fixed an InVEST wide issue related to bugs stemming from the use of signed byte raster inputs that resulted in nonsensical outputs or KeyErrors.
* Minor performance updates to carbon model.
* Fixed an issue where DEMS with 32 bit ints and INT_MAX as the nodata value nodata value incorrectly treated the nodata value in the raster as a very large DEM value ultimately resulting in rasters that did not drain correctly and empty flow accumulation rasters.
* Fixed an issue where some reservoirs whose edges were clipped to the edge of the watershed created large plateaus with no drain except off the edge of the defined raster.  Added a second pass in the plateau drainage algorithm to test for these cases and drains them to an adjacent nodata area if they occur.
* Fixed an issue in the Fisheries model where the Results Suffix input was invariably initializing to an empty string.
* Fixed an issue in the Blue Carbon model that prevented the report from being generated in the outputs file.

3.1.1 (2015-03-13)
------------------
InVEST 3.1.1 is a major performance and memory bug patch to the InVEST toolsuite.  We recommend all users upgrade to this version.

* Fixed an issue surrounding reports of SDR or Nutrient model outputs of zero values, nodata holes, excessive runtimes, or out of memory errors.  Some of those problems happened to be related to interesting DEMs that would break the flat drainage algorithm we have inside RouteDEM that adjusted the heights of those regions to drain away from higher edges and toward lower edges, and then pass the height adjusted dem to the InVEST model to do all its model specific calculations.  Unfortunately this solution was not amenable to some degenerate DEM cases and we have now adjusted the algorithm to treat each plateau in the DEM as its own separate region that is processed independently from the other regions. This decreases memory use so we never effectively run out of memory at a minor hit to overall runtime.  We also now adjust the flow direction directly instead of adjust the dem itself.  This saves us from having to modify the DEM and potentially get it into a state where a drained plateau would be higher than its original pixel neighbors that used to drain into it.

There are side effects that result in sometimes large changes to un calibrated runs of SDR or nutrient.  These are related to slightly different flow directions across the landscape and a bug fix on the distance to stream calculation.

* InVEST geoprocessing now uses the PyGeoprocessing package (v0.1.4) rather than the built in functionality that used to be in InVEST.  This will not affect end users of InVEST but may be of interest to users who script InVEST calls who want a standalone Python processing package for raster stack math and hydrological routing.  The project is hosted at https://bitbucket.org/richpsharp/pygeoprocessing.

* Fixed an marine water quality issue where users could input AOIs that were unprojected, but output pixel sizes were specified in meters.  Really the output pixel size should be in the units of the polygon and are now specified as such.  Additionally an exception is raised if the pixel size is too small to generate a numerical solution that is no longer a deep scipy error.

* Added a suffix parameter to the timber and marine water quality models that append a user defined string to the output files; consistent with most of the other InVEST models.

* Fixed a user interface issue where sometimes the InVEST model run would not open a windows explorer to the user's workspace.  Instead it would open to C:\User[..]\My Documents.  This would often happen if there were spaces in the the workspace name or "/" characters in the path.

* Fixed an error across all InVEST models where a specific combination of rasters of different cell sizes and alignments and unsigned data types could create errors in internal interpolation of the raster stacks.  Often these would appear as 'KeyError: 0' across a variety of contexts.  Usually the '0' was an erroneous value introduced by a faulty interpolation scheme.

* Fixed a MemoryError that could occur in the pollination and habitat quality models when the the base landcover map was large and the biophysical properties table allowed the effect to be on the order of that map.  Now can use any raster or range values with only a minor hit to runtime performance.

* Fixed a serious bug in the plateau resolution algorithm that occurred on DEMs with large plateau areas greater than 10x10 in size.  The underlying 32 bit floating point value used to record small height offsets did not have a large enough precision to differentiate between some offsets thus creating an undefined flow direction and holes in the flow accumulation algorithm.

* Minor performance improvements in the routing core, in some cases decreasing runtimes by 30%.

* Fixed a minor issue in DEM resolution that occurred when a perfect plateau was encountered.  Rather that offset the height so the plateau would drain, it kept the plateau at the original height.  This occurred because the uphill offset was nonexistent so the algorithm assumed no plateau resolution was needed.  Perfect plateaus now drain correctly.  In practice this kind of DEM was encountered in areas with large bodies of water where the remote sensing algorithm would classify the center of a lake 1 meter higher than the rest of the lake.

* Fixed a serious routing issue where divergent flow directions were not getting accumulated 50% of the time. Related to a division speed optimization that fell back on C-style modulus which differs from Python.

* InVEST SDR model thresholded slopes in terms of radians, not percent thus clipping the slope tightly between 0.001 and 1%.  The model now only has a lower threshold of 0.00005% for the IC_0 factor, and no other thresholds.  We believe this was an artifact left over from an earlier design of the model.


* Fixed a potential memory inefficiency in Wave Energy Model when computing the percentile rasters. Implemented a new memory efficient percentile algorithm and updated the outputs to reflect the new open source framework of the model. Now outputting csv files that describe the ranges and meaning of the percentile raster outputs.

* Fixed a bug in Habitat Quality where the future output "quality_out_f.tif" was not reflecting the habitat value given in the sensitivity table for the specified landcover types.


3.1.0 (2014-11-19)
------------------
InVEST 3.1.0 (http://www.naturalcapitalproject.org/download.html) is a major software and science milestone that includes an overhauled sedimentation model, long awaited fixes to exponential decay routines in habitat quality and pollination, and a massive update to the underlying hydrological routing routines.  The updated sediment model, called SDR (sediment delivery ratio), is part of our continuing effort to improve the science and capabilities of the InVEST tool suite.  The SDR model inputs are backwards comparable with the InVEST 3.0.1 sediment model with two additional global calibration parameters and removed the need for the retention efficiency parameter in the biophysical table; most users can run SDR directly with the data they have prepared for previous versions.  The biophysical differences between the models are described in a section within the SDR user's guide and represent a superior representation of the hydrological connectivity of the watershed, biophysical parameters that are independent of cell size, and a more accurate representation of sediment retention on the landscape.  Other InVEST improvements to include standard bug fixes, performance improvements, and usability features which in part are described below:

* InVEST Sediment Model has been replaced with the InVEST Sediment Delivery Ratio model.  See the SDR user's guide chapter for the difference between the two.
* Fixed an issue in the pollination model where the exponential decay function decreased too quickly.
* Fixed an issue in the habitat quality model where the exponential decay function decreased too quickly and added back linear decay as an option.
* Fixed an InVEST wide issue where some input rasters that were signed bytes did not correctly map to their negative nodata values.
* Hydropower input rasters have been normalized to the LULC size so sampling error is the same for all the input watersheds.
* Adding a check to make sure that input biophysical parameters to the water yield model do not exceed invalid scientific ranges.
* Added a check on nutrient retention in case the upstream water yield was less than 1 so that the log value did not go negative.  In that case we clamp upstream water yield to 0.
* A KeyError issue in hydropower was resolved that occurred when the input rasters were at such a coarse resolution that at least one pixel was completely contained in each watershed.  Now a value of -9999 will be reported for watersheds that don't contain any valid data.
* An early version of the monthly water yield model that was erroneously included in was in the installer; it was removed in this version.
* Python scripts necessary for running the ArcGIS version of Coastal Protection were missing.  They've since been added back to the distribution.
* Raster calculations are now processed by raster block sizes.  Improvements in raster reads and writes.
* Fixed an issue in the routing core where some wide DEMs would cause out of memory errors.
* Scenario generator marked as stable.
* Fixed bug in HRA where raster extents of shapefiles were not properly encapsulating the whole AOI.
* Fixed bug in HRA where any number of habitats over 4 would compress the output plots. Now extends the figure so that all plots are correctly scaled.
* Fixed a bug in HRA where the AOI attribute 'name' could not be an int. Should now accept any type.
* Fixed bug in HRA which re-wrote the labels if it was run immediately without closing the UI.
* Fixed nodata masking bug in Water Yield when raster extents were less than that covered by the watershed.
* Removed hydropower calibration parameter form water yield model.
* Models that had suffixes used to only allow alphanumeric characters.  Now all suffix types are allowed.
* A bug in the core platform that would occasionally cause routing errors on irregularly pixel sized rasters was fixed.  This often had the effect that the user would see broken streams and/or nodata values scattered through sediment or nutrient results.
* Wind Energy:
        * Added new framework for valuation component. Can now input a yearly price table that spans the lifetime of the wind farm. Also if no price table is made, can specify a price for energy and an annual rate of change.
        * Added new memory efficient distance transform functionality
        * Added ability to leave out 'landing points' in 'grid connection points' input. If not landing points are found, it will calculate wind farm directly to grid point distances
* Error message added in Wave Energy if clip shape has no intersection
* Fixed an issue where the data type of the nodata value in a raster might be different than the values in the raster.  This was common in the case of 64 bit floating point values as nodata when the underlying raster was 32 bit.  Now nodata values are cast to the underlying types which improves the reliability of many of the InVEST models.


3.0.1 (2014-05-19)
------------------
* Blue Carbon model released.

* HRA UI now properly reflects that the Resolution of Analysis is in meters, not meters squared, and thus will be applied as a side length for a raster pixel.

* HRA now accepts CSVs for ratings scoring that are semicolon separated as well as comma separated.

* Fixed a minor bug in InVEST's geoprocessing aggregate core that now consistently outputs correct zonal stats from the underlying pixel level hydro outputs which affects the water yield, sediment, and nutrient models.

* Added compression to InVEST output geotiff files.  In most cases this reduces output disk usage by a factor of 5.

* Fixed an issue where CSVs in the sediment model weren't open in universal line read mode.

* Fixed an issue where approximating whether pixel edges were the same size was not doing an approximately equal function.

* Fixed an issue that made the CV model crash when the coastline computed from the landmass didn't align perfectly with that defined in the geomorphology layer.

* Fixed an issue in the CV model where the intensity of local wave exposure was very low, and yielded zero local wave power for the majority of coastal segments.

* Fixed an issue where the CV model crashes if a coastal segment is at the edge of the shore exposure raster.

* Fixed the exposure of segments surrounded by land that appeared as exposed when their depth was zero.

* Fixed an issue in the CV model where the natural habitat values less than 5 were one unit too low, leading to negative habitat values in some cases.

* Fixed an exponent issue in the CV model where the coastal vulnerability index was raised to a power that was too high.

* Fixed a bug in the Scenic Quality model that prevented it from starting, as well as a number of other issues.

* Updated the pollination model to conform with the latest InVEST geoprocessing standards, resulting in an approximately 33% speedup.

* Improved the UI's ability to remember the last folder visited, and to have all file and folder selection dialogs have access to this information.

* Fixed an issue in Marine Water Quality where the UV points were supposed to be optional, but instead raised an exception when not passed in.

3.0.0 (2014-03-23)
------------------
The 3.0.0 release of InVEST represents a shift away from the ArcGIS to the InVEST standalone computational platform.  The only exception to this shift is the marine coastal protection tier 1 model which is still supported in an ArcGIS toolbox and has no InVEST 3.0 standalone at the moment.  Specific changes are detailed below

* A standalone version of the aesthetic quality model has been developed and packaged along with this release.  The standalone outperforms the ArcGIS equivalent and includes a valuation component.  See the user's guide for details.

* The core water routing algorithms for the sediment and nutrient models have been overhauled.  The routing algorithms now correctly adjust flow in plateau regions, address a bug that would sometimes not route large sections of a DEM, and has been optimized for both run time and memory performance.  In most cases the core d-infinity flow accumulation algorithm out performs TauDEM.  We have also packaged a simple interface to these algorithms in a standalone tool called RouteDEM; the functions can also be referenced from the scripting API in the invest_natcap.routing package.

* The sediment and nutrient models are now at a production level release.  We no longer support the ArcGIS equivalent of these models.

* The sediment model has had its outputs simplified with major changes including the removal of the 'pixel mean' outputs, a direct output of the pixel level export and retention maps, and a single output shapefile whose attribute table contains aggregations of sediment output values.  Additionally all inputs to the sediment biophysical table including p, c, and retention coefficients are now expressed as a proportion between 0 and 1; the ArcGIS model had previously required those inputs were integer values between 0 and 1000.  See the "Interpreting Results" section of sediment model for full details on the outputs.

* The nutrient model has had a similar overhaul to the sediment model including a simplified output structure with many key outputs contained in the attribute table of the shapefile.  Retention coefficients are also expressed in proportions between 0 and 1.  See the "Interpreting Results" section of nutrient model for full details on the outputs.

* Fixed a bug in Habitat Risk Assessment where the HRA module would incorrectly error if a criteria with a 0 score (meant to be removed from the assessment) had a 0 data quality or weight.

* Fixed a bug in Habitat Risk Assessment where the average E/C/Risk values across the given subregion were evaluating to negative numbers.

* Fixed a bug in Overlap Analysis where Human Use Hubs would error if run without inter-activity weighting, and Intra-Activity weighting would error if run without Human Use Hubs.

* The runtime performance of the hydropower water yield model has been improved.

* Released InVEST's implementation of the D-infinity flow algorithm in a tool called RouteDEM available from the start menu.

* Unstable version of blue carbon available.

* Unstable version of scenario generator available.

* Numerous other minor bug fixes and performance enhacnements.



2.6.0 (2013-12-16)
------------------
The 2.6.0 release of InVEST removes most of the old InVEST models from the Arc toolbox in favor of the new InVEST standalone models.  While we have been developing standalone equivalents for the InVEST Arc models since version 2.3.0, this is the first release in which we removed support for the deprecated ArcGIS versions after an internal review of correctness, performance, and stability on the standalones.  Additionally, this is one of the last milestones before the InVEST 3.0.0 release later next year which will transition InVEST models away from strict ArcGIS dependence to a standalone form.

Specifically, support for the following models have been moved from the ArcGIS toolbox to their Windows based standalones: (1) hydropower/water yield, (2) finfish aquaculture, (3) coastal protection tier 0/coastal vulnerability, (4) wave energy, (5) carbon, (6) habitat quality/biodiversity, (7) pollination, (8) timber, and (9) overlap analysis.  Additionally, documentation references to ArcGIS for those models have been replaced with instructions for launching standalone InVEST models from the Windows start menu.

This release also addresses minor bugs, documentation updates, performance tweaks, and new functionality to the toolset, including:

*  A Google doc to provide guidance for scripting the InVEST standalone models: https://docs.google.com/document/d/158WKiSHQ3dBX9C3Kc99HUBic0nzZ3MqW3CmwQgvAqGo/edit?usp=sharing

* Fixed a bug in the sample data that defined Kc as a number between 0 and 1000 instead of a number between 0 and 1.

* Link to report an issue now takes user to the online forums rather than an email address.

* Changed InVEST Sediment model standalone so that retention values are now between 0 and 1 instead of 0 and 100.

* Fixed a bug in Biodiversity where if no suffix were entered output filenames would have a trailing underscore (_) behind them.

* Added documentation to the water purification/nutrient retention model documentation about the standalone outputs since they differ from the ArcGIS version of the model.

* Fixed an issue where the model would try to move the logfile to the workspace after the model run was complete and Windows would erroneously report that the move failed.

* Removed the separation between marine and freshwater terrestrial models in the user's guide.  Now just a list of models.

* Changed the name of InVEST "Biodiversity" model to "Habitat Quality" in the module names, start menu, user's guide, and sample data folders.

* Minor bug fixes, performance enhancements, and better error reporting in the internal infrastructure.

* HRA risk in the unstable standalone is calculated differently from the last release. If there is no spatial overlap within a cell, there is automatically a risk of 0. This also applies to the E and C intermediate files for a given pairing. If there is no spatial overlap, E and C will be 0 where there is only habitat. However, we still create a recovery potential raster which has habitat- specific risk values, even without spatial overlap of a stressor. HRA shapefile outputs for high, medium, low risk areas are now calculated using a user-defined maximum number of overlapping stressors, rather than all potential stressors. In the HTML subregion averaged output, we now attribute what portion of risk to a habitat comes from each habitat-stressor pairing. Any pairings which don't overlap will have an automatic risk of 0.

* Major changes to Water Yield : Reservoir Hydropower Production. Changes include an alternative equation for calculating Actual Evapotranspiration (AET) for non-vegetated land cover types including wetlands. This allows for a more accurate representation of processes on land covers such as urban, water, wetlands, where root depth values aren't applicable. To differentiate between the two equations a column 'LULC_veg' has been added to the Biophysical table in Hydropower/input/biophysical_table.csv. In this column a 1 indicates vegetated and 0 indicates non-vegetated.

* The output structure and outputs have also change in Water Yield : Reservoir Hydropower Production. There is now a folder 'output' that contains all output files including a sub directory 'per_pixel' which has three pixel raster outputs. The subwatershed results are only calculated for the water yield portion and those results can be found as a shapefile, 'subwatershed_results.shp', and CSV file, 'subwatershed_results.csv'. The watershed results can be found in similar files: watershed_results.shp and watershed_results.csv. These two files for the watershed outputs will aggregate the Scarcity and Valuation results as well.

* The evapotranspiration coefficients for crops, Kc, has been changed to a decimal input value in the biophysical table. These values used to be multiplied by 1000 so that they were in integer format, that pre processing step is no longer necessary.

* Changing support from richsharp@stanford.edu to the user support forums at http://ncp-yamato.stanford.edu/natcapforums.

2.5.6 (2013-09-06)
------------------
The 2.5.6 release of InVEST that addresses minor bugs, performance
tweaks, and new functionality of the InVEST standalone models.
Including:

* Change the changed the Carbon biophysical table to use code field
  name from LULC to lucode so it is consistent with the InVEST water
  yield biophysical table.

* Added Monte Carlo uncertainty analysis and documentation to finfish
  aquaculture model.

* Replaced sample data in overlap analysis that was causing the model
  to crash.

* Updates to the overlap analysis user's guide.

* Added preprocessing toolkit available under
  C:\{InVEST install directory}\utils

* Biodiversity Model now exits gracefully if a threat raster is not
  found in the input folder.

* Wind Energy now uses linear (bilinear because its over 2D space?)
  interpolation.

* Wind Energy has been refactored to current API.

* Potential Evapotranspiration input has been properly named to
  Reference Evapotranspiration.

* PET_mn for Water Yield is now Ref Evapotranspiration times Kc
  (evapotranspiration coefficient).

* The soil depth field has been renamed 'depth to root restricting
  layer' in both the hydropower and nutrient retention models.

* ETK column in biophysical table for Water Yield is now Kc.

* Added help text to Timber model.

* Changed the behavior of nutrient retention to return nodata values
  when the mean runoff index is zero.

* Fixed an issue where the hydropower model didn't use the suffix
  inputs.

* Fixed a bug in Biodiversity that did not allow for numerals in the
  threat names and rasters.

* Updated routing algorithm to use a modern algorithm for plateau
  direction resolution.

* Fixed an issue in HRA where individual risk pixels weren't being
  calculated correctly.

* HRA will now properly detect in the preprocessed CSVs when criteria
  or entire habitat-stressor pairs are not desired within an
  assessment.

* Added an infrastructure feature so that temporary files are created
  in the user's workspace rather than at the system level
  folder.  This lets users work in a secondary workspace on a USB
  attached hard drive and use the space of that drive, rather than the
  primary operating system drive.

2.5.5 (2013-08-06)
------------------
The 2.5.5 release of InVEST that addresses minor bugs, performance
tweaks, and new functionality of the InVEST standalone models.  Including:

 * Production level release of the 3.0 Coastal Vulnerability model.
    - This upgrades the InVEST 2.5.4 version of the beta standalone CV
      to a full release with full users guide.  This version of the
      CV model should be used in all cases over its ArcGIS equivalent.

 * Production level release of the Habitat Risk Assessment model.
    - This release upgrades the InVEST 2.5.4 beta version of the
      standalone habitat risk assessment model. It should be used in
      all cases over its ArcGIS equivalent.

 * Uncertainty analysis in Carbon model (beta)
    - Added functionality to assess uncertainty in sequestration and
      emissions given known uncertainty in carbon pool stocks.  Users
      can now specify standard  deviations of carbon pools with
      normal distributions as well as desired uncertainty levels.
      New outputs include masks for regions which both sequester and
      emit carbon with a high probability of confidence.  Please see
      the "Uncertainty Analysis" section of the carbon user's guide
      chapter for more information.

 * REDD+ Scenario Analysis in Carbon model (beta)
    - Additional functionality to assist users evaluating REDD
      and REDD+ scenarios in the carbon model.  The uncertainty analysis
      functionality can also be used with these scenarios.
      Please see the "REDD Scenario Analysis" section of the
      carbon user's guide chapter for more information.

 * Uncertainty analysis in Finfish Aquaculture model (beta)
    - Additionally functionality to account for uncertainty in
      alpha and beta growth parameters as well as histogram
      plots showing the distribution of harvest weights and
      net present value.   Uncertainty analysis is performed
      through Monte Carlo runs that normally sample the
      growth parameters.

 * Streamlined Nutrient Retention model functionality
    - The nutrient retention module no longer requires users to explicitly
      run the water yield model.  The model now seamlessly runs water yield
      during execution.

 * Beta release of the recreation model
    - The recreation is available for beta use with limited documentation.

 * Full release of the wind energy model
    - Removing the 'beta' designation on the wind energy model.


Known Issues:

 * Flow routing in the standalone sediment and nutrient models has a
   bug that prevents routing in some (not all) landscapes.  This bug is
   related to resolving d-infinity flow directions across flat areas.
   We are implementing the solution in Garbrecht and Martx (1997).
   In the meanwhile the sediment and nutrient models are still marked
   as beta until this issue is resolved.

2.5.4 (2013-06-07)
------------------
This is a minor release of InVEST that addresses numerous minor bugs and performance tweaks in the InVEST 3.0 models.  Including:

 * Refactor of Wave Energy Model:
    - Combining the Biophysical and Valuation modules into one.
    - Adding new data for the North Sea and Australia
    - Fixed a bug where elevation values that were equal to or greater than zero
      were being used in calculations.
    - Fixed memory issues when dealing with large datasets.
    - Updated core functions to remove any use of depracated functions

 * Performance updates to the carbon model.

 * Nodata masking fix for rarity raster in Biodiversity Model.
    - When computing rarity from a base landuse raster and current or future
      landuse raster, the intersection of the two was not being properly taken.

 * Fixes to the flow routing algorithms in the sediment and nutrient
   retention models in cases where stream layers were burned in by ArcGIS
   hydro tools.  In those cases streams were at the same elevation and caused
   routing issues.

 * Fixed an issue that affected several InVEST models that occured
   when watershed polygons were too small to cover a pixel.  Excessively
   small watersheds are now handled correctly

 * Arc model deprecation.  We are deprecating the following ArcGIS versions
   of our InVEST models in the sense we recommend ALL users use the InVEST
   standalones over the ArcGIS versions, and the existing ArcGIS versions
   of these models will be removed entirely in the next release.

        * Timber
        * Carbon
        * Pollination
        * Biodiversity
        * Finfish Aquaculture

Known Issues:

 * Flow routing in the standalone sediment and nutrient models has a
   bug that prevents routing in several landscapes.  We're not
   certain of the nature of the bug at the moment, but we will fix by
   the next release.  Thus, sediment and nutrient models are marked
   as (beta) since in some cases the DEM routes correctly.

2.5.3 (2013-03-21)
------------------
This is a minor release of InVEST that fixes an issue with the HRA model that caused ArcGIS versions of the model to fail when calculating habitat maps for risk hotspots. This upgrade is strongly recommended for users of InVEST 2.5.1 or 2.5.2.

2.5.2 (2013-03-17)
------------------
This is a minor release of InVEST that fixes an issue with the HRA sample data that caused ArcGIS versions of the model to fail on the training data.  There is no need to upgrade for most users unless you are doing InVEST training.

2.5.1 (2013-03-12)
------------------
This is a minor release of InVEST that does not add any new models, but
does add additional functionality, stability, and increased performance to
one of the InVEST 3.0 standalones:

  - Pollination 3.0 Beta:
        - Fixed a bug where Windows users of InVEST could run the model, but
          most raster outputs were filled with nodata values.

Additionally, this minor release fixes a bug in the InVEST user interface where
collapsible containers became entirely non-interactive.

2.5.0 (2013-03-08)
------------------
This a major release of InVEST that includes new standalone versions (ArcGIS
is not required) our models as well as additional functionality, stability,
and increased performance to many of the existing models.  This release is
timed to support our group's annual training event at Stanford University.
We expect to release InVEST 2.5.1 a couple of weeks after to address any
software issues that arise during the training.  See the release notes
below for details of the release, and please contact richsharp@stanford.edu
for any issues relating to software:

  - *new* Sediment 3.0 Beta:
      - This is a standalone model that executes an order of magnitude faster
        than the original ArcGIS model, but may have memory issues with
	larger datasets. This fix is scheduled for the 2.5.1 release of InVEST.
      - Uses a d-infinity flow algorithm (ArcGIS version uses D8).
      - Includes a more accurate LS factor.
      - Outputs are now summarized by polygon rather than rasterized polygons.
        Users can view results directly as a table rather than sampling a
        GIS raster.
  - *new* Nutrient 3.0 Beta:
      - This is a standalone model that executes an order of magnitude faster
        than the original ArcGIS model, but may have memory issues with
	larger datasets. This fix is scheduled for the 2.5.1 release of InVEST.
      - Uses a d-infinity flow algorithm (ArcGIS version uses D8).
      - Includes a more accurate LS factor.
      - Outputs are now summarized by polygon rather than rasterized polygons.
        Users can view results directly as a table rather than sampling a
        GIS raster.
  - *new* Wind Energy:
      - A new offshore wind energy model.  This is a standalone-only model
        available under the windows start menu.
  - *new* Recreation Alpha:
      - This is a working demo of our soon to be released future land and near
        shore recreation model.  The model itself is incomplete and should only
        be used as a demo or by NatCap partners that know what they're doing.
  - *new* Habitat Risk Assessment 3.0 Alpha:
      - This is a working demo of our soon to be released 3.0 version of habitat
        risk assessment.  The model itself is incomplete and should only
    	be used as a demo or by NatCap partners that know what they're doing.
    	Users that need to use the habitat risk assessment should use the
        ArcGIS version of this model.

  - Improvements to the InVEST 2.x ArcGIS-based toolset:
      - Bug fixes to the ArcGIS based Coastal Protection toolset.

  - Removed support for the ArcGIS invest_VERSION.mxd map.  We expect to
    transition the InVEST toolset exclusive standalone tools in a few months.  In
    preparation of this we are starting to deprecate parts of our old ArcGIS
    toolset including this ArcMap document.  The InVEST ArcToolbox is still
    available in C:\InVEST_2_5_0\invest_250.tbx.

  - Known issues:

    - The InVEST 3.0 standalones generate open source GeoTiffs as
      outputs rather than the proprietary ESRI Grid format.  ArcGIS 9.3.1
      occasionally displays these rasters incorrectly.  We have found
      that these layers can be visualized in ArcGIS 9.3.1 by following
      convoluted steps: Right Click on the layer and select Properties; click on
      the Symbology tab; select Stretch, agree to calculate a histogram (this will
      create an .aux file that Arc can use for visualization), click "Ok", remove
      the raster from the layer list, then add it back. As an alternative, we
      suggest using an open source GIS Desktop Tool like Quantum GIS or ArcGIS
      version 10.0 or greater.

   - The InVEST 3.0 carbon model will generate inaccurate sequestration results
     if the extents of the current and future maps don't align.  This will be
     fixed in InVEST 2.5.1; in the meanwhile a workaround is to clip both LULCs
     so they have identical overlaps.

   - A user reported an unstable run of InVEST 3.0 water yield.  We are not
     certain what is causing the issue, but we do have a fix that will go out
     in InVEST 2.5.1.

   - At the moment the InVEST standalones do not run on Windows XP.  This appears
     to be related to an incompatibility between Windows XP and GDAL, the an open
     source gis library we use to create and read GIS data.  At the moment we are
     uncertain if we will be able to fix this bug in future releases, but will
     pass along more information in the future.

2.4.5 (2013-02-01)
------------------
This is a minor release of InVEST that does not add any new models, but
does add additional functionality, stability, and increased performance to
many of the InVEST 3.0 standalones:

  - Pollination 3.0 Beta:
      - Greatly improved memory efficiency over previous versions of this model.
      - 3.0 Beta Pollination Biophysical and Valuation have been merged into a
        single tool, run through a unified user interface.
      - Slightly improved runtime through the use of newer core InVEST GIS libraries.
      - Optional ability to weight different species individually.  This feature
        adds a column to the Guilds table that allows the user to specify a
        relative weight for each species, which will be used before combining all
        species supply rasters.
      - Optional ability to aggregate pollinator abundances at specific points
        provided by an optional points shapefile input.
      - Bugfix: non-agricultural pixels are set to a value of 0.0 to indicate no
        value on the farm value output raster.
      - Bugfix: sup_val_<beename>_<scenario>.tif rasters are now saved to the
        intermediate folder inside the user's workspace instead of the output
        folder.
  - Carbon Biophysical 3.0 Beta:
        * Tweaked the user interface to require the user to
          provide a future LULC raster when the 'Calculate Sequestration' checkbox
          is checked.
        * Fixed a bug that restricted naming of harvest layers.  Harvest layers are
          now selected simply by taking the first available layer.
  - Better memory efficiency in hydropower model.
  - Better support for unicode filepaths in all 3.0 Beta user interfaces.
  - Improved state saving and retrieval when loading up previous-run parameters
    in all 3.0 Beta user interfaces.
  - All 3.0 Beta tools now report elapsed time on completion of a model.
  - All 3.0 Beta tools now provide disk space usage reports on completion of a
    model.
  - All 3.0 Beta tools now report arguments at the top of each logfile.
  - Biodiversity 3.0 Beta: The half-saturation constant is now allowed to be a
    positive floating-point number.
  - Timber 3.0 Beta: Validation has been added to the user interface for this
    tool for all tabular and shapefile inputs.
  - Fixed some typos in Equation 1 in the Finfish Aquaculture user's guide.
  - Fixed a bug where start menu items were not getting deleted during an InVEST
    uninstall.
  - Added a feature so that if the user selects to download datasets but the
    datasets don't successfully download the installation alerts the user and
    continues normally.
  - Fixed a typo with tau in aquaculture guide, originally said 0.8, really 0.08.

  - Improvements to the InVEST 2.x ArcGIS-based toolset:
      - Minor bugfix to Coastal Vulnerability, where an internal unit of
        measurements was off by a couple digits in the Fetch Calculator.
      - Minor fixes to various helper tools used in InVEST 2.x models.
      - Outputs for Hargreaves are now saved as geoTIFFs.
      - Thornwaite allows more flexible entering of hours of sunlight.

2.4.4 (2012-10-24)
------------------
- Fixes memory errors experienced by some users in the Carbon Valuation 3.0 Beta model.
- Minor improvements to logging in the InVEST User Interface
- Fixes an issue importing packages for some officially-unreleased InVEST models.

2.4.3 (2012-10-19)
------------------
- Fixed a minor issue with hydropower output vaulation rasters whose statistics were not pre-calculated.  This would cause the range in ArcGIS to show ther rasters at -3e38 to 3e38.
- The InVEST installer now saves a log of the installation process to InVEST_<version>\install_log.txt
- Fixed an issue with Carbon 3.0 where carbon output values were incorrectly calculated.
- Added a feature to Carbon 3.0 were total carbon stored and sequestered is output as part of the running log.
- Fixed an issue in Carbon 3.0 that would occur when users had text representations of floating point numbers in the carbon pool dbf input file.
- Added a feature to all InVEST 3.0 models to list disk usage before and after each run and in most cases report a low free space error if relevant.

2.4.2 (2012-10-15)
------------------
- Fixed an issue with the ArcMap document where the paths to default data were not saved as relative paths.  This caused the default data in the document to not be found by ArcGIS.
- Introduced some more memory-efficient processing for Biodiversity 3.0 Beta.  This fixes an out-of-memory issue encountered by some users when using very large raster datasets as inputs.

2.4.1 (2012-10-08)
------------------
- Fixed a compatibility issue with ArcGIS 9.3 where the ArcMap and ArcToolbox were unable to be opened by Arc 9.3.

2.4.0 (2012-10-05)
------------------
Changes in InVEST 2.4.0

General:

This is a major release which releases two additional beta versions of the
InVEST models in the InVEST 3.0 framework.  Additionally, this release
introduces start menu shortcuts for all available InVEST 3.0 beta models.
Existing InVEST 2.x models can still be found in the included Arc toolbox.

Existing InVEST models migrated to the 3.0 framework in this release
include:

- Biodiversity 3.0 Beta
    - Minor bug fixes and usability enhancements
    - Runtime decreased by a factor of 210
- Overlap Analysis 3.0 Beta
    - In most cases runtime decreased by at least a factor of 15
    - Minor bug fixes and usability enhancements
    - Split into two separate tools:
        * Overlap Analysis outputs rasters with individually-weighted pixels
        * Overlap Analysis: Management Zones produces a shapefile output.
    - Updated table format for input activity CSVs
    - Removed the "grid the seascape" step

Updates to ArcGIS models:

- Coastal vulnerability
    - Removed the "structures" option
    - Minor bug fixes and usability enhancements
- Coastal protection (erosion protection)
    - Incorporated economic valuation option
    - Minor bug fixes and usability enhancements

Additionally there are a handful of minor fixes and feature
enhancements:

- InVEST 3.0 Beta standalones (identified by a new InVEST icon) may be run
  from the Start Menu (on windows navigate to
  Start Menu -> All Programs -> InVEST 2.4.0
- Bug fixes for the calculation of raster statistics.
- InVEST 3.0 wave energy no longer requires an AOI for global runs, but
  encounters memory issues on machines with less than 4GB of RAM.  This
  is a known issue that will be fixed in a minor release.
- Minor fixes to several chapters in the user's guide.
- Minor bug fix to the 3.0 Carbon model: harvest maps are no longer required
  inputs.
- Other minor bug fixes and runtime performance tweaks in the 3.0 framework.
- Improved installer allows users to remove InVEST from the Windows Add/Remove
  programs menu.
- Fixed a visualization bug with wave energy where output rasters did not have the min/max/stdev calculations on them.  This made the default visualization in arc be a gray blob.

2.3.0 (2012-08-02)
------------------
Changes in InVEST 2.3.0

General:

This is a major release which releases several beta versions of the
InVEST models in the InVEST 3.0 framework.  These models run as
standalones, but a GIS platform is needed to edit and view the data
inputs and outputs.  Until InVEST 3.0 is released the original ArcGIS
based versions of these tools will remain the release.

Existing InVEST models migrated to the 3.0 framework in this release
include:

- Reservoir Hydropower Production 3.0 beta
    - Minor bug fixes.
- Finfish Aquaculture
    - Minor bug fixes and usability enhancements.
- Wave Energy 3.0 beta
    - Runtimes for non-global runs decreased by a factor of 7
    - Minor bugs in interpolation that exist in the 2.x model is fixed in
      3.0 beta.
- Crop Pollination 3.0 beta
    - Runtimes decreased by a factor of over 10,000

This release also includes the new models which only exist in the 3.0
framework:

- Marine Water Quality 3.0 alpha with a preliminary  user's guide.

InVEST models in the 3.0 framework from previous releases that now
have a standalone executable include:

- Managed Timber Production Model
- Carbon Storage and Sequestration

Additionally there are a handful of other minor fixes and feature
enhancements since the previous release:

- Minor bug fix to 2.x sedimentation model that now correctly
  calculates slope exponentials.
- Minor fixes to several chapters in the user's guide.
- The 3.0 version of the Carbon model now can value the price of carbon
  in metric tons of C or CO2.
- Other minor bug fixes and runtime performance tweaks in the 3.0 framework.

2.2.2 (2012-03-03)
------------------
Changes in InVEST 2.2.2

General:

This is a minor release which fixes the following defects:

-Fixed an issue with sediment retention model where large watersheds
 allowed loading per cell was incorrectly rounded to integer values.

-Fixed bug where changing the threshold didn't affect the retention output
 because function was incorrectly rounded to integer values.

-Added total water yield in meters cubed to to output table by watershed.

-Fixed bug where smaller than default (2000) resolutions threw an error about
 not being able to find the field in "unitynew".  With non-default resolution,
 "unitynew" was created without an attribute table, so one was created by
 force.

-Removed mention of beta state and ecoinformatics from header of software
 license.

-Modified overlap analysis toolbox so it reports an error directly in the
 toolbox if the workspace name is too long.

2.2.1 (2012-01-26)
------------------
Changes in InVEST 2.2.1

General:

This is a minor release which fixes the following defects:

-A variety of miscellaneous bugs were fixed that were causing crashes of the Coastal Protection model in Arc 9.3.
-Fixed an issue in the Pollination model that was looking for an InVEST1005 directory.
-The InVEST "models only" release had an entry for the InVEST 3.0 Beta tools, but was missing the underlying runtime.  This has been added to the models only 2.2.1 release at the cost of a larger installer.
-The default InVEST ArcMap document wouldn't open in ArcGIS 9.3.  It can now be opened by Arc 9.3 and above.
-Minor updates to the Coastal Protection user's guide.

2.2.0 (2011-12-22)
------------------
In this release we include updates to the habitat risk assessment
model, updates to Coastal Vulnerability Tier 0 (previously named
Coastal Protection), and a new tier 1 Coastal Vulnerability tool.
Additionally, we are releasing a beta version of our 3.0 platform that
includes the terrestrial timber and carbon models.

See the "Marine Models" and "InVEST 3.0 Beta" sections below for more details.

**Marine Models**

1. Marine Python Extension Check

   This tool has been updated to include extension requirements for the new
   Coastal Protection T1 model.  It also reflects changes to the Habitat Risk
   Assessment and Coastal Protection T0 models, as they no longer require the
   PythonWin extension.

2. Habitat Risk Assessment (HRA)

   This model has been updated and is now part of three-step toolset.  The
   first step is a new Ratings Survey Tool which eliminates the need for
   Microsoft Excel when users are providing habitat-stressor ratings.  This
   Survey Tool now allows users to up- and down-weight the importance of
   various criteria.  For step 2, a copy of the Grid the Seascape tool has been
   placed in the HRA toolset.  In the last step, users will run the HRA model
   which includes the following updates:

   - New habitat outputs classifying risk as low, medium, and high
   - Model run status updates (% complete) in the message window
   - Improved habitat risk plots embedded in the output HTML

3. Coastal Protection

   This module is now split into sub-models, each with two parts.  The first
   sub-model is Coastal Vulnerability (Tier 0) and the new addition is Coastal
   Protection (Tier 1).

   Coastal Vulnerability (T0)
   Step 1) Fetch Calculator - there are no updates to this tool.
   Step 2) Vulnerability Index

   - Wave Exposure: In this version of the model, we define wave exposure for
     sites facing the open ocean as the maximum of the weighted average of
     wave's power coming from the ocean or generated by local winds.  We
     weight wave power coming from each of the 16 equiangular sector by the
     percent of time that waves occur in that sector, and based on whether or
     not fetch in that sector exceeds 20km.  For sites that are sheltered, wave
     exposure is the average of wave power generated by the local storm winds
     weighted by the percent occurrence of those winds in each sector.  This
     new method takes into account the seasonality of wind and wave patterns
     (storm waves generally come from a preferential direction), and helps
     identify regions that are not exposed to powerful waves although they are
     open to the ocean (e.g. the leeside of islands).

   - Natural Habitats: The ranking is now computed using the rank of all
     natural habitats present in front of a segment, and we weight the lowest
     ranking habitat 50% more than all other habitats.  Also, rankings and
     protective distance information are to be provided by CSV file instead of
     Excel.  With this new method, shoreline segments that have more habitats
     than others will have a lower risk of inundation and/or erosion during
     storms.

   - Structures: The model has been updated to now incorporate the presence of
     structures by decreasing the ranking of shoreline segments that adjoin
     structures.

   Coastal Protection (T1) - This is a new model which plots the amount of
   sandy beach erosion or consolidated bed scour that backshore regions
   experience in the presence or absence of natural habitats.  It is composed
   of two steps: a Profile Generator and Nearshore Waves and Erosion.  It is
   recommended to run the Profile Generator before the Nearshore Waves and
   Erosion model.

   Step 1) Profile Generator:  This tool helps the user generate a 1-dimensional
   bathymetric and topographic profile perpendicular to the shoreline at the
   user-defined location.  This model provides plenty of guidance for building
   backshore profiles for beaches, marshes and mangroves.  It will help users
   modify bathymetry profiles that they already have, or can generate profiles
   for sandy beaches if the user has not bathymetric data.  Also, the model
   estimates and maps the location of natural habitats present in front of the
   region of interest.  Finally, it provides sample wave and wind data that
   can be later used in the Nearshore Waves and Erosion model, based on
   computed fetch values and default Wave Watch III data.

   Step 2) Nearshore Waves and Erosion: This model estimates profiles of beach
   erosion or values of rates of consolidated bed scour at a site as a function
   of the type of habitats present in the area of interest.  The model takes
   into account the protective effects of vegetation, coral and oyster reefs,
   and sand dunes.  It also shows the difference of protection provided when
   those habitats are present, degraded, or gone.

4. Aesthetic Quality

   This model no longer requires users to provide a projection for Overlap
   Analysis.  Instead, it uses the projection from the user-specified Area of
   Interest (AOI) polygon.  Additionally, the population estimates for this
   model have been fixed.

**InVEST 3.0 Beta**

The 2.2.0 release includes a preliminary version of our InVEST 3.0 beta
platform.  It is included as a toolset named "InVEST 3.0 Beta" in the
InVEST220.tbx.  It is currently only supported with ArcGIS 10.  To launch
an InVEST 3.0 beta tool, double click on the desired tool in the InVEST 3.0
toolset then click "Ok" on the Arc toolbox screen that opens. The InVEST 3.0
tool panel has inputs very similar to the InVEST 2.2.0 versions of the tools
with the following modifications:

InVEST 3.0 Carbon:
  * Fixes a minor bug in the 2.2 version that ignored floating point values
    in carbon pool inputs.
  * Separation of carbon model into a biophysical and valuation model.
  * Calculates carbon storage and sequestration at the minimum resolution of
    the input maps.
  * Runtime efficiency improved by an order of magnitude.
  * User interface streamlined including dynamic activation of inputs based
    on user preference, direct link to documentation, and recall of inputs
    based on user's previous run.

InVEST 3.0 Timber:
  * User interface streamlined including dynamic activation of inputs based
    on user preference, direct link to documentation, and recall of inputs
    based on user's previous run.


2.1.1 (2011-10-17)
------------------
Changes in InVEST 2.1.1

General:

This is a minor release which fixes the following defects:

-A truncation error was fixed on nutrient retention and sedimentation model that involved division by the number of cells in a watershed.  Now correctly calculates floating point division.
-Minor typos were fixed across the user's guide.

2.1 Beta (2011-05-11)
---------------------
Updates to InVEST Beta

InVEST 2.1 . Beta

Changes in InVEST 2.1

General:

1.	InVEST versioning
We have altered our versioning scheme.  Integer changes will reflect major changes (e.g. the addition of marine models warranted moving from 1.x to 2.0).  An increment in the digit after the primary decimal indicates major new features (e.g the addition of a new model) or major revisions.  For example, this release is numbered InVEST 2.1 because two new models are included).  We will add another decimal to reflect minor feature revisions or bug fixes.  For example, InVEST 2.1.1 will likely be out soon as we are continually working to improve our tool.
2.	HTML guide
With this release, we have migrated the entire InVEST users. guide to an HTML format.  The HTML version will output a pdf version for use off-line, printing, etc.


**MARINE MODELS**

1.Marine Python Extension Check

-This tool has been updated to allow users to select the marine models they intend to run.  Based on this selection, it will provide a summary of which Python and ArcGIS extensions are necessary and if the Python extensions have been successfully installed on the user.s machine.

2.Grid the Seascape (GS)

-This tool has been created to allow marine model users to generate an seascape analysis grid within a specified area of interest (AOI).

-It only requires an AOI and cell size (in meters) as inputs, and produces a polygon grid which can be used as inputs for the Habitat Risk Assessment and Overlap Analysis models.

3. Coastal Protection

- This is now a two-part model for assessing Coastal Vulnerability.  The first part is a tool for calculating fetch and the second maps the value of a Vulnerability Index, which differentiates areas with relatively high or low exposure to erosion and inundation during storms.

- The model has been updated to now incorporate coastal relief and the protective influence of up to eight natural habitat input layers.

- A global Wave Watch 3 dataset is also provided to allow users to quickly generate rankings for wind and wave exposure worldwide.

4. Habitat Risk Assessment (HRA)

This new model allows users to assess the risk posed to coastal and marine habitats by human activities and the potential consequences of exposure for the delivery of ecosystem services and biodiversity.  The HRA model is suited to screening the risk of current and future human activities in order to prioritize management strategies that best mitigate risk.

5. Overlap Analysis

This new model maps current human uses in and around the seascape and summarizes the relative importance of various regions for particular activities.  The model was designed to produce maps that can be used to identify marine and coastal areas that are most important for human use, in particular recreation and fisheries, but also other activities.

**FRESHWATER MODELS**

All Freshwater models now support ArcMap 10.


Sample data:

1. Bug fix for error in Water_Tables.mdb Biophysical table where many field values were shifted over one column relative to the correct field name.

2. Bug fix for incorrect units in erosivity layer.


Hydropower:

1.In Water Yield, new output tables have been added containing mean biophysical outputs (precipitation, actual and potential evapotranspiration, water yield)  for each watershed and sub-watershed.


Water Purification:

1. The Water Purification Threshold table now allows users to specify separate thresholds for nitrogen and phosphorus.   Field names thresh_n and thresh_p replace the old ann_load.

2. The Nutrient Retention output tables nutrient_watershed.dbf and nutrient_subwatershed.dbf now include a column for nutrient retention per watershed/sub-watershed.

3. In Nutrient Retention, some output file names have changed.

4. The user's guide has been updated to explain more accurately the inclusion of thresholds in the biophysical service estimates.


Sedimentation:

1. The Soil Loss output tables sediment_watershed.dbf and sediment_subwatershed.dbf now include a column for sediment retention per watershed/sub-watershed.

2. In Soil Loss, some output file names have changed.

3. The default input value for Slope Threshold is now 75.

4. The user's guide has been updated to explain more accurately the inclusion of thresholds in the biophysical service estimates.

5. Valuation: Bug fix where the present value was not being applied correctly.





2.0 Beta (2011-02-14)
---------------------
Changes in InVEST 2.0

InVEST 1.005 is a minor release with the following modification:

1. Aesthetic Quality

    This new model allows users to determine the locations from which new nearshore or offshore features can be seen.  It generates viewshed maps that can be used to identify the visual footprint of new offshore development.


2. Coastal Vulnerability

    This new model produces maps of coastal human populations and a coastal exposure to erosion and inundation index map.  These outputs can be used to understand the relative contributions of different variables to coastal exposure and to highlight the protective services offered by natural habitats.


3. Aquaculture

    This new model is used to evaluate how human activities (e.g., addition or removal of farms, changes in harvest management practices) and climate change (e.g., change in sea surface temperature) may affect the production and economic value of aquacultured Atlantic salmon.


4. Wave Energy

    This new model provides spatially explicit information, showing potential areas for siting Wave Energy conversion (WEC) facilities with the greatest energy production and value.  This site- and device-specific information for the WEC facilities can then be used to identify and quantify potential trade-offs that may arise when siting WEC facilities.


5. Avoided Reservoir Sedimentation

    - The name of this model has been changed to the Sediment Retention model.

    - We have added a water quality valuation model for sediment retention. The user now has the option to select avoided dredge cost analysis, avoided water treatment cost analysis or both.  The water quality valuation approach is the same as that used in the Water Purification: Nutrient Retention model.

    - The threshold information for allowed sediment loads (TMDL, dead volume, etc.) are now input in a stand alone table instead of being included in the valuation table. This adjusts the biophysical service output for any social allowance of pollution. Previously, the adjustment was only done in the valuation model.

    - The watersheds and sub-watershed layers are now input as shapefiles instead of rasters.

    - Final outputs are now aggregated to the sub-basin scale. The user must input a sub-basin shapefile. We provide the Hydro 1K dataset as a starting option. See users guide for changes to many file output names.

    - Users are strongly advised not to interpret pixel-scale outputs for hydrological understanding or decision-making of any kind. Pixel outputs should only be used for calibration/validation or model checking.


6. Hydropower Production

    - The watersheds and sub-watershed layers are now input as shapefiles instead of rasters.

    - Final outputs are now aggregated to the sub-basin scale. The user must input a sub-basin shapefile. We provide the Hydro 1K dataset as a starting option. See users guide for changes to many file output names.

    - Users are strongly advised not to interpret pixel-scale outputs for hydrological understanding or decision-making of any kind. Pixel outputs should only be used for calibration/validation or model checking.

    - The calibration constant for each watershed is now input in a stand-alone table instead of being included in the valuation table. This makes running the water scarcity model simpler.


7. Water Purification: Nutrient Retention

    - The threshold information for allowed pollutant levels (TMDL, etc.) are now input in a stand alone table instead of being included in the valuation table. This adjusts the biophysical service output for any social allowance of pollution. Previously, the adjustment was only done in the valuation model.

    - The watersheds and sub-watershed layers are now input as shapefiles instead of rasters.

    - Final outputs are now aggregated to the sub-basin scale. The user must input a sub-basin shapefile. We provide the Hydro 1K dataset as a starting option. See users guide for changes to many file output names.

    - Users are strongly advised not to interpret pixel-scale outputs for hydrological understanding or decision-making of any kind. Pixel outputs should only be used for calibration/validation or model checking.


8. Carbon Storage and Sequestration

    The model now outputs an aggregate sum of the carbon storage.


9. Habitat Quality and Rarity

    This model had an error while running ReclassByACII if the land cover codes were not sorted alphabetically.  This has now been corrected and it sorts the reclass file before running the reclassification

    The model now outputs an aggregate sum of the habitat quality.

10. Pollination

    In this version, the pollination model accepts an additional parameter which indicated the proportion of a crops yield that is attributed to wild pollinators.<|MERGE_RESOLUTION|>--- conflicted
+++ resolved
@@ -37,16 +37,21 @@
 Unreleased Changes
 ------------------
 * General:
-<<<<<<< HEAD
-    * Minor changes to some models' display names
-=======
+    * The Annual Water Yield model name is now standardized throughout InVEST. 
+      This model has been known in different contexts as Hydropower, Hydropower 
+      Water Yield, or Annual Water Yield. This name was chosen to emphasize 
+      that the model can be used for purposes other than hydropower (though the 
+      valuation component is hydropower-specific) and to highlight its 
+      difference from the Seasonal Water Yield model. The corresponding python 
+      module, formerly ``natcap.invest.hydropower.hydropower_water_yield`, is 
+      now ``natcap.invest.annual_water_yield``.
+    * Minor changes to some other models' display names.
     * Update and expand on the instructions in the API docs for installing
       the ``natcap.invest`` package.
 * Seasonal Water Yield
     * Fixed a bug in validation where providing the monthly alpha table would
       cause a "Spatial file <monthly alpha table> has no projection" error.
       The montly alpha table was mistakenly being validated as a spatial file.
->>>>>>> 057ca9b8
 
 3.9.1 (2021-09-22)
 ------------------
