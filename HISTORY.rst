.. :changelog:

Unreleased Changes
------------------
<<<<<<< HEAD
* Full test coverage for the fisheries model.
=======
* Patched an issue that would cause the Seasonal Water Edge model to crash when the curve number was 100.
>>>>>>> 2a6479f2
* Patching a critical issue with forest carbon edge that would give incorrect results for edge distance effects.
* Patching a minor issue with forest carbon edge that would cause the model to crash if only one  interpolation point were selected.
* Full test coverage for pollination model.
* Removed "farms aggregation" functionality from the InVEST pollination model.
* Full test coverage for the marine water quality model.
* Full test coverage for GLOBIO model.
* Full test coverage for carbon forest edge model.
* Upgraded SciPy dependancy to 0.16.1.
* Patched bug in NDR that would cause a phosphorus density to be reported per pixel rather than total amount of phosporous in a pixel.
* Corrected an issue with the uses of buffers in the euclidean risk function of Habitat Risk Assessment.  (issue #3564)
* Complete code coverage tests for Habitat Quality model.
* Corrected an issue with the ``Fisheries_Inputs.csv`` sample table used by Overlap Analysis.  (issue #3548)
* Major modifications to Terrestrial Carbon model to include removing the harvested wood product pool, uncertainty analysis, and updated efficient raster calculations for performance.
* Fixed an issue in GLOBIO that would cause model runs to crash if the AOI marked as optional was not present.
* Removed the deprecated and incomplete Nearshore Wave and Erosion model (``natcap.invest.nearshore_wave_and_erosion``).
* Removed the deprecated Timber model (``natcap.invest.timber``).
* Fixed an issue where seasonal water yield would raise a divide by zero error if a watershed polygon didn't cover a valid data region.  Now sets aggregation quantity to zero and reports a warning in the log.
* ``natcap.invest.utils.build_file_registry`` now raises a ``ValueError`` if a path is not a string or list of strings.
* Fixed issues in NDR that would indicate invalid values were being processed during runtimes by skipping the invalid calculations in the first place rather than calculating them and discarding after the fact.
* Complete code coverage tests for NDR model.
* Minor (~10% speedup) performance improvements to NDR.
* Added functionality to recreation model so that the `monthly_table.csv` file now receives a file suffix if one is provided by the user.
* Fixed an issue in SDR where the m exponent was calculated incorrectly in many situations resulting in an error of about 1% in total export.
* Fixed an issue in SDR that reported runtime overflow errors during normal processing even though the model completed without other errors.

3.3.1 (2016-06-13)
------------------
* Refactored API documentation for readability, organization by relevant topics, and to allow docs to build on `invest.readthedocs.io <http://invest.readthedocs.io>`_,
* Installation of ``natcap.invest`` now requires ``natcap.versioner``.  If this is not available on the system at runtime, setuptools will make it available at runtime.
* InVEST Windows installer now includes HISTORY.rst as the changelog instead of the old ``InVEST_Updates_<version>`` files.
* Habitat suitability model is generalized and released as an API only accessible model.  It can be found at ``natcap.invest.habitat_suitability.execute``.  This model replaces the oyster habitat suitability model.
    * The refactor of this model requires an upgrade to ``numpy >= 1.11.0``.
* Fixed a crash in the InVEST CLI where calling ``invest`` without a parameter would raise an exception on linux-based systems.  (Issue `#3528 <https://bitbucket.org/natcap/invest/issues/3515>`_)
* Patched an issue in Seasonal Water Yield model where a nodata value in the landcover map that was equal to ``MAX_INT`` would cause an overflow error/crash.
* InVEST NSIS installer will now optionally install the Microsoft Visual C++ 2008 redistributable on Windows 7 or earlier.  This addresses a known issue on Windows 7 systems when importing GDAL binaries (Issue `#3515 <https://bitbucket.org/natcap/invest/issues/3515>`_).  Users opting to install this redistributable agree to abide by the terms and conditions therein.
* Removed the deprecated subpackage ``natcap.invest.optimization``.
* Updated the InVEST license to legally define the Natural Capital Project.
* Corrected an issue in Coastal Vulnerability where an output shapefile was being recreated for each row, and where field values were not being stored correctly.
* Updated Scenario Generator model to add basic testing, file registry support, PEP8 and PEP257 compliance, and to fix several bugs.
* Updated Crop Production model to add a simplified UI, faster runtime, and more testing.

3.3.0 (2016-03-14)
------------------
* Refactored Wind Energy model to use a CSV input for wind data instead of a Binary file.
* Redesigned InVEST recreation model for a single input streamlined interface, advanced analytics, and refactored outputs.  While the model is still based on "photo user days" old model runs are not backward compatable with the new model or interface. See the Recreation Model user's guide chapter for details.
    * The refactor of this model requires an upgrade to ``GDAL >=1.11.0 <2.0`` and ``numpy >= 1.10.2``.
* Removed nutrient retention (water purification) model from InVEST suite and replaced it with the nutrient delivery ratio (NDR) model.  NDR has been available in development relseases, but has now officially been added to the set of Windows Start Menu models and the "under development" tag in its users guide has been removed.  See the InVEST user's guide for details between the differences and advantages of NDR over the old nutrient model.
* Modified NDR by adding a required "Runoff Proxy" raster to the inputs.  This allows the model to vary the relative intensity of nutrient runoff based on varying precipitation variability.
* Fixed a bug in the Area Change rule of the Rule-Based Scenario Generator, where units were being converted incorrectly. (Issue `#3472 <https://bitbucket.org/natcap/invest/issues/3472>`_) Thanks to Fosco Vesely for this fix.
* InVEST Seasonal Water Yield model released.
* InVEST Forest Carbon Edge Effect model released.
* InVEST Scenario Generator: Proximity Based model released and renamed the previous "Scenario Generator" to "Scenario Generator: Rule Based".
* Implemented a blockwise exponential decay kernel generation function, which is now used in the Pollination and Habitat Quality models.
* GLOBIO now uses an intensification parameter and not a map to average all agriculture across the GLOBIO 8 and 9 classes.
* GLOBIO outputs modified so core outputs are in workspace and intermediate outputs are in a subdirectory called 'intermediate_outputs'.
* Fixed a crash with the NDR model that could occur if the DEM and landcover maps were different resolutions.
* Refactored all the InVEST model user interfaces so that Workspace defaults to the user's home "Documents" directory.
* Fixed an HRA bug where stessors with a buffer of zero were being buffered by 1 pixel
* HRA enhancement which creates a common raster to burn all input shapefiles onto, ensuring consistent alignment.
* Fixed an issue in SDR model where a landcover map that was smaller than the DEM would create extraneous "0" valued cells.
* New HRA feature which allows for "NA" values to be entered into the "Ratings" column for a habitat / stressor pair in the Criteria Ratings CSV. If ALL ratings are set to NA, the habitat / stressor will be treated as having no interaction. This means in the model, that there will be no overlap between the two sources. All rows parameters with an NA rating will not be used in calculating results.
* Refactored Coastal Blue Carbon model for greater speed, maintainability and clearer documentation.
* Habitat Quality bug fix when given land cover rasters with different pixel sizes than threat rasters. Model would use the wrong pixel distance for the convolution kernel.
* Light refactor of Timber model. Now using CSV input attribute file instead of DBF file.
* Fixed clipping bug in Wave Energy model that was not properly clipping polygons correctly. Found when using global data.
* Made the following changes / updates to the coastal vulnerability model:
    * Fixed a bug in the model where the geomorphology ranks were not always being used correctly.
    * Removed the HTML summary results output and replaced with a link to a dashboard that helps visualize and interpret CV results.
    * Added a point shapefile output: 'outputs/coastal_exposure.shp' that is a shapefile representation of the corresponding CSV table.
    * The model UI now requires the 'Relief' input. No longer optional.
    * CSV outputs and Shapefile outputs based on rasters now have x, y coorinates of the center of the pixel instead of top left of the pixel.
* Turning setuptools' zip_safe to False for consistency across the Natcap Namespace.
* GLOBIO no longer requires user to specify a keyfield in the AOI.
* New feature to GLOBIO to summarize MSA by AOI.
* New feature to GLOBIO to use a user defined MSA parameter table to do the MSA thresholds for infrastructure, connectivity, and landuse type
* Documentation to the GLOBIO code base including the large docstring for 'execute'.

3.2.0 (2015-05-31)
------------------
InVEST 3.2.0 is a major release with the addition of several experimental models and tools as well as an upgrade to the PyGeoprocessing core:

* Upgrade to PyGeoprocessing v0.3.0a1 for miscelaneous performance improvements to InVEST's core geoprocessing routines.
* An alpha unstable build of the InVEST crop production model is released with partial documentation and sample data.
* A beta build of the InVEST fisheries model is released with documentation and sample data.
* An alpha unstable build of the nutrient delivery ratio (NDR) model is available directly under InVEST's instalation directory at  ``invest-x86/invest_ndr.exe``; eventually this model will replace InVEST's current "Nutrient" model.  It is currently undocumented and unsupported but inputs are similar to that of InVEST's SDR model.
* An alpha unstable build of InVEST's implementation of GLOBIO is available directly under InVEST's instalation directory at ``invest-x86/invest_globio.exe``.  It is currently undocumented but sample data are provided.
* DelinateIT, a watershed delination tool based on PyGeoprocessing's d-infinity flow algorithm is released as a standalone tool in the InVEST repository with documentation and sample data.
* Miscelaneous performance patches and bug fixes.

3.1.3 (2015-04-23)
------------------
InVEST 3.1.3 is a hotfix release patching a memory blocking issue resolved in PyGeoprocessing version 0.2.1.  Users might have experienced slow runtimes on SDR or other routed models.

3.1.2 (2015-04-15)
------------------
InVEST 3.1.2 is a minor release patching issues mostly related to the freshwater routing models and signed GDAL Byte datasets.

* Patching an issue where some projections were not regognized and InVEST reported an UnprojectedError.
* Updates to logging that make it easier to capture logging messages when scripting InVEST.
* Shortened water yield user interface height so it doesn't waste whitespace.
* Update PyGeoprocessing dependency to version 0.2.0.
* Fixed an InVEST wide issue related to bugs stemming from the use of signed byte raster inputs that resulted in nonsensical outputs or KeyErrors.
* Minor performance updates to carbon model.
* Fixed an issue where DEMS with 32 bit ints and INT_MAX as the nodata value nodata value incorrectly treated the nodata value in the raster as a very large DEM value ultimately resulting in rasters that did not drain correctly and empty flow accumulation rasters.
* Fixed an issue where some reservoirs whose edges were clipped to the edge of the watershed created large plateaus with no drain except off the edge of the defined raster.  Added a second pass in the plateau drainage algorithm to test for these cases and drains them to an adjacent nodata area if they occur.
* Fixed an issue in the Fisheries model where the Results Suffix input was invariably initializing to an empty string.
* Fixed an issue in the Blue Carbon model that prevented the report from being generated in the outputs file.

3.1.1 (2015-03-13)
------------------
InVEST 3.1.1 is a major performance and memory bug patch to the InVEST toolsuite.  We recommend all users upgrade to this version.

* Fixed an issue surrounding reports of SDR or Nutrient model outputs of zero values, nodata holes, excessive runtimes, or out of memory errors.  Some of those problems happened to be related to interesting DEMs that would break the flat drainage algorithm we have inside RouteDEM that adjusted the heights of those regions to drain away from higher edges and toward lower edges, and then pass the height adjusted dem to the InVEST model to do all its model specific calculations.  Unfortunately this solution was not amenable to some degenerate DEM cases and we have now adjusted the algorithm to treat each plateau in the DEM as its own separate region that is processed independently from the other regions. This decreases memory use so we never effectively run out of memory at a minor hit to overall runtime.  We also now adjust the flow direction directly instead of adjust the dem itself.  This saves us from having to modify the DEM and potentially get it into a state where a drained plateau would be higher than its original pixel neighbors that used to drain into it.

There are side effects that result in sometimes large changes to un calibrated runs of SDR or nutrient.  These are related to slightly different flow directions across the landscape and a bug fix on the distance to stream calculation.

* InVEST geoprocessing now uses the PyGeoprocessing package (v0.1.4) rather than the built in functionality that used to be in InVEST.  This will not affect end users of InVEST but may be of interest to users who script InVEST calls who want a standalone Python processing package for raster stack math and hydrological routing.  The project is hosted at https://bitbucket.org/richpsharp/pygeoprocessing.

* Fixed an marine water quality issue where users could input AOIs that were unprojected, but output pixel sizes were specified in meters.  Really the output pixel size should be in the units of the polygon and are now specified as such.  Additionally an exception is raised if the pixel size is too small to generate a numerical solution that is no longer a deep scipy error.

* Added a suffix parameter to the timber and marine water quality models that append a user defined string to the output files; consistent with most of the other InVEST models.

* Fixed a user interface issue where sometimes the InVEST model run would not open a windows explorer to the user's workspace.  Instead it would open to C:\User[..]\My Documents.  This would often happen if there were spaces in the the workspace name or "/" characters in the path.

* Fixed an error across all InVEST models where a specific combination of rasters of different cell sizes and alignments and unsigned data types could create errors in internal interpolation of the raster stacks.  Often these would appear as 'KeyError: 0' across a variety of contexts.  Usually the '0' was an erroneous value introduced by a faulty interpolation scheme.

* Fixed a MemoryError that could occur in the pollination and habitat quality models when the the base landcover map was large and the biophysical properties table allowed the effect to be on the order of that map.  Now can use any raster or range values with only a minor hit to runtime performance.

* Fixed a serious bug in the plateau resolution algorithm that occurred on DEMs with large plateau areas greater than 10x10 in size.  The underlying 32 bit floating point value used to record small height offsets did not have a large enough precision to differentiate between some offsets thus creating an undefined flow direction and holes in the flow accumulation algorithm.

* Minor performance improvements in the routing core, in some cases decreasing runtimes by 30%.

* Fixed a minor issue in DEM resolution that occurred when a perfect plateau was encountered.  Rather that offset the height so the plateau would drain, it kept the plateau at the original height.  This occurred because the uphill offset was nonexistent so the algorithm assumed no plateau resolution was needed.  Perfect plateaus now drain correctly.  In practice this kind of DEM was encountered in areas with large bodies of water where the remote sensing algorithm would classify the center of a lake 1 meter higher than the rest of the lake.

* Fixed a serious routing issue where divergent flow directions were not getting accumulated 50% of the time. Related to a division speed optimization that fell back on C-style modulus which differs from Python.

* InVEST SDR model thresholded slopes in terms of radians, not percent thus clipping the slope tightly between 0.001 and 1%.  The model now only has a lower threshold of 0.00005% for the IC_0 factor, and no other thresholds.  We believe this was an artifact left over from an earlier design of the model.


* Fixed a potential memory inefficiency in Wave Energy Model when computing the percentile rasters. Implemented a new memory efficient percentile algorithm and updated the outputs to reflect the new open source framework of the model. Now outputting csv files that describe the ranges and meaning of the percentile raster outputs.

* Fixed a bug in Habitat Quality where the future output "quality_out_f.tif" was not reflecting the habitat value given in the sensitivity table for the specified landcover types.


3.1.0 (2014-11-19)
------------------
InVEST 3.1.0 (http://www.naturalcapitalproject.org/download.html) is a major software and science milestone that includes an overhauled sedimentation model, long awaited fixes to exponential decay routines in habitat quality and pollination, and a massive update to the underlying hydrological routing routines.  The updated sediment model, called SDR (sediment delivery ratio), is part of our continuing effort to improve the science and capabilities of the InVEST tool suite.  The SDR model inputs are backwards comparable with the InVEST 3.0.1 sediment model with two additional global calibration parameters and removed the need for the retention efficiency parameter in the biophysical table; most users can run SDR directly with the data they have prepared for previous versions.  The biophysical differences between the models are described in a section within the SDR user's guide and represent a superior representation of the hydrological connectivity of the watershed, biophysical parameters that are independent of cell size, and a more accurate representation of sediment retention on the landscape.  Other InVEST improvements to include standard bug fixes, performance improvements, and usability features which in part are described below:

* InVEST Sediment Model has been replaced with the InVEST Sediment Delivery Ratio model.  See the SDR user's guide chapter for the difference between the two.
* Fixed an issue in the pollination model where the exponential decay function decreased too quickly.
* Fixed an issue in the habitat quality model where the exponential decay function decreased too quickly and added back linear decay as an option.
* Fixed an InVEST wide issue where some input rasters that were signed bytes did not correctly map to their negative nodata values.
* Hydropower input rasters have been normalized to the LULC size so sampling error is the same for all the input watersheds.
* Adding a check to make sure that input biophysical parameters to the water yield model do not exceed invalid scientific ranges.
* Added a check on nutrient retention in case the upstream water yield was less than 1 so that the log value did not go negative.  In that case we clamp upstream water yield to 0.
* A KeyError issue in hydropower was resolved that occurred when the input rasters were at such a coarse resolution that at least one pixel was completely contained in each watershed.  Now a value of -9999 will be reported for watersheds that don't contain any valid data.
* An early version of the monthly water yield model that was erroneously included in was in the installer; it was removed in this version.
* Python scripts necessary for running the ArcGIS version of Coastal Protection were missing.  They've since been added back to the distribution.
* Raster calculations are now processed by raster block sizes.  Improvements in raster reads and writes.
* Fixed an issue in the routing core where some wide DEMs would cause out of memory errors.
* Scenario generator marked as stable.
* Fixed bug in HRA where raster extents of shapefiles were not properly encapsulating the whole AOI.
* Fixed bug in HRA where any number of habitats over 4 would compress the output plots. Now extends the figure so that all plots are correctly scaled.
* Fixed a bug in HRA where the AOI attribute 'name' could not be an int. Should now accept any type.
* Fixed bug in HRA which re-wrote the labels if it was run immediately without closing the UI.
* Fixed nodata masking bug in Water Yield when raster extents were less than that covered by the watershed.
* Removed hydropower calibration parameter form water yield model.
* Models that had suffixes used to only allow alphanumeric characters.  Now all suffix types are allowed.
* A bug in the core platform that would occasionally cause routing errors on irregularly pixel sized rasters was fixed.  This often had the effect that the user would see broken streams and/or nodata values scattered through sediment or nutrient results.
* Wind Energy:
        * Added new framework for valuation component. Can now input a yearly price table that spans the lifetime of the wind farm. Also if no price table is made, can specify a price for energy and an annual rate of change.
        * Added new memory efficient distance transform functionality
        * Added ability to leave out 'landing points' in 'grid connection points' input. If not landing points are found, it will calculate wind farm directly to grid point distances
* Error message added in Wave Energy if clip shape has no intersection
* Fixed an issue where the data type of the nodata value in a raster might be different than the values in the raster.  This was common in the case of 64 bit floating point values as nodata when the underlying raster was 32 bit.  Now nodata values are cast to the underlying types which improves the reliability of many of the InVEST models.


3.0.1 (2014-05-19)
------------------
* Blue Carbon model released.

* HRA UI now properly reflects that the Resolution of Analysis is in meters, not meters squared, and thus will be applied as a side length for a raster pixel.

* HRA now accepts CSVs for ratings scoring that are semicolon separated as well as comma separated.

* Fixed a minor bug in InVEST's geoprocessing aggregate core that now consistently outputs correct zonal stats from the underlying pixel level hydro outputs which affects the water yield, sediment, and nutrient models.

* Added compression to InVEST output geotiff files.  In most cases this reduces output disk usage by a factor of 5.

* Fixed an issue where CSVs in the sediment model weren't open in universal line read mode.

* Fixed an issue where approximating whether pixel edges were the same size was not doing an approximately equal function.

* Fixed an issue that made the CV model crash when the coastline computed from the landmass didn't align perfectly with that defined in the geomorphology layer.

* Fixed an issue in the CV model where the intensity of local wave exposure was very low, and yielded zero local wave power for the majority of coastal segments.

* Fixed an issue where the CV model crashes if a coastal segment is at the edge of the shore exposure raster.

* Fixed the exposure of segments surrounded by land that appeared as exposed when their depth was zero.

* Fixed an issue in the CV model where the natural habitat values less than 5 were one unit too low, leading to negative habitat values in some cases.

* Fixed an exponent issue in the CV model where the coastal vulnerability index was raised to a power that was too high.

* Fixed a bug in the Scenic Quality model that prevented it from starting, as well as a number of other issues.

* Updated the pollination model to conform with the latest InVEST geoprocessing standards, resulting in an approximately 33% speedup.

* Improved the UI's ability to remember the last folder visited, and to have all file and folder selection dialogs have access to this information.

* Fixed an issue in Marine Water Quality where the UV points were supposed to be optional, but instead raised an exception when not passed in.

3.0.0 (2014-03-23)
------------------
The 3.0.0 release of InVEST represents a shift away from the ArcGIS to the InVEST standalone computational platform.  The only exception to this shift is the marine coastal protection tier 1 model which is still supported in an ArcGIS toolbox and has no InVEST 3.0 standalone at the moment.  Specific changes are detailed below

* A standalone version of the aesthetic quality model has been developed and packaged along with this release.  The standalone outperforms the ArcGIS equivalent and includes a valuation component.  See the user's guide for details.

* The core water routing algorithms for the sediment and nutrient models have been overhauled.  The routing algorithms now correctly adjust flow in plateau regions, address a bug that would sometimes not route large sections of a DEM, and has been optimized for both run time and memory performance.  In most cases the core d-infinity flow accumulation algorithm out performs TauDEM.  We have also packaged a simple interface to these algorithms in a standalone tool called RouteDEM; the functions can also be referenced from the scripting API in the invest_natcap.routing package.

* The sediment and nutrient models are now at a production level release.  We no longer support the ArcGIS equivalent of these models.

* The sediment model has had its outputs simplified with major changes including the removal of the 'pixel mean' outputs, a direct output of the pixel level export and retention maps, and a single output shapefile whose attribute table contains aggregations of sediment output values.  Additionally all inputs to the sediment biophysical table including p, c, and retention coefficients are now expressed as a proportion between 0 and 1; the ArcGIS model had previously required those inputs were integer values between 0 and 1000.  See the "Interpreting Results" section of sediment model for full details on the outputs.

* The nutrient model has had a similar overhaul to the sediment model including a simplified output structure with many key outputs contained in the attribute table of the shapefile.  Retention coefficients are also expressed in proportions between 0 and 1.  See the "Interpreting Results" section of nutrient model for full details on the outputs.

* Fixed a bug in Habitat Risk Assessment where the HRA module would incorrectly error if a criteria with a 0 score (meant to be removed from the assessment) had a 0 data quality or weight.

* Fixed a bug in Habitat Risk Assessment where the average E/C/Risk values across the given subregion were evaluating to negative numbers.

* Fixed a bug in Overlap Analysis where Human Use Hubs would error if run without inter-activity weighting, and Intra-Activity weighting would error if run without Human Use Hubs.

* The runtime performance of the hydropower water yield model has been improved.

* Released InVEST's implementation of the D-infinity flow algorithm in a tool called RouteDEM available from the start menu.

* Unstable version of blue carbon available.

* Unstable version of scenario generator available.

* Numerous other minor bug fixes and performance enhacnements.



2.6.0 (2013-12-16)
------------------
The 2.6.0 release of InVEST removes most of the old InVEST models from the Arc toolbox in favor of the new InVEST standalone models.  While we have been developing standalone equivalents for the InVEST Arc models since version 2.3.0, this is the first release in which we removed support for the deprecated ArcGIS versions after an internal review of correctness, performance, and stability on the standalones.  Additionally, this is one of the last milestones before the InVEST 3.0.0 release later next year which will transition InVEST models away from strict ArcGIS dependence to a standalone form.

Specifically, support for the following models have been moved from the ArcGIS toolbox to their Windows based standalones: (1) hydropower/water yield, (2) finfish aquaculture, (3) coastal protection tier 0/coastal vulnerability, (4) wave energy, (5) carbon, (6) habitat quality/biodiversity, (7) pollination, (8) timber, and (9) overlap analysis.  Additionally, documentation references to ArcGIS for those models have been replaced with instructions for launching standalone InVEST models from the Windows start menu.

This release also addresses minor bugs, documentation updates, performance tweaks, and new functionality to the toolset, including:

*  A Google doc to provide guidance for scripting the InVEST standalone models: https://docs.google.com/document/d/158WKiSHQ3dBX9C3Kc99HUBic0nzZ3MqW3CmwQgvAqGo/edit?usp=sharing

* Fixed a bug in the sample data that defined Kc as a number between 0 and 1000 instead of a number between 0 and 1.

* Link to report an issue now takes user to the online forums rather than an email address.

* Changed InVEST Sediment model standalone so that retention values are now between 0 and 1 instead of 0 and 100.

* Fixed a bug in Biodiversity where if no suffix were entered output filenames would have a trailing underscore (_) behind them.

* Added documentation to the water purification/nutrient retention model documentation about the standalone outputs since they differ from the ArcGIS version of the model.

* Fixed an issue where the model would try to move the logfile to the workspace after the model run was complete and Windows would erroneously report that the move failed.

* Removed the separation between marine and freshwater terrestrial models in the user's guide.  Now just a list of models.

* Changed the name of InVEST "Biodiversity" model to "Habitat Quality" in the module names, start menu, user's guide, and sample data folders.

* Minor bug fixes, performance enhancements, and better error reporting in the internal infrastructure.

* HRA risk in the unstable standalone is calculated differently from the last release. If there is no spatial overlap within a cell, there is automatically a risk of 0. This also applies to the E and C intermediate files for a given pairing. If there is no spatial overlap, E and C will be 0 where there is only habitat. However, we still create a recovery potential raster which has habitat- specific risk values, even without spatial overlap of a stressor. HRA shapefile outputs for high, medium, low risk areas are now calculated using a user-defined maximum number of overlapping stressors, rather than all potential stressors. In the HTML subregion averaged output, we now attribute what portion of risk to a habitat comes from each habitat-stressor pairing. Any pairings which don't overlap will have an automatic risk of 0.

* Major changes to Water Yield : Reservoir Hydropower Production. Changes include an alternative equation for calculating Actual Evapotranspiration (AET) for non-vegetated land cover types including wetlands. This allows for a more accurate representation of processes on land covers such as urban, water, wetlands, where root depth values aren't applicable. To differentiate between the two equations a column 'LULC_veg' has been added to the Biophysical table in Hydropower/input/biophysical_table.csv. In this column a 1 indicates vegetated and 0 indicates non-vegetated.

* The output structure and outputs have also change in Water Yield : Reservoir Hydropower Production. There is now a folder 'output' that contains all output files including a sub directory 'per_pixel' which has three pixel raster outputs. The subwatershed results are only calculated for the water yield portion and those results can be found as a shapefile, 'subwatershed_results.shp', and CSV file, 'subwatershed_results.csv'. The watershed results can be found in similar files: watershed_results.shp and watershed_results.csv. These two files for the watershed outputs will aggregate the Scarcity and Valuation results as well.

* The evapotranspiration coefficients for crops, Kc, has been changed to a decimal input value in the biophysical table. These values used to be multiplied by 1000 so that they were in integer format, that pre processing step is no longer necessary.

* Changing support from richsharp@stanford.edu to the user support forums at http://ncp-yamato.stanford.edu/natcapforums.

2.5.6 (2013-09-06)
------------------
The 2.5.6 release of InVEST that addresses minor bugs, performance
tweaks, and new functionality of the InVEST standalone models.
Including:

* Change the changed the Carbon biophysical table to use code field
  name from LULC to lucode so it is consistent with the InVEST water
  yield biophysical table.

* Added Monte Carlo uncertainty analysis and documentation to finfish
  aquaculture model.

* Replaced sample data in overlap analysis that was causing the model
  to crash.

* Updates to the overlap analysis user's guide.

* Added preprocessing toolkit available under
  C:\{InVEST install directory}\utils

* Biodiversity Model now exits gracefully if a threat raster is not
  found in the input folder.

* Wind Energy now uses linear (bilinear because its over 2D space?)
  interpolation.

* Wind Energy has been refactored to current API.

* Potential Evapotranspiration input has been properly named to
  Reference Evapotranspiration.

* PET_mn for Water Yield is now Ref Evapotranspiration times Kc
  (evapotranspiration coefficient).

* The soil depth field has been renamed 'depth to root restricting
  layer' in both the hydropower and nutrient retention models.

* ETK column in biophysical table for Water Yield is now Kc.

* Added help text to Timber model.

* Changed the behavior of nutrient retention to return nodata values
  when the mean runoff index is zero.

* Fixed an issue where the hydropower model didn't use the suffix
  inputs.

* Fixed a bug in Biodiversity that did not allow for numerals in the
  threat names and rasters.

* Updated routing algorithm to use a modern algorithm for plateau
  direction resolution.

* Fixed an issue in HRA where individual risk pixels weren't being
  calculated correctly.

* HRA will now properly detect in the preprocessed CSVs when criteria
  or entire habitat-stressor pairs are not desired within an
  assessment.

* Added an infrastructure feature so that temporary files are created
  in the user's workspace rather than at the system level
  folder.  This lets users work in a secondary workspace on a USB
  attached hard drive and use the space of that drive, rather than the
  primary operating system drive.

2.5.5 (2013-08-06)
------------------
The 2.5.5 release of InVEST that addresses minor bugs, performance
tweaks, and new functionality of the InVEST standalone models.  Including:

 * Production level release of the 3.0 Coastal Vulnerability model.
    - This upgrades the InVEST 2.5.4 version of the beta standalone CV
      to a full release with full users guide.  This version of the
      CV model should be used in all cases over its ArcGIS equivalent.

 * Production level release of the Habitat Risk Assessment model.
    - This release upgrades the InVEST 2.5.4 beta version of the
      standalone habitat risk assessment model. It should be used in
      all cases over its ArcGIS equivalent.

 * Uncertainty analysis in Carbon model (beta)
    - Added functionality to assess uncertainty in sequestration and
      emissions given known uncertainty in carbon pool stocks.  Users
      can now specify standard  deviations of carbon pools with
      normal distributions as well as desired uncertainty levels.
      New outputs include masks for regions which both sequester and
      emit carbon with a high probability of confidence.  Please see
      the "Uncertainty Analysis" section of the carbon user's guide
      chapter for more information.

 * REDD+ Scenario Analysis in Carbon model (beta)
    - Additional functionality to assist users evaluating REDD
      and REDD+ scenarios in the carbon model.  The uncertainty analysis
      functionality can also be used with these scenarios.
      Please see the "REDD Scenario Analysis" section of the
      carbon user's guide chapter for more information.

 * Uncertainty analysis in Finfish Aquaculture model (beta)
    - Additionally functionality to account for uncertainty in
      alpha and beta growth parameters as well as histogram
      plots showing the distribution of harvest weights and
      net present value.   Uncertainty analysis is performed
      through Monte Carlo runs that normally sample the
      growth parameters.

 * Streamlined Nutrient Retention model functionality
    - The nutrient retention module no longer requires users to explicitly
      run the water yield model.  The model now seamlessly runs water yield
      during execution.

 * Beta release of the recreation model
    - The recreation is available for beta use with limited documentation.

 * Full release of the wind energy model
    - Removing the 'beta' designation on the wind energy model.


Known Issues:

 * Flow routing in the standalone sediment and nutrient models has a
   bug that prevents routing in some (not all) landscapes.  This bug is
   related to resolving d-infinity flow directions across flat areas.
   We are implementing the solution in Garbrecht and Martx (1997).
   In the meanwhile the sediment and nutrient models are still marked
   as beta until this issue is resolved.

2.5.4 (2013-06-07)
------------------
This is a minor release of InVEST that addresses numerous minor bugs and performance tweaks in the InVEST 3.0 models.  Including:

 * Refactor of Wave Energy Model:
    - Combining the Biophysical and Valuation modules into one.
    - Adding new data for the North Sea and Australia
    - Fixed a bug where elevation values that were equal to or greater than zero
      were being used in calculations.
    - Fixed memory issues when dealing with large datasets.
    - Updated core functions to remove any use of depracated functions

 * Performance updates to the carbon model.

 * Nodata masking fix for rarity raster in Biodiversity Model.
    - When computing rarity from a base landuse raster and current or future
      landuse raster, the intersection of the two was not being properly taken.

 * Fixes to the flow routing algorithms in the sediment and nutrient
   retention models in cases where stream layers were burned in by ArcGIS
   hydro tools.  In those cases streams were at the same elevation and caused
   routing issues.

 * Fixed an issue that affected several InVEST models that occured
   when watershed polygons were too small to cover a pixel.  Excessively
   small watersheds are now handled correctly

 * Arc model deprecation.  We are deprecating the following ArcGIS versions
   of our InVEST models in the sense we recommend ALL users use the InVEST
   standalones over the ArcGIS versions, and the existing ArcGIS versions
   of these models will be removed entirely in the next release.

        * Timber
        * Carbon
        * Pollination
        * Biodiversity
        * Finfish Aquaculture

Known Issues:

 * Flow routing in the standalone sediment and nutrient models has a
   bug that prevents routing in several landscapes.  We're not
   certain of the nature of the bug at the moment, but we will fix by
   the next release.  Thus, sediment and nutrient models are marked
   as (beta) since in some cases the DEM routes correctly.

2.5.3 (2013-03-21)
------------------
This is a minor release of InVEST that fixes an issue with the HRA model that caused ArcGIS versions of the model to fail when calculating habitat maps for risk hotspots. This upgrade is strongly recommended for users of InVEST 2.5.1 or 2.5.2.

2.5.2 (2013-03-17)
------------------
This is a minor release of InVEST that fixes an issue with the HRA sample data that caused ArcGIS versions of the model to fail on the training data.  There is no need to upgrade for most users unless you are doing InVEST training.

2.5.1 (2013-03-12)
------------------
This is a minor release of InVEST that does not add any new models, but
does add additional functionality, stability, and increased performance to
one of the InVEST 3.0 standalones:

  - Pollination 3.0 Beta:
        - Fixed a bug where Windows users of InVEST could run the model, but
          most raster outputs were filled with nodata values.

Additionally, this minor release fixes a bug in the InVEST user interface where
collapsible containers became entirely non-interactive.

2.5.0 (2013-03-08)
------------------
This a major release of InVEST that includes new standalone versions (ArcGIS
is not required) our models as well as additional functionality, stability,
and increased performance to many of the existing models.  This release is
timed to support our group's annual training event at Stanford University.
We expect to release InVEST 2.5.1 a couple of weeks after to address any
software issues that arise during the training.  See the release notes
below for details of the release, and please contact richsharp@stanford.edu
for any issues relating to software:

  - *new* Sediment 3.0 Beta:
      - This is a standalone model that executes an order of magnitude faster
        than the original ArcGIS model, but may have memory issues with
	larger datasets. This fix is scheduled for the 2.5.1 release of InVEST.
      - Uses a d-infinity flow algorithm (ArcGIS version uses D8).
      - Includes a more accurate LS factor.
      - Outputs are now summarized by polygon rather than rasterized polygons.
        Users can view results directly as a table rather than sampling a
	GIS raster.
  - *new* Nutrient 3.0 Beta:
      - This is a standalone model that executes an order of magnitude faster
        than the original ArcGIS model, but may have memory issues with
	larger datasets. This fix is scheduled for the 2.5.1 release of InVEST.
      - Uses a d-infinity flow algorithm (ArcGIS version uses D8).
      - Includes a more accurate LS factor.
      - Outputs are now summarized by polygon rather than rasterized polygons.
        Users can view results directly as a table rather than sampling a
	GIS raster.
  - *new* Wind Energy:
      - A new offshore wind energy model.  This is a standalone-only model
        available under the windows start menu.
  - *new* Recreation Alpha:
      - This is a working demo of our soon to be released future land and near
        shore recreation model.  The model itself is incomplete and should only
	be used as a demo or by NatCap partners that know what they're doing.
  - *new* Habitat Risk Assessment 3.0 Alpha:
      - This is a working demo of our soon to be released 3.0 version of habitat
        risk assessment.  The model itself is incomplete and should only
	be used as a demo or by NatCap partners that know what they're doing.
	Users that need to use the habitat risk assessment should use the ArcGIS
	version of this model.

  - Improvements to the InVEST 2.x ArcGIS-based toolset:
      - Bug fixes to the ArcGIS based Coastal Protection toolset.

  - Removed support for the ArcGIS invest_VERSION.mxd map.  We expect to
    transition the InVEST toolset exclusive standalone tools in a few months.  In
    preparation of this we are starting to deprecate parts of our old ArcGIS
    toolset including this ArcMap document.  The InVEST ArcToolbox is still
    available in C:\InVEST_2_5_0\invest_250.tbx.

  - Known issues:

    - The InVEST 3.0 standalones generate open source GeoTiffs as
      outputs rather than the proprietary ESRI Grid format.  ArcGIS 9.3.1
      occasionally displays these rasters incorrectly.  We have found
      that these layers can be visualized in ArcGIS 9.3.1 by following
      convoluted steps: Right Click on the layer and select Properties; click on
      the Symbology tab; select Stretch, agree to calculate a histogram (this will
      create an .aux file that Arc can use for visualization), click "Ok", remove
      the raster from the layer list, then add it back. As an alternative, we
      suggest using an open source GIS Desktop Tool like Quantum GIS or ArcGIS
      version 10.0 or greater.

   - The InVEST 3.0 carbon model will generate inaccurate sequestration results
     if the extents of the current and future maps don't align.  This will be
     fixed in InVEST 2.5.1; in the meanwhile a workaround is to clip both LULCs
     so they have identical overlaps.

   - A user reported an unstable run of InVEST 3.0 water yield.  We are not
     certain what is causing the issue, but we do have a fix that will go out
     in InVEST 2.5.1.

   - At the moment the InVEST standalones do not run on Windows XP.  This appears
     to be related to an incompatibility between Windows XP and GDAL, the an open
     source gis library we use to create and read GIS data.  At the moment we are
     uncertain if we will be able to fix this bug in future releases, but will
     pass along more information in the future.

2.4.5 (2013-02-01)
------------------
This is a minor release of InVEST that does not add any new models, but
does add additional functionality, stability, and increased performance to
many of the InVEST 3.0 standalones:

  - Pollination 3.0 Beta:
      - Greatly improved memory efficiency over previous versions of this model.
      - 3.0 Beta Pollination Biophysical and Valuation have been merged into a
        single tool, run through a unified user interface.
      - Slightly improved runtime through the use of newer core InVEST GIS libraries.
      - Optional ability to weight different species individually.  This feature
        adds a column to the Guilds table that allows the user to specify a
        relative weight for each species, which will be used before combining all
        species supply rasters.
      - Optional ability to aggregate pollinator abundances at specific points
        provided by an optional points shapefile input.
      - Bugfix: non-agricultural pixels are set to a value of 0.0 to indicate no
        value on the farm value output raster.
      - Bugfix: sup_val_<beename>_<scenario>.tif rasters are now saved to the
        intermediate folder inside the user's workspace instead of the output
        folder.
  - Carbon Biophysical 3.0 Beta:
        * Tweaked the user interface to require the user to
          provide a future LULC raster when the 'Calculate Sequestration' checkbox
          is checked.
        * Fixed a bug that restricted naming of harvest layers.  Harvest layers are
          now selected simply by taking the first available layer.
  - Better memory efficiency in hydropower model.
  - Better support for unicode filepaths in all 3.0 Beta user interfaces.
  - Improved state saving and retrieval when loading up previous-run parameters
    in all 3.0 Beta user interfaces.
  - All 3.0 Beta tools now report elapsed time on completion of a model.
  - All 3.0 Beta tools now provide disk space usage reports on completion of a
    model.
  - All 3.0 Beta tools now report arguments at the top of each logfile.
  - Biodiversity 3.0 Beta: The half-saturation constant is now allowed to be a
    positive floating-point number.
  - Timber 3.0 Beta: Validation has been added to the user interface for this
    tool for all tabular and shapefile inputs.
  - Fixed some typos in Equation 1 in the Finfish Aquaculture user's guide.
  - Fixed a bug where start menu items were not getting deleted during an InVEST
    uninstall.
  - Added a feature so that if the user selects to download datasets but the
    datasets don't successfully download the installation alerts the user and
    continues normally.
  - Fixed a typo with tau in aquaculture guide, originally said 0.8, really 0.08.

  - Improvements to the InVEST 2.x ArcGIS-based toolset:
      - Minor bugfix to Coastal Vulnerability, where an internal unit of
        measurements was off by a couple digits in the Fetch Calculator.
      - Minor fixes to various helper tools used in InVEST 2.x models.
      - Outputs for Hargreaves are now saved as geoTIFFs.
      - Thornwaite allows more flexible entering of hours of sunlight.

2.4.4 (2012-10-24)
------------------
- Fixes memory errors experienced by some users in the Carbon Valuation 3.0 Beta model.
- Minor improvements to logging in the InVEST User Interface
- Fixes an issue importing packages for some officially-unreleased InVEST models.

2.4.3 (2012-10-19)
------------------
- Fixed a minor issue with hydropower output vaulation rasters whose statistics were not pre-calculated.  This would cause the range in ArcGIS to show ther rasters at -3e38 to 3e38.
- The InVEST installer now saves a log of the installation process to InVEST_<version>\install_log.txt
- Fixed an issue with Carbon 3.0 where carbon output values were incorrectly calculated.
- Added a feature to Carbon 3.0 were total carbon stored and sequestered is output as part of the running log.
- Fixed an issue in Carbon 3.0 that would occur when users had text representations of floating point numbers in the carbon pool dbf input file.
- Added a feature to all InVEST 3.0 models to list disk usage before and after each run and in most cases report a low free space error if relevant.

2.4.2 (2012-10-15)
------------------
- Fixed an issue with the ArcMap document where the paths to default data were not saved as relative paths.  This caused the default data in the document to not be found by ArcGIS.
- Introduced some more memory-efficient processing for Biodiversity 3.0 Beta.  This fixes an out-of-memory issue encountered by some users when using very large raster datasets as inputs.

2.4.1 (2012-10-08)
------------------
- Fixed a compatibility issue with ArcGIS 9.3 where the ArcMap and ArcToolbox were unable to be opened by Arc 9.3.

2.4.0 (2012-10-05)
------------------
Changes in InVEST 2.4.0

General:

This is a major release which releases two additional beta versions of the
InVEST models in the InVEST 3.0 framework.  Additionally, this release
introduces start menu shortcuts for all available InVEST 3.0 beta models.
Existing InVEST 2.x models can still be found in the included Arc toolbox.

Existing InVEST models migrated to the 3.0 framework in this release
include:

- Biodiversity 3.0 Beta
    - Minor bug fixes and usability enhancements
    - Runtime decreased by a factor of 210
- Overlap Analysis 3.0 Beta
    - In most cases runtime decreased by at least a factor of 15
    - Minor bug fixes and usability enhancements
    - Split into two separate tools:
        * Overlap Analysis outputs rasters with individually-weighted pixels
        * Overlap Analysis: Management Zones produces a shapefile output.
    - Updated table format for input activity CSVs
    - Removed the "grid the seascape" step

Updates to ArcGIS models:

- Coastal vulnerability
    - Removed the "structures" option
    - Minor bug fixes and usability enhancements
- Coastal protection (erosion protection)
    - Incorporated economic valuation option
    - Minor bug fixes and usability enhancements

Additionally there are a handful of minor fixes and feature
enhancements:

- InVEST 3.0 Beta standalones (identified by a new InVEST icon) may be run
  from the Start Menu (on windows navigate to
  Start Menu -> All Programs -> InVEST 2.4.0
- Bug fixes for the calculation of raster statistics.
- InVEST 3.0 wave energy no longer requires an AOI for global runs, but
  encounters memory issues on machines with less than 4GB of RAM.  This
  is a known issue that will be fixed in a minor release.
- Minor fixes to several chapters in the user's guide.
- Minor bug fix to the 3.0 Carbon model: harvest maps are no longer required
  inputs.
- Other minor bug fixes and runtime performance tweaks in the 3.0 framework.
- Improved installer allows users to remove InVEST from the Windows Add/Remove
  programs menu.
- Fixed a visualization bug with wave energy where output rasters did not have the min/max/stdev calculations on them.  This made the default visualization in arc be a gray blob.

2.3.0 (2012-08-02)
------------------
Changes in InVEST 2.3.0

General:

This is a major release which releases several beta versions of the
InVEST models in the InVEST 3.0 framework.  These models run as
standalones, but a GIS platform is needed to edit and view the data
inputs and outputs.  Until InVEST 3.0 is released the original ArcGIS
based versions of these tools will remain the release.

Existing InVEST models migrated to the 3.0 framework in this release
include:

- Reservoir Hydropower Production 3.0 beta
    - Minor bug fixes.
- Finfish Aquaculture
    - Minor bug fixes and usability enhancements.
- Wave Energy 3.0 beta
    - Runtimes for non-global runs decreased by a factor of 7
    - Minor bugs in interpolation that exist in the 2.x model is fixed in
      3.0 beta.
- Crop Pollination 3.0 beta
    - Runtimes decreased by a factor of over 10,000

This release also includes the new models which only exist in the 3.0
framework:

- Marine Water Quality 3.0 alpha with a preliminary  user's guide.

InVEST models in the 3.0 framework from previous releases that now
have a standalone executable include:

- Managed Timber Production Model
- Carbon Storage and Sequestration

Additionally there are a handful of other minor fixes and feature
enhancements since the previous release:

- Minor bug fix to 2.x sedimentation model that now correctly
  calculates slope exponentials.
- Minor fixes to several chapters in the user's guide.
- The 3.0 version of the Carbon model now can value the price of carbon
  in metric tons of C or CO2.
- Other minor bug fixes and runtime performance tweaks in the 3.0 framework.

2.2.2 (2012-03-03)
------------------
Changes in InVEST 2.2.2

General:

This is a minor release which fixes the following defects:

-Fixed an issue with sediment retention model where large watersheds
 allowed loading per cell was incorrectly rounded to integer values.

-Fixed bug where changing the threshold didn't affect the retention output
 because function was incorrectly rounded to integer values.

-Added total water yield in meters cubed to to output table by watershed.

-Fixed bug where smaller than default (2000) resolutions threw an error about
 not being able to find the field in "unitynew".  With non-default resolution,
 "unitynew" was created without an attribute table, so one was created by
 force.

-Removed mention of beta state and ecoinformatics from header of software
 license.

-Modified overlap analysis toolbox so it reports an error directly in the
 toolbox if the workspace name is too long.

2.2.1 (2012-01-26)
------------------
Changes in InVEST 2.2.1

General:

This is a minor release which fixes the following defects:

-A variety of miscellaneous bugs were fixed that were causing crashes of the Coastal Protection model in Arc 9.3.
-Fixed an issue in the Pollination model that was looking for an InVEST1005 directory.
-The InVEST "models only" release had an entry for the InVEST 3.0 Beta tools, but was missing the underlying runtime.  This has been added to the models only 2.2.1 release at the cost of a larger installer.
-The default InVEST ArcMap document wouldn't open in ArcGIS 9.3.  It can now be opened by Arc 9.3 and above.
-Minor updates to the Coastal Protection user's guide.

2.2.0 (2011-12-22)
------------------
In this release we include updates to the habitat risk assessment
model, updates to Coastal Vulnerability Tier 0 (previously named
Coastal Protection), and a new tier 1 Coastal Vulnerability tool.
Additionally, we are releasing a beta version of our 3.0 platform that
includes the terrestrial timber and carbon models.

See the "Marine Models" and "InVEST 3.0 Beta" sections below for more details.

**Marine Models**

1. Marine Python Extension Check

   This tool has been updated to include extension requirements for the new
   Coastal Protection T1 model.  It also reflects changes to the Habitat Risk
   Assessment and Coastal Protection T0 models, as they no longer require the
   PythonWin extension.

2. Habitat Risk Assessment (HRA)

   This model has been updated and is now part of three-step toolset.  The
   first step is a new Ratings Survey Tool which eliminates the need for
   Microsoft Excel when users are providing habitat-stressor ratings.  This
   Survey Tool now allows users to up- and down-weight the importance of
   various criteria.  For step 2, a copy of the Grid the Seascape tool has been
   placed in the HRA toolset.  In the last step, users will run the HRA model
   which includes the following updates:

   - New habitat outputs classifying risk as low, medium, and high
   - Model run status updates (% complete) in the message window
   - Improved habitat risk plots embedded in the output HTML

3. Coastal Protection

   This module is now split into sub-models, each with two parts.  The first
   sub-model is Coastal Vulnerability (Tier 0) and the new addition is Coastal
   Protection (Tier 1).

   Coastal Vulnerability (T0)
   Step 1) Fetch Calculator - there are no updates to this tool.
   Step 2) Vulnerability Index

   - Wave Exposure: In this version of the model, we define wave exposure for
     sites facing the open ocean as the maximum of the weighted average of
     wave's power coming from the ocean or generated by local winds.  We
     weight wave power coming from each of the 16 equiangular sector by the
     percent of time that waves occur in that sector, and based on whether or
     not fetch in that sector exceeds 20km.  For sites that are sheltered, wave
     exposure is the average of wave power generated by the local storm winds
     weighted by the percent occurrence of those winds in each sector.  This
     new method takes into account the seasonality of wind and wave patterns
     (storm waves generally come from a preferential direction), and helps
     identify regions that are not exposed to powerful waves although they are
     open to the ocean (e.g. the leeside of islands).

   - Natural Habitats: The ranking is now computed using the rank of all
     natural habitats present in front of a segment, and we weight the lowest
     ranking habitat 50% more than all other habitats.  Also, rankings and
     protective distance information are to be provided by CSV file instead of
     Excel.  With this new method, shoreline segments that have more habitats
     than others will have a lower risk of inundation and/or erosion during
     storms.

   - Structures: The model has been updated to now incorporate the presence of
     structures by decreasing the ranking of shoreline segments that adjoin
     structures.

   Coastal Protection (T1) - This is a new model which plots the amount of
   sandy beach erosion or consolidated bed scour that backshore regions
   experience in the presence or absence of natural habitats.  It is composed
   of two steps: a Profile Generator and Nearshore Waves and Erosion.  It is
   recommended to run the Profile Generator before the Nearshore Waves and
   Erosion model.

   Step 1) Profile Generator:  This tool helps the user generate a 1-dimensional
   bathymetric and topographic profile perpendicular to the shoreline at the
   user-defined location.  This model provides plenty of guidance for building
   backshore profiles for beaches, marshes and mangroves.  It will help users
   modify bathymetry profiles that they already have, or can generate profiles
   for sandy beaches if the user has not bathymetric data.  Also, the model
   estimates and maps the location of natural habitats present in front of the
   region of interest.  Finally, it provides sample wave and wind data that
   can be later used in the Nearshore Waves and Erosion model, based on
   computed fetch values and default Wave Watch III data.

   Step 2) Nearshore Waves and Erosion: This model estimates profiles of beach
   erosion or values of rates of consolidated bed scour at a site as a function
   of the type of habitats present in the area of interest.  The model takes
   into account the protective effects of vegetation, coral and oyster reefs,
   and sand dunes.  It also shows the difference of protection provided when
   those habitats are present, degraded, or gone.

4. Aesthetic Quality

   This model no longer requires users to provide a projection for Overlap
   Analysis.  Instead, it uses the projection from the user-specified Area of
   Interest (AOI) polygon.  Additionally, the population estimates for this
   model have been fixed.

**InVEST 3.0 Beta**

The 2.2.0 release includes a preliminary version of our InVEST 3.0 beta
platform.  It is included as a toolset named "InVEST 3.0 Beta" in the
InVEST220.tbx.  It is currently only supported with ArcGIS 10.  To launch
an InVEST 3.0 beta tool, double click on the desired tool in the InVEST 3.0
toolset then click "Ok" on the Arc toolbox screen that opens. The InVEST 3.0
tool panel has inputs very similar to the InVEST 2.2.0 versions of the tools
with the following modifications:

InVEST 3.0 Carbon:
  * Fixes a minor bug in the 2.2 version that ignored floating point values
    in carbon pool inputs.
  * Separation of carbon model into a biophysical and valuation model.
  * Calculates carbon storage and sequestration at the minimum resolution of
    the input maps.
  * Runtime efficiency improved by an order of magnitude.
  * User interface streamlined including dynamic activation of inputs based
    on user preference, direct link to documentation, and recall of inputs
    based on user's previous run.

InVEST 3.0 Timber:
  * User interface streamlined including dynamic activation of inputs based
    on user preference, direct link to documentation, and recall of inputs
    based on user's previous run.


2.1.1 (2011-10-17)
------------------
Changes in InVEST 2.1.1

General:

This is a minor release which fixes the following defects:

-A truncation error was fixed on nutrient retention and sedimentation model that involved division by the number of cells in a watershed.  Now correctly calculates floating point division.
-Minor typos were fixed across the user's guide.

2.1 Beta (2011-05-11)
---------------------
Updates to InVEST Beta

InVEST 2.1 . Beta

Changes in InVEST 2.1

General:

1.	InVEST versioning
We have altered our versioning scheme.  Integer changes will reflect major changes (e.g. the addition of marine models warranted moving from 1.x to 2.0).  An increment in the digit after the primary decimal indicates major new features (e.g the addition of a new model) or major revisions.  For example, this release is numbered InVEST 2.1 because two new models are included).  We will add another decimal to reflect minor feature revisions or bug fixes.  For example, InVEST 2.1.1 will likely be out soon as we are continually working to improve our tool.
2.	HTML guide
With this release, we have migrated the entire InVEST users. guide to an HTML format.  The HTML version will output a pdf version for use off-line, printing, etc.


**MARINE MODELS**

1.Marine Python Extension Check

-This tool has been updated to allow users to select the marine models they intend to run.  Based on this selection, it will provide a summary of which Python and ArcGIS extensions are necessary and if the Python extensions have been successfully installed on the user.s machine.

2.Grid the Seascape (GS)

-This tool has been created to allow marine model users to generate an seascape analysis grid within a specified area of interest (AOI).

-It only requires an AOI and cell size (in meters) as inputs, and produces a polygon grid which can be used as inputs for the Habitat Risk Assessment and Overlap Analysis models.

3. Coastal Protection

- This is now a two-part model for assessing Coastal Vulnerability.  The first part is a tool for calculating fetch and the second maps the value of a Vulnerability Index, which differentiates areas with relatively high or low exposure to erosion and inundation during storms.

- The model has been updated to now incorporate coastal relief and the protective influence of up to eight natural habitat input layers.

- A global Wave Watch 3 dataset is also provided to allow users to quickly generate rankings for wind and wave exposure worldwide.

4. Habitat Risk Assessment (HRA)

This new model allows users to assess the risk posed to coastal and marine habitats by human activities and the potential consequences of exposure for the delivery of ecosystem services and biodiversity.  The HRA model is suited to screening the risk of current and future human activities in order to prioritize management strategies that best mitigate risk.

5. Overlap Analysis

This new model maps current human uses in and around the seascape and summarizes the relative importance of various regions for particular activities.  The model was designed to produce maps that can be used to identify marine and coastal areas that are most important for human use, in particular recreation and fisheries, but also other activities.

**FRESHWATER MODELS**

All Freshwater models now support ArcMap 10.


Sample data:

1. Bug fix for error in Water_Tables.mdb Biophysical table where many field values were shifted over one column relative to the correct field name.

2. Bug fix for incorrect units in erosivity layer.


Hydropower:

1.In Water Yield, new output tables have been added containing mean biophysical outputs (precipitation, actual and potential evapotranspiration, water yield)  for each watershed and sub-watershed.


Water Purification:

1. The Water Purification Threshold table now allows users to specify separate thresholds for nitrogen and phosphorus.   Field names thresh_n and thresh_p replace the old ann_load.

2. The Nutrient Retention output tables nutrient_watershed.dbf and nutrient_subwatershed.dbf now include a column for nutrient retention per watershed/sub-watershed.

3. In Nutrient Retention, some output file names have changed.

4. The user's guide has been updated to explain more accurately the inclusion of thresholds in the biophysical service estimates.


Sedimentation:

1. The Soil Loss output tables sediment_watershed.dbf and sediment_subwatershed.dbf now include a column for sediment retention per watershed/sub-watershed.

2. In Soil Loss, some output file names have changed.

3. The default input value for Slope Threshold is now 75.

4. The user's guide has been updated to explain more accurately the inclusion of thresholds in the biophysical service estimates.

5. Valuation: Bug fix where the present value was not being applied correctly.





2.0 Beta (2011-02-14)
---------------------
Changes in InVEST 2.0

InVEST 1.005 is a minor release with the following modification:

1. Aesthetic Quality

    This new model allows users to determine the locations from which new nearshore or offshore features can be seen.  It generates viewshed maps that can be used to identify the visual footprint of new offshore development.


2. Coastal Vulnerability

    This new model produces maps of coastal human populations and a coastal exposure to erosion and inundation index map.  These outputs can be used to understand the relative contributions of different variables to coastal exposure and to highlight the protective services offered by natural habitats.


3. Aquaculture

    This new model is used to evaluate how human activities (e.g., addition or removal of farms, changes in harvest management practices) and climate change (e.g., change in sea surface temperature) may affect the production and economic value of aquacultured Atlantic salmon.


4. Wave Energy

    This new model provides spatially explicit information, showing potential areas for siting Wave Energy conversion (WEC) facilities with the greatest energy production and value.  This site- and device-specific information for the WEC facilities can then be used to identify and quantify potential trade-offs that may arise when siting WEC facilities.


5. Avoided Reservoir Sedimentation

    - The name of this model has been changed to the Sediment Retention model.

    - We have added a water quality valuation model for sediment retention. The user now has the option to select avoided dredge cost analysis, avoided water treatment cost analysis or both.  The water quality valuation approach is the same as that used in the Water Purification: Nutrient Retention model.

    - The threshold information for allowed sediment loads (TMDL, dead volume, etc.) are now input in a stand alone table instead of being included in the valuation table. This adjusts the biophysical service output for any social allowance of pollution. Previously, the adjustment was only done in the valuation model.

    - The watersheds and sub-watershed layers are now input as shapefiles instead of rasters.

    - Final outputs are now aggregated to the sub-basin scale. The user must input a sub-basin shapefile. We provide the Hydro 1K dataset as a starting option. See users guide for changes to many file output names.

    - Users are strongly advised not to interpret pixel-scale outputs for hydrological understanding or decision-making of any kind. Pixel outputs should only be used for calibration/validation or model checking.


6. Hydropower Production

    - The watersheds and sub-watershed layers are now input as shapefiles instead of rasters.

    - Final outputs are now aggregated to the sub-basin scale. The user must input a sub-basin shapefile. We provide the Hydro 1K dataset as a starting option. See users guide for changes to many file output names.

    - Users are strongly advised not to interpret pixel-scale outputs for hydrological understanding or decision-making of any kind. Pixel outputs should only be used for calibration/validation or model checking.

    - The calibration constant for each watershed is now input in a stand-alone table instead of being included in the valuation table. This makes running the water scarcity model simpler.


7. Water Purification: Nutrient Retention

    - The threshold information for allowed pollutant levels (TMDL, etc.) are now input in a stand alone table instead of being included in the valuation table. This adjusts the biophysical service output for any social allowance of pollution. Previously, the adjustment was only done in the valuation model.

    - The watersheds and sub-watershed layers are now input as shapefiles instead of rasters.

    - Final outputs are now aggregated to the sub-basin scale. The user must input a sub-basin shapefile. We provide the Hydro 1K dataset as a starting option. See users guide for changes to many file output names.

    - Users are strongly advised not to interpret pixel-scale outputs for hydrological understanding or decision-making of any kind. Pixel outputs should only be used for calibration/validation or model checking.


8. Carbon Storage and Sequestration

    The model now outputs an aggregate sum of the carbon storage.


9. Habitat Quality and Rarity

    This model had an error while running ReclassByACII if the land cover codes were not sorted alphabetically.  This has now been corrected and it sorts the reclass file before running the reclassification

    The model now outputs an aggregate sum of the habitat quality.

10. Pollination

    In this version, the pollination model accepts an additional parameter which indicated the proportion of a crops yield that is attributed to wild pollinators.

<|MERGE_RESOLUTION|>--- conflicted
+++ resolved
@@ -2,11 +2,8 @@
 
 Unreleased Changes
 ------------------
-<<<<<<< HEAD
 * Full test coverage for the fisheries model.
-=======
 * Patched an issue that would cause the Seasonal Water Edge model to crash when the curve number was 100.
->>>>>>> 2a6479f2
 * Patching a critical issue with forest carbon edge that would give incorrect results for edge distance effects.
 * Patching a minor issue with forest carbon edge that would cause the model to crash if only one  interpolation point were selected.
 * Full test coverage for pollination model.
