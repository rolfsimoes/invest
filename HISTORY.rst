..
  Changes should be grouped for readability.

  InVEST model names:
  - Annual Water Yield
  - Carbon Storage and Sequestration
  - Coastal Blue Carbon
  - Coastal Vulnerability
  - Crop Pollination
  - Crop Production
  - DelineateIt
  - Forest Carbon Edge Effects
  - Globio
  - Habitat Quality
  - HRA
  - NDR
  - RouteDEM
  - Scenario Generator
  - Scenic Quality
  - SDR
  - Seasonal Water Yield
  - Urban Cooling
  - Urban Flood Risk
  - Urban Nature Access
  - Urban Stormwater Retention
  - Wave Energy
  - Wind Energy
  - Visitation: Recreation and Tourism

  Workbench fixes/enhancements:
  - Workbench

  Everything else:
  - General

.. :changelog:

Unreleased Changes
------------------
* General
    * In advance of the numpy 2.0 release, function calls to ``numpy.product``
      have been replaced with ``numpy.prod``.
      https://github.com/natcap/invest/issues/1410
    * Add support for python 3.11 (`#1103 <https://github.com/natcap/invest/issues/1103>`_)
<<<<<<< HEAD
    * Datastack archives will now be correctly extracted
      (`#1308 <https://github.com/natcap/invest/issues/1308>`_)
=======
* NDR
    * Fixing an issue where minor geometric issues in the watersheds input
      (such as a ring self-intersection) would raise an error in the model.
      https://github.com/natcap/invest/issues/1412
    * Fixed a task dependency issue where NDR would crash because of a race
      condition when run with ``n_workers > 0``.
      https://github.com/natcap/invest/issues/1426
>>>>>>> c79bd8ee
* SDR
    * RKLS, USLE, avoided erosion, and avoided export rasters will now have
      nodata in streams (`#1415 <https://github.com/natcap/invest/issues/1415>`_)
* Wind Energy
    * Fixed a bug where model would error when the grid points path was empty
      (`#1417 <https://github.com/natcap/invest/issues/1417>`_)


3.14.0 (2023-09-08)
-------------------
* General
    * Fixed a bug in the CLI where ``invest getspec --json`` failed on
      non-json-serializable objects such as ``pint.Unit``.
      https://github.com/natcap/invest/issues/1280
    * A new directory at `./doc/decision-records` has been created for
      "Architecture/Any Decision Records", which will serve as a record of
      nontrivial decisions that were made to InVEST and why.  This is
      intended for reference by our science and software teams, and also by
      the community at large when inquiring about a nontrivial change.
      https://github.com/natcap/invest/issues/1079
    * Updated the package installation instructions in the API docs for clarity
      and also to highlight the ease of installation through ``conda-forge``.
      https://github.com/natcap/invest/issues/1256
    * ``utils.build_lookup_from_csv`` has been deprecated and its functionality
      has been merged into ``utils.read_csv_to_dataframe``
      (`#1319 <https://github.com/natcap/invest/issues/1319>`_),
      (`#1327 <https://github.com/natcap/invest/issues/1327>`_)
    * Standardized on keeping the ``execute`` and ``validate`` functions
      orthogonal. Now no models call ``validate`` from ``execute``. This
      affected AWY, CV, UFRM, Wave Energy, and Wind Energy.
      (`#1373 <https://github.com/natcap/invest/issues/1373>`_)
    * Improved the validation message that is returned when not all spatial
      inputs overlap (`#502 <https://github.com/natcap/invest/issues/502>`_)
    * Standardized the name and location of the taskgraph cache directory for
      all models. It is now called ``taskgraph_cache`` and located in the top
      level of the workspace directory.
      (`#1230 <https://github.com/natcap/invest/issues/1230>`_)
    * InVEST is now distributed under the Apache 2.0 License.
* Workbench
    * Fixed a bug where sampledata downloads failed silently (and progress bar
      became innacurate) if the Workbench did not have write permission to
      the download location. https://github.com/natcap/invest/issues/1070
    * The workbench app is now distributed with a valid code signature
      (`#727 <https://github.com/natcap/invest/issues/727>`_)
    * Changing the language setting will now cause the app to relaunch
      (`#1168 <https://github.com/natcap/invest/issues/1168>`_)
    * Closing the main window will now close any user's guide windows that are
      open. Fixed a bug where the app could not be reopened after closing.
      (`#1258 <https://github.com/natcap/invest/issues/1258>`_)
    * Fixed a bug where invalid metadata for a recent run would result
      in an uncaught exception.
      (`#1286 <https://github.com/natcap/invest/issues/1286>`_)
    * Middle clicking an InVEST model tab was opening a blank window. Now
      middle clicking will close that tab as expected.
      (`#1261 <https://github.com/natcap/invest/issues/1261>`_)
    * Updated InVEST logo to use new version with registered trademark symbol.
      (`InVEST TM and Logo Use Policy
      <https://naturalcapitalproject.stanford.edu/invest-trademark-and-logo-use-policy>`_)
    * InVEST is licensed using a permissive open source license. But we have
      decided to add back the license and agreement step to the installer to
      be upfront and explicit about how InVEST is licensed.
* Coastal Blue Carbon
    * Added validation for the transition table, raising a validation error if
      unexpected values are encountered.
      (`#729 <https://github.com/natcap/invest/issues/729>`_)
* Forest Carbon
    * The biophysical table is now case-insensitive.
* HRA
    * Fixed a bug in HRA where the model would error when all exposure and
      consequence criteria were skipped for a single habitat. The model now
      correctly handles this case. https://github.com/natcap/invest/issues/1250
    * Tables in the .xls format are no longer supported. This format was
      deprecated by ``pandas``.
      (`#1271 <https://github.com/natcap/invest/issues/1271>`_)
    * Fixed a bug where vector inputs could be rasterized onto a grid that is
      not exactly aligned with other raster inputs.
      (`#1312 <https://github.com/natcap/invest/issues/1312>`_)
    * Dropped support for Excel (.xlsx) files
      (`#1391 <https://github.com/natcap/invest/issues/1391>`_)
* NDR
    * The contents of the output ``cache_dir`` have been consolidated into
      ``intermediate_outputs``.
    * Fixed a bug where results were calculated incorrectly if the runoff proxy
      raster (or the DEM or LULC) had no nodata value
      (`#1005 <https://github.com/natcap/invest/issues/1005>`_)
* Pollination
    * Several exceptions have been tidied up so that only fieldnames are
      printed instead of the python data structures representing the whole
      table.  https://github.com/natcap/invest/issues/1283
* RouteDEM
    * RouteDEM now allows the user to calculate Strahler Stream Orders, which
      will be written to a new vector in the user's workspace. This stream
      order vector is dependent on the user's Threshold Flow Accumulation value
      and is only available for the D8 routing model.
      https://github.com/natcap/invest/issues/884
    * RouteDEM now allows the user to create a vector of subwatersheds, which
      are written to a new vector in the user's workspace.  This vector is
      dependent on the calculation of Strahler Stream Orders and is only
      available for the D8 routing model. https://github.com/natcap/invest/issues/349
* Scenic Quality
    * The Scenic Quality model will now raise an error when it encounters a
      geometry that is not a simple Point.  This is in line with the user's
      guide chapter.  https://github.com/natcap/invest/issues/1245
    * The Scenic Quality model now supports both uppercase and lowercase
      fieldnames. Leading and trailing spaces are now also stripped for the
      user's convenience. https://github.com/natcap/invest/issues/1276
* SDR
    * Fixed an issue with sediment deposition progress logging that was
      causing the "percent complete" indicator to not progress linearly.
      https://github.com/natcap/invest/issues/1262
    * The contents of the output ``churn_dir_not_for_humans`` have been
      consolidated into ``intermediate_outputs``.
    * We implemented two major functional changes to the InVEST LS Factor
      that significantly affect most outputs of SDR and will bring the LS
      factor output more in line with the outputs of SAGA-GIS's LS Factor.
      A discussion of differences between these two implementations can be
      viewed at https://github.com/natcap/invest/tree/main/doc/decision-records/ADR-0001-Update-SDR-LS-Factor.md.
      The two specific changes implemented are:

        * The LS Factor's on-pixel aspect length is now calculated as
          ``abs(sin(slope)) + abs(cos(slope))``.
        * The LS Factor's upstream contributing area is now calculated as
          an estimate for the specific catchment area, calculated by
          ``sqrt(n_pixels_upstream * pixel_area)``.
* Seasonal Water Yield
    * Fixed a bug where monthy quickflow nodata pixels were not being passed
      on to the total quickflow raster, which could result in negative values
      on the edges (`#1105 <https://github.com/natcap/invest/issues/1105>`_)
    * Removed the GDAL cache size limit on this model, which means that, by
      default, the model will use up to 5% of installed memory.
      https://github.com/natcap/invest/issues/1320
    * Monthly quick flow nodata values will now be preserved instead of being
      set to 0. The old behavior was not well documented and caused some
      confusion when nodata pixels did not line up. It's safer not to fill in
      unknown data. (`#1317 <https://github.com/natcap/invest/issues/1317>`_)
    * Negative monthly quickflow values will now be set to 0. This is because
      very small negative values occasionally result from valid data, but they
      should be interpreted as 0.
      (`#1318 <https://github.com/natcap/invest/issues/1318>`_)
    * In the monthly quickflow calculation, QF_im will be set to 0 on any pixel
      where s_i / a_im > 100. This is done to avoid overflow errors when
      calculating edge cases where the result would round down to 0 anyway.
      (`#1318 <https://github.com/natcap/invest/issues/1318>`_)
    * The contents of the output ``cache_dir`` have been consolidated into
      ``intermediate_outputs``.
* Urban Flood Risk
    * Fixed a bug where the model incorrectly raised an error if the
      biophysical table contained a row of all 0s.
      (`#1123 <https://github.com/natcap/invest/issues/1123>`_)
    * The contents of the output ``temp_working_dir_not_for_humans`` have been
      consolidated into ``intermediate_files``.
    * Biophysical table Workbench validation now warns if there is a missing
      curve number value.
      (`#1346 <https://github.com/natcap/invest/issues/1346>`_)
* Urban Nature Access
    * Urban nature supply outputs have been renamed to add ``percapita`` to the
      filename.

        * In uniform search radius mode, ``urban_nature_supply.tif`` has been
          renamed to ``urban_nature_supply_percapita.tif``.
        * When defining search radii by urban nature class,
          ``urban_nature_supply_lucode_[LUCODE].tif`` has been renamed to
          ``urban_nature_supply_percapita_lucode_[LUCODE].tif``.
        * When defining search radii by population groups,
          ``urban_nature_supply_to_[POP_GROUP].tif`` has been renamed to
          ``urban_nature_supply_percapita_to_[POP_GROUP].tif``.

    * A new output for "Accessible Urban Nature" is created, indicating the
      area of accessible greenspace available to people within the search
      radius, weighted by the selected decay function.  The outputs vary
      slightly depending on the selected execution mode.

        * In uniform search radius mode, a single new output is created,
          ``accessible_urban_nature.tif``.
        * When defining search radii by urban nature class, one new
          output raster is created for each class of urban nature.  These files
          are named ``accessible_urban_nature_lucode_[LUCODE].tif``.
        * When defining search radii for population groups, one new output
          raster is created for each population group.  These files are named
          ``accessible_urban_nature_to_[POP_GROUP].tif``.

    * Urban nature classes can now be defined to occupy a proportion of a
      pixel, such as a park that is semi-developed. This proportion is
      provided through user input as a proportion (0-1) in the
      ``urban_nature`` column of the LULC Attribute Table.  A value of ``0``
      indicates that there is no urban nature in this class, ``0.333``
      indicates that a third of the area of this LULC class is urban nature,
      and ``1`` would indicate that the entire LULC class's area is urban
      nature.  https://github.com/natcap/invest/issues/1180
    * Fixed an issue where, under certain circumstances, the model would raise
      a cryptic ``TypeError`` when creating the summary vector.
      https://github.com/natcap/invest/issues/1350
* Visitation: Recreation and Tourism
    * Fixed a bug where overlapping predictor polygons would be double-counted
      in ``polygon_area_coverage`` and ``polygon_percent_coverage``
      calculations. (`#1310 <https://github.com/natcap/invest/issues/1310>`_)
    * Changed the calculation of ``point_nearest_distance`` metric to match
      the description in the User's Guide. Values are now the distance to the
      centroid of the AOI polygon instead of the distance to the nearest
      edge of the AOI polygon.
      (`#1347 <https://github.com/natcap/invest/issues/1347>`_)
* Wind Energy
    * Updated a misleading error message that is raised when the AOI does
      not spatially overlap another input.
      (`#1054 <https://github.com/natcap/invest/issues/1054>`_)

3.13.0 (2023-03-17)
-------------------
* General
    * During builds of the InVEST documentation, the packages
      ``sphinx-rtd-theme`` and ``sphinx-reredirects`` will be pulled from
      conda-forge instead of PyPI.
      (`#1151 <https://github.com/natcap/invest/issues/1151>`_)
    * The ``invest`` command-line-interface no longer opens a graphical
      interface to InVEST. (`#755 <https://github.com/natcap/invest/issues/755>`_)
    * The classic InVEST user-interface has been removed in favor of the Workbench.
    * Replace the ``ARGS_SPEC`` with ``MODEL_SPEC`` which describes all model
      outputs as well as inputs in a structured format
      (`#596 <https://github.com/natcap/invest/issues/596>`_)
* Workbench
    * Added tooltips to the model tabs so that they can be identified even when
      several tabs are open (`#1071 <https://github.com/natcap/invest/issues/1088>`_)
    * Options' display names will now be shown in dropdown menus
      (`#1217 <https://github.com/natcap/invest/issues/1217>`_)
    * Represent boolean inputs with a toggle switch rather than radio buttons.
    * Includes local versions of the User Guide in English, Spanish, & Chinese.
      https://github.com/natcap/invest/issues/851
* DelineateIt
    * DelineateIt now uses ``pygeoprocessing.routing.extract_streams_d8`` for D8
      stream thresholding. https://github.com/natcap/invest/issues/1143
* Habitat Quality
    * The model now uses an euclidean distance implementation for decaying
      threat rasters both linearly and exponentially. Since InVEST 3.3.0 a
      convolution implementation has been used, which reflected how
      the density of a threat or surrounding threat pixels could have an
      even greater, cumulative impact and degradation over space. However, this
      was never properly documented in the User's Guide and is not the approach
      taken in the publication. The convolution implementation also produced
      degradation and quality outputs that were difficult to interpret.
    * There should be a noticeable runtime improvement from calculating
      euclidean distances vs convolutions.
* HRA
    * Fixed an issue where a cryptic exception was being thrown if the criteria
      table's sections were not spelled exactly as expected.  There is now a
      much more readable error if a section is obviously missing.  Leading and
      trailing whitespace is also now removed from all string fields in the
      criteria table, which should also help reduce the chance of errors.
      https://github.com/natcap/invest/issues/1191
* GLOBIO
    * Deprecated the GLOBIO model
      (`#1131 <https://github.com/natcap/invest/issues/1131>`_)
* RouteDEM
    * RouteDEM now uses ``pygeoprocessing.routing.extract_streams_d8`` for D8
      stream thresholding. https://github.com/natcap/invest/issues/1143
* Scenic Quality
    * Any points over nodata (and therefore excluded from the viewshed
      analysis) will now correctly have their FID reported in the logging.
      https://github.com/natcap/invest/issues/1188
    * Clarifying where the visual quality calculations' disk-based sorting
      cache should be located, which addresses an interesting crash experienced
      by some users on Windows. https://github.com/natcap/invest/issues/1189
* SDR
    * The ``ws_id`` field is no longer a required field in the watershed vector.
      https://github.com/natcap/invest/issues/1201
* Seasonal Water Yield
    * If a soil group raster contains any pixels that are not in the set of
      allowed soil groups (anything other than 1, 2, 3 or 4), a human readable
      exception will now be raised. https://github.com/natcap/invest/issues/1193
* Urban Nature Access
    * Added the Urban Nature Access model to InVEST. The model for urban
      nature access provides a measure of both the supply of urban nature
      and the demand for nature by the urban population, ultimately
      calculating the balance between supply and demand. See the corresponding
      User's Guide chapter for documentation.
* Visitation: Recreation and Tourism
    * Fixed a ``FutureWarning`` when reading in CSVs. This fix does not
      otherwise affect model behavior. https://github.com/natcap/invest/issues/1202


3.12.1 (2022-12-16)
-------------------
* General
    * Fixed a possible path traversal vulnerability when working with datastack
      archives.  This patches CVE-2007-4559, reported to us by Trellix.
      https://github.com/natcap/invest/issues/1113
    * Added Spanish and Chinese translations of user-facing text and an interface
      to switch languages in the workbench UI.
    * Updating descriptions for LULC about text and biophysical table for
      clarity in model specs. https://github.com/natcap/invest/issues/1077
* Workbench
    * Fixed a bug where the Workbench would become unresponsive during an
      InVEST model run if the model emitted a very high volume of log messages.
    * Fixed a bug where the Workbench could crash if there was too much
      standard error emitted from an invest model.
    * Added a new "Save as" dialog window to handle different save options, and
      allow the option to use relative paths in a JSON datastack
      (`#1088 <https://github.com/natcap/invest/issues/1088>`_)
    * Fixed a bug where uncaught exceptions in the React tree would result in
      a blank browser window.
      (`#1119 <https://github.com/natcap/invest/issues/1119>`_)
* Habitat Quality
    * All spatial inputs including the access vector and threat rasters are
      now reprojected to the ``lulc_cur_path`` raster. This fixes a bug where
      rasters with a different SRS would appear to not intersect the
      ``lulc_cur_path`` even if they did. (https://github.com/natcap/invest/issues/1093)
    * Paths in the threats table may now be either absolute or relative to the
      threats table.
* HRA
    * Fixed a regression relative to InVEST 3.9.0 outputs where spatial
      criteria vectors were being rasterized with the ``ALL_TOUCHED=TRUE``
      flag, leading to a perceived buffering of spatial criteria in certain
      cases.  In InVEST 3.9.0, these were rasterized with ``ALL_TOUCHED=FALSE``.
      https://github.com/natcap/invest/issues/1120
    * Fixed an issue with the results table, ``SUMMARY_STATISTICS.csv`` where
      the percentages of high, medium and low risk classifications were not
      correctly reported.
    * Added a column to the ``SUMMARY_STATISTICS.csv`` output table to also
      report the percentage of pixels within each subregion that have no risk
      classification (a risk classification of 0).
* Urban Stormwater Retention
    * Added validation to check that the input soil groups raster has an
      integer data type
* Urban Cooling
    * Updated the text for the ``building_intensity`` column in the biophysical
      table to clarify that the values of this column should be normalized
      relative to one another to be between 0 and 1.



3.12.0 (2022-08-31)
-------------------
* General
    * Update python packaging settings to exclude a few config files and the
      workbench from source distributions and wheels
    * Updating SDR test values due to an update in GDAL's mode resampling
      algorithm. See https://github.com/natcap/invest/issues/905
    * Updated our ``scipy`` requirement to fix a bug where invest crashed
      if a Windows user had a non-Latin character in their Windows username.
* Workbench
    * Fixed a bug where some model runs would not generate a new item
      in the list of recent runs.
    * Enhanced model input forms so that text boxes always show the
      rightmost end of the filepath when they overflow the box.
* Coastal Blue Carbon
    * Fixed a bug where using unaligned rasters in the preprocessor would cause
      an error.  The preprocessor will now correctly align input landcover
      rasters and determine transitions from the aligned rasters.
* Habitat Quality
    * Removed a warning about an undefined nodata value in threat rasters
      because it is okay for a threat raster to have an undefined nodata value.
* HRA
    * Fixed an issue with risk calculations where risk values would be much
      lower than they should be.  Risk values are now correctly calculated.
    * Fixed an issue with risk reclassifications where most pixels would end up
      classified as medium risk.
    * Added an input field to the model to indicate the number of overlapping
      stressors to use in risk reclassification calculations.  This input
      affects the numerical boundaries between high, medium and low risk
      classifications.
    * Various improvements to the model have resulted in a modest (~33%)
      speedup in runtime.
* Coastal Vulnerability
    * Fixed a bug where redundant vertices in the landmass polygon could
      raise an error during shore point creation.
* NDR
    * Added parameters to the sample data to support nitrogen calculations.
    * Effective retention calculations have been reworked so that the source
      code more closely matches the mathematical definition in the NDR User's
      Guide.  There should be no difference in outputs.
* SDR
    * We have made a significant update to the SDR model's outputs described
      here: https://github.com/natcap/peps/blob/main/pep-0010.md.

        * Legacy outputs ``sed_retention_index.tif`` and ``sed_retention.tif``
          have been removed from the model.
        * Two new output rasters have been added, specifically
            * ``avoided_export.tif``, indicating vegetation's contribution to
              reducing erosion on a pixel, as well as trapping of sediment
              originating upslope of the pixel, so that neither of these
              proceed downslope to enter a stream.
            * ``avoided_erosion.tif``, vegetation’s contribution to reducing
              erosion from a pixel.
        * The summary watersheds vector no longer includes the ``sed_retent``
          field and two fields have been added:

            * ``avoid_exp`` representing the sum of avoided export in the
              watershed.
            * ``avoid_eros`` representing the sum of avoided erosion in the
              watershed.
        * Sediment deposition, ``sed_deposition.tif``, has been clarified to
          indicate the sediment that erodes from a pixel goes into the next
          downstream pixel(s) where it is either trapped or exported.  This
          update removes a form of double-counting.
* Urban Flood Risk
    * Validation of the curve number table will now catch missing ``CN_*``
      columns and warn the user about the missing column.


3.11.0 (2022-05-24)
-------------------
* General
    * InVEST Workbench released! A new desktop interface for InVEST models.
    * Add support for python 3.10, and drop support for python 3.7.
    * Fixed a bug where the model window would fail to open when using the
      ``natcap.invest`` package with python 3.9.0 - 3.9.3.
    * ``spec_utils.ETO`` has been renamed to ``spec_utils.ET0`` (with a zero).
    * Updating the ``pyinstaller`` requirement to ``>=4.10`` to support the new
      ``universal2`` wheel architecture offered by ``scipy>=1.8.0``.
    * Now removing leading / trailing whitespaces from table input values as
      well as columns in most InVEST models.
    * Fixing a small bug where drag-and-drop events in the Qt UI were not being
      handled correctly and were being ignored by the UI.
    * Expose taskgraph logging level for the cli with
      ``--taskgraph-log-level``.
    * Fixed bug in validation of ``results_suffix`` so that special characters
      like path separators, etc, are not allowed.
    * Fixed a bug in validation where a warning about non-overlapping spatial
      layers was missing info about the offending bounding boxes.
    * Fixed an issue with usage logging that caused SSL errors to appear in the
      Qt interface logging window.
* Annual Water Yield
    * Fixed a bug where the model would error when the watersheds/subwatersheds
      input was in geopackage format.
* Crop Production
    * Fixed a bug in both crop production models where the model would error if
      an observed yield raster had no nodata value.
* Coastal Vulnerability
    * Fixed a bug that would cause an error if the user's bathymetry layer did
      not have a defined nodata value.  The user's bathymetry layer should now
      be correctly preprocessed with or without a nodata value.
* DelineateIt
    * Watersheds delineated with this tool will now always have a ``ws_id``
      column containing integer watershed IDs for easier use within the routed
      InVEST models.  Existing ``ws_id`` field values in the outlets vector
      will be overwritten if they are present.
* RouteDEM
    * Rename the arg ``calculate_downstream_distance`` to
      ``calculate_downslope_distance``. This is meant to clarify that it
      applies to pixels that are not part of a stream.
* SDR
    * Fixed an issue with SDR where ``f.tif`` might not be recalculated if the
      file is modified or deleted after execution.
    * Fixed an issue in ``sed_deposition.tif`` and ``f.tif`` where pixel values
      could have very small, negative values for ``r_i`` and ``f_i``.  These
      values are now clamped to 0.
    * Added basic type-checking for the ``lucode`` column of the biophysical
      table. This avoids cryptic numpy errors later in runtime.
* Seasonal Water Yield
    * Added an output to the model representing total annual precipitation.
    * Fixed an issue with the documentation for ET0 and Precip directories,
      where a module-specific informational string was being overridden by a
      default value.

3.10.2 (2022-02-08)
-------------------
* General
    * The minimum ``setuptools_scm`` version has been increased to 6.4.0 in
      order to bypass calling ``setup.py`` for version information.  The
      version of this project can now be retrieved by calling ``python -m
      setuptools_scm`` from the project root.
    * Fixed an issue where datastack archives would not include any spatial
      datasets that were linked to in CSV files.  This now works for all models
      except HRA.  If an HRA datastack archive is requested,
      ``NotImplementedError`` will be raised.  A fix for HRA is pending.
    * Pinned ``numpy`` versions in ``pyproject.toml`` to the lowest compatible
      version for each supported python version. This prevents issues when
      ``natcap.invest`` is used in an environment with a lower numpy version
      than it was built with (https://github.com/cython/cython/issues/4452).
* DelineateIt
    * When snapping points to streams, if a point is equally near to more than
      one stream pixel, it will now snap to the stream pixel with a higher
      flow accumulation value. Before, it would snap to the stream pixel
      encountered first in the raster (though this was not guaranteed).
* GLOBIO
    * Gaussian decay kernels are now always tiled, which should result in a
      minor improvement in model runtime when large decay distances are used.
* Habitat Quality:
    * Linear decay kernels are now always tiled, which should result in a minor
      improvement in model runtime, particularly with large decay distances.
* HRA
    * Fixed a bug with how a pandas dataframe was instantiated. This bug did
      not effect outputs though some might notice less trailing zeros in the
      ``SUMMARY_STATISTICS.csv`` output.
* NDR
    * Changed some model inputs and outputs to clarify that subsurface
      phosphorus is not modeled.

        * Removed the inputs ``subsurface_critical_length_p`` and
          ``subsurface_eff_p``
        * Removed the output ``sub_ndr_p.tif``. The model no longer calculates
          subsurface NDR for phosphorus.
        * Removed the output ``sub_load_p.tif``. All pixels in this raster were
          always 0, because the model assumed no subsurface phosphorus movement.
        * Renamed the output ``p_export.tif`` to ``p_surface_export.tif`` to
          clarify that it only models the surface export of phosphorus.
        * Renamed the output ``n_export.tif`` to ``n_total_export.tif`` to
          clarify that it is the total of surface and subsurface nitrogen export.
        * Added the new outputs ``n_surface_export.tif`` and
          ``n_subsurface_export.tif``, showing the surface and subsurface
          components of the total nitrogen export.
        * The aggregate vector output ``watershed_results_ndr.shp`` was changed to
          a geopackage ``watershed_results_ndr.gpkg``.
        * The aggregate vector fields were given more descriptive names, and
          updated corresponding to the changed raster outputs:

            * ``surf_p_ld`` was renamed to ``p_surface_load``
            * ``surf_n_ld`` was renamed to ``n_surface_load``
            * ``p_exp_tot`` was renamed to ``p_surface_export``
            * ``sub_n_ld`` was renamed to ``n_subsurface_load``
            * ``n_exp_tot`` was renamed to ``n_total_export``
            * Added a new field ``n_surface_export``, representing the sum of
              ``n_surface_export.tif``
            * Added a new field ``n_subsurface_export``, representing the sum
              of ``n_subsurface_export.tif``
            * Removed the field ``sub_p_ld``, since ``sub_load_p.tif`` was removed.
* Wind Energy
    * Fixed a bug where distance was masking by pixel distance instead of
      euclidean distance.
    * Renamed the foundation cost label and help info to reflect it is no
      longer measured in Millions of US dollars.
    * Fixed a bug where running valuation with TaskGraph in asynchronous mode
      would cause the model to error.

3.10.1 (2022-01-06)
-------------------
* Urban Stormwater Retention
    * Fixed a bug where this model's sample data was not available via the
      Windows installer.


3.10.0 (2022-01-04)
-------------------
* General
    * Add a ``--language`` argument to the command-line interface, which will
      translate model names, specs, and validation messages.
    * Accept a ``language`` query parameter at the UI server endpoints, which
      will translate model names, specs, and validation messages.
    * Added ``invest serve`` entry-point to the CLI. This launches a Flask app
      and server on the localhost, to support the workbench.
    * Major updates to each model's ``ARGS_SPEC`` (and some related validation)
      to facilitate re-use & display in the Workbench and User's Guide.
    * Standardized and de-duplicated text in ``ARGS_SPEC`` ``about`` and
      ``name`` strings.
    * Update to FontAwesome 5 icons in the QT interface.
    * In response to the deprecation of ``setup.py``-based commands in Python
      3.10, the recommended way to build python distributions of
      ``natcap.invest`` is now with the ``build`` package, and installation
      should be done via ``pip``.  The ``README`` has been updated to reflect
      this change, and this should only be noticeable for those installing
      ``natcap.invest`` from source.
    * A bug has been fixed in ``make install`` so that now the current version
      of ``natcap.invest`` is built and installed.  The former (buggy) version
      of ``make install`` would install whatever the latest version was in your
      ``dist`` folder.
    * Updating the ``taskgraph`` requirement to ``0.11.0`` to resolve an issue
      where modifying a file within a roughly 2-second window would fool
      ``taskgraph`` into believing that the file had not been modified.
    * Fixed a bug where some input rasters with NaN nodata values would go
      undetected as nodata and yield unexpected behavior.
* Annual Water Yield
    * Renamed the Windows start menu shortcut from "Water Yield" to
      "Annual Water Yield".
* Coastal Vulnerability
    * Fixed bug where shore points were created on interior landmass holes
      (i.e. lakes).
    * Added feature to accept raster (in addition to vector) habitat layers.
    * Changed one intermediate output (geomorphology) from SHP to GPKG.
    * Fixed bug where output vectors had coordinates with an unnecessary
      z-dimension. Output vectors now have 2D geometry.
* Crop Pollination
    * Renamed the Windows start menu shortcut from "Pollination" to
      "Crop Pollination".
* Fisheries and Fisheries HST
    * The Fisheries models were deprecated due to lack of use,
      lack of scientific support staff, and maintenance costs.
* Finfish
    * The Finfish model was deprecated due to lack of use,
      lack of scientific support staff, and maintenance costs.
* Habitat Quality
    * Changed how Habitat Rarity outputs are calculated to be less confusing.
      Values now represent a 0 to 1 index where before there could be
      negative values. Now values of 0 indicate current/future LULC not
      represented in baseline LULC; values 0 to 0.5 indicate more
      abundance in current/future LULC and therefore less rarity; values
      of 0.5 indicate same abundance between baseline and current/future
      LULC; values 0.5 to 1 indicate less abundance in current/future LULC
      and therefore higher rarity.
* NDR
    * Added a new raster to the model's workspace,
      ``intermediate_outputs/what_drains_to_stream[suffix].tif``.  This raster
      has pixel values of 1 where DEM pixels flow to an identified stream, and
      0 where they do not.
* Scenario Generator
    * Changed an args key from ``replacment_lucode`` to ``replacement_lucode``.
* Scenic Quality
    * Simplify the ``valuation_function`` arg options. The options are now:
      ``linear``, ``logarithmic``, ``exponential``. The names displayed in the
      UI dropdown will stay the same as before. Datastacks or scripts will need
      to be updated to use the new option values.
    * Renamed the model title from
      "Unobstructed Views: Scenic Quality Provision" to "Scenic Quality".
* SDR
    * Added a new raster to the model's workspace,
      ``intermediate_outputs/what_drains_to_stream[suffix].tif``.  This raster
      has pixel values of 1 where DEM pixels flow to an identified stream, and
      0 where they do not.
* Urban Flood Risk:
    * Fixed broken documentation link in the user interface.
* Urban Stormwater Retention
    * Added this new model
* Visitation: Recreation and Tourism
    * Renamed the Windows start menu shortcut from "Recreation" to
      "Visitation: Recreation and Tourism".
* Wave Energy
    * Rename the ``analysis_area_path`` arg to ``analysis_area``, since it is
      not a path but an option string.
    * Simplify the ``analysis_area`` arg options. The options are now:
      ``westcoast``, ``eastcoast``, ``northsea4``, ``northsea10``,
      ``australia``, ``global``. The names displayed in the UI dropdown will
      stay the same as before. Datastacks and scripts will need to be updated
      to use the new option values.
* Wind Energy
    * No model inputs or outputs are measured in "millions of" currency units
      any more. Specifically:
    * The ``mw_coef_ac`` and ``mw_coef_dc`` values in the Global Wind Energy
      Parameters table were in millions of currency units per MW; now they
      should be provided in currency units per MW.
    * The ``infield_cable_cost``, ``cable_coef_ac``, and ``cable_coef_dc``
      values in the Global Wind Energy Parameters table were in millions of
      currency units per km; now they should be provided in currency units per km.
    * The ``turbine_cost`` value in the Turbine Parameters table was in
      millions of currency units; now it should be provided in currency units.
    * The ``foundation_cost`` parameter was in millions of currency units; now
      it should be provided in currency units.
    * The NPV output, formerly ``npv_US_millions.tif``, is now ``npv.tif``.
      It is now in currency units, not millions of currency units.

3.9.2 (2021-10-29)
------------------
* General:
    * Improving our binary build by including a data file needed for the
      ``charset-normalizer`` python package.  This eliminates a warning that
      was printed to stdout on Windows.
    * The Annual Water Yield model name is now standardized throughout InVEST.
      This model has been known in different contexts as Hydropower, Hydropower
      Water Yield, or Annual Water Yield. This name was chosen to emphasize
      that the model can be used for purposes other than hydropower (though the
      valuation component is hydropower-specific) and to highlight its
      difference from the Seasonal Water Yield model. The corresponding python
      module, formerly ``natcap.invest.hydropower.hydropower_water_yield``, is
      now ``natcap.invest.annual_water_yield``.
    * Minor changes to some other models' display names.
    * Update and expand on the instructions in the API docs for installing
      the ``natcap.invest`` package.
    * The InVEST binaries on Windows now no longer inspect the ``%PATH%``
      when looking for GDAL DLLs.  This fixes an issue where InVEST would not
      launch on computers where the ``%PATH%`` either contained other
      environment variables or was malformed.
    * invest processes announce their logfile path at a very high logging level
      that cannot be filtered out by the user.
    * JSON sample data parameter sets are now included in the complete sample
      data archives.
* Seasonal Water Yield
    * Fixed a bug in validation where providing the monthly alpha table would
      cause a "Spatial file <monthly alpha table> has no projection" error.
      The montly alpha table was mistakenly being validated as a spatial file.
* Crop Production Regression
    * Corrected a misspelled column name. The fertilization rate table column
      must now be named ``phosphorus_rate``, not ``phosphorous_rate``.
* Habitat Quality
    * Fixed a bug where optional input Allow Accessibility to Threats could
      not be passed as an empty string argument. Now handles falsey values.
* Urban Flood Risk
    * Fixed a bug where lucodes present in the LULC raster but missing from
      the biophysical table would either raise a cryptic IndexError or silently
      apply invalid curve numbers. Now a helpful ValueError is raised.

3.9.1 (2021-09-22)
------------------
* General:
    * Added error-handling for when ``pandas`` fails to decode a non-utf8
      encoded CSV.
    * Moved the sample data JSON files out of the root sample_data folder and
      into their respective model folders.
    * Updated documentation on installing InVEST from source.
    * Restructured API reference docs and removed outdated and redundant pages.
    * Include logger name in the logging format. This is helpful for the cython
      modules, which can't log module, function, or line number info.
    * Fixed a bug in makefile that prevented ``make env`` from working properly.
    * Fixed an issue with the InVEST application launching on Mac OS X 11
      "Big Sur".  When launching the InVEST ``.app`` bundle, the environment
      variable ``QT_MAC_WANTS_LAYER`` is defined.  If running InVEST through
      python, this environment variable may need to be defined by hand like
      so: ``QT_MAC_WANTS_LAYER=1 python -m natcap.invest``.  A warning will
      be raised if this environment variable is not present on mac.
    * Fixing an issue on Mac OS X where saving the InVEST application to a
      filepath containing spaces would prevent the application from launching.
    * Fixed an issue on Mac OS when certain models would loop indefinitely and
      never complete.  This was addressed by bumping the ``taskgraph``
      requirement version to ``0.10.3``
    * Allow Windows users to install for all users or current user. This allows
      non-admin users to install InVEST locally.
    * Fixed a bug where saving a datastack parameter set with relative paths
      would not convert Windows separators to linux style.
    * Provide a better validation error message when an overview '.ovr' file
      is input instead of a valid raster.
    * Removed internal references to ``TaskGraph``
      ``copy_duplicate_artifact`` calls in anticipation from that feature
      being removed from ``TaskGraph``. User facing changes include
      slightly faster initial runtimes for the Coastal Vulnerability,
      Coastal Blue Carbon, SDR, DelineateIt, and Seasonal Water Yield models.
      These models will no longer attempt to copy intermediate artifacts that
      could have been computed by previous runs.
    * Validation now returns a more helpful message when a spatial input has
      no projection defined.
    * Updated to pygeoprocessing 2.3.2
    * Added support for GDAL 3.3.1 and above
    * Added some logging to ``natcap.invest.utils._log_gdal_errors`` to aid in
      debugging some hard-to-reproduce GDAL logging errors that occasionally
      cause InVEST models to crash.  If GDAL calls ``_log_gdal_errors`` with an
      incorrect set of arguments, this is now logged.
    * Improved the reliability and consistency of log messages across the
      various ways that InVEST models can be run.  Running InVEST in
      ``--headless`` mode, for example, will now have the same logging behavior,
      including with exceptions, as the UI would produce.
    * The default log level for the CLI has been lowered from
      ``logging.CRITICAL`` to ``logging.ERROR``.  This ensures that exceptions
      should always be written to the correct logging streams.
* Carbon
    * Fixed a bug where, if rate change and discount rate were set to 0, the
      valuation results were in $/year rather than $, too small by a factor of
      ``lulc_fut_year - lulc_cur_year``.
    * Improved UI to indicate that Calendar Year inputs are only required for
      valuation, not also for sequestration.
    * Increasing the precision of ``numpy.sum`` from Float32 to Float64 when
      aggregating raster values for the HTML report.
* DelineateIt:
    * The DelineateIt UI has been updated so that the point-snapping options
      will always be interactive.
    * DelineateIt's point-snapping routine has been updated to snap
      ``MULTIPOINT`` geometries with 1 component point as well as primitive
      ``POINT`` geometries.  All other geometric types will not be snapped.
      When a geometry cannot be snapped, a log message is now recorded with the
      feature ID, the geometry type and the number of component geometries.
      Features with empty geometries are now also skipped.
* Fisheries Habitat Scenario Tool
    * Fixed divide-by-zero bug that was causing a RuntimeWarning in the logs.
      This bug did not affect the output.
* HRA
    * Fixed bugs that allowed zeros in DQ & Weight columns of criteria
      table to raise DivideByZero errors.
* NDR
    * Fixed a bug that allowed SDR to be calculated in areas that don't drain
      to any stream. Now all outputs that depend on distance to stream (
      ``d_dn``, ``dist_to_channel``, ``ic``, ``ndr_n``, ``ndr_p``,
      ``sub_ndr_n``, ``sub_ndr_p``, ``n_export``, ``p_export``) are only
      defined for pixels that drain to a stream. They have nodata everywhere
      else.
* Pollination
    * Updated so that the ``total_pollinator_abundance_[season].tif`` outputs
      are always created. Before, they weren't created if a farm vector was
      not supplied, even though they are independent.
* Recreation
    * Fixed some incorrectly formatted log and error messages
* Seasonal Water Yield
    * Fixed a bug where ``qf.tif`` outputs weren't properly masking nodata
      values and could show negative numbers.
* SDR
    * Fixed a bug in validation that did not warn against different coordinate
      systems (all SDR inputs must share a common coordinate system).
    * Fixed a bug that was incorrectly using a factor of 0.0986 rather than
      0.0896. This would have a minor effect on end-user results.
    * Changed how SDR thresholds its L factor to allow direct thresholding
      rather than based off of upstream area. Exposed this parameter as
      ``l_max`` in the ``args`` input and in the user interface.
    * Fixed a bug that allowed SDR to be calculated in areas that don't drain
      to any stream. Now all outputs that depend on distance to stream (
      ``d_dn``, ``d_dn_bare``, ``ic``, ``ic_bare``, ``sdr``, ``sdr_bare``,
      ``e_prime``, ``sed_retention``, ``sed_retention_index``,
      ``sed_deposition``, ``sed_export``) are only defined for pixels that
      drain to a stream. They have nodata everywhere else.
* Urban Flood Risk
    * Fixed a bug where a String ``Type`` column in the infrastructure vector
      would cause the aggregation step of the model to crash, even with the
      correct integer value in the column.
* Wind Energy
    * Raising ValueError when AOI does not intersect Wind Data points.

3.9.0 (2020-12-11)
------------------
* General:
    * Deprecating GDAL 2 and adding support for GDAL 3.
    * Adding function in utils.py to handle InVEST coordindate transformations.
    * Making InVEST compatible with Pygeoprocessing 2.0 by updating:
        * ``convolve_2d()`` keyword ``ignore_nodata`` to
          ``ignore_nodata_and_edges``.
        * ``get_raster_info()`` / ``get_vector_info()`` keyword ``projection``
          to ``projection_wkt``.
    * Improve consistency and context for error messages related to raster
      reclassification across models by using ``utils.reclassify_raster``.
    * Fixed bug that was causing a TypeError when certain input rasters had an
      undefined nodata value. Undefined nodata values should now work
      everywhere.
    * Include logging in python script generated from
      "Save to python script..." in the "Development" menu. Now logging
      messages from the model execution will show up when you run the script.
    * InVEST is now a 64-bit binary built against Python 3.7.
    * Adding Python 3.8 support for InVEST testing.
    * Add warning message to installer for 32-bit computers about installing
      64-bit software.
    * Stop running validation extra times when model inputs autofill, saving
      a small but noticeable amount of time in launching a model.
    * The number of files included in the python source distribution has been
      reduced to just those needed to install the python package and run tests.
    * Code-sign the macOS distribution, and switch to a DMG distribution format.
    * No longer include the HTML docs or HISTORY.rst in the macOS distribution.
    * Bumped the ``shapely`` requirements to ``>=1.7.1`` to address a library
      import issue on Mac OS Big Sur.
    * Fixing model local documentation links for Windows and Mac binaries.
    * The InVEST binary builds now launch on Mac OS 11 "Big Sur".  This was
      addressed by defining the ``QT_MAC_WANTS_LAYER`` environment variable.
    * Fixed the alphabetical ordering of Windows Start Menu shortcuts.
* Annual Water Yield:
    * Fixing bug that limited ``rsupply`` result when ``wyield_mn`` or
      ``consump_mn`` was 0.
* Coastal Blue Carbon
    * Refactor of Coastal Blue Carbon that implements TaskGraph for task
      management across the model and fixes a wide range of issues with the model
      that were returning incorrect results in all cases.
    * Corrected an issue with the model where available memory would be exhausted
      on a large number of timesteps.
    * In addition to the ``execute`` entrypoint, another entrypoint,
      ``execute_transition_analysis`` has been added that allows access to the
      transition analysis timeseries loop at a lower level.  This will enable
      users comfortable with python to provide spatially-explicit maps of
      accumulation rates, half lives and other parameters that can only be
      provided via tables to ``execute``.
    * Snapshot years and rasters, including the baseline year/raster, are now all
      provided via a table mapping snapshot years to the path to a raster on
      disk.  The baseline year is the earliest year of these.
    * The model's "initial" and "lulc lookup" and "transient" tables have been
      combined into a single "biophysical" table, indexed by LULC code/LULC class
      name, that includes all of the columns from all of these former tables.
    * The "analysis year" is now a required input that must be >= the final
      snapshot year in the snapshots CSV.
    * Litter can now accumulate at an annual rate if desired.
    * The model now produces many more files, which allows for greater
      flexibility in post-processing of model outputs.
* Coastal Vulnerability
    * 'shore_points_missing_geomorphology.gpkg' output file name now includes
      the suffix if any, and its one layer now is renamed from
      'missing_geomorphology' to be the same as the file name
      (including suffix).
    * Fixed a memory bug that occurred during shore point interpolation when
      dealing with very large landmass vectors.
* Delineateit
    * The layer in the 'preprocessed_geometries.gpkg' output is renamed from
      'verified_geometries' to be the same as the file name (including suffix).
    * The layer in the 'snapped_outlets.gpkg' output is renamed from
      'snapped' to be the same as the file name (including suffix).
    * The layer in the 'watersheds.gpkg' output has been renamed from
      'watersheds' to match the name of the vector file (including the suffix).
    * Added pour point detection option as an alternative to providing an
      outlet features vector.
* Finfish
    * Fixed a bug where the suffix input was not being used for output paths.
* Forest Carbon Edge Effect
    * Fixed a broken link to the local User's Guide
    * Fixed bug that was causing overflow errors to appear in the logs when
      running with the sample data.
    * Mask out nodata areas of the carbon map output. Now there should be no
      output data outside of the input LULC rasater area.
* GLOBIO
    * Fixing a bug with how the ``msa`` results were masked and operated on
      that could cause bad results in the ``msa`` outputs.
* Habitat Quality:
    * Refactor of Habitat Quality that implements TaskGraph
    * Threat files are now indicated in the Threat Table csv input under
      required columns: ``BASE_PATH``, ``CUR_PATH``, ``FUT_PATH``.
    * Threat and Sensitivity column names are now case-insensitive.
    * Sensitivity threat columns now match threat names from Threat Table
      exactly, without the need for ``L_``. ``L_`` prefix is deprecated.
    * Threat raster input folder has been removed.
    * Validation enhancements that check whether threat raster paths are valid.
    * HQ update to User's Guide.
    * Changing sample data to reflect Threat Table csv input changes and
      bumping revision.
    * More comprehensive testing for Habitat Quality and validation.
    * Checking if Threat raster values are between 0 and 1 range, raising
      ValueError if not. No longer snapping values less than 0 to 0 and greater
      than 1 to 1.
    * Fixing bug that was setting Threat raster values to 1 even if they were
      floats between 0 and 1.
    * Updating how threats are decayed across distance. Before, nodata edges
      were ignored causing values on the edges to maintain a higher threat
      value. Now, the decay does not ignore those nodata edges causing values
      on the edges to decay more quickly. The area of study should have
      adequate boundaries to account for these edge effects.
    * Update default half saturation value for sample data to 0.05 from 0.1.
* Seasonal Water Yield
    * Fixed a bug where precip or eto rasters of ``GDT_Float64`` with values
      greater than 32-bit would overflow to ``-inf``.
* SDR:
    * Fixing an issue where the LS factor should be capped to an upstream area
      of 333^2 m^2. In previous versions the LS factor was erroneously capped
      to "333" leading to high export spikes in some pixels.
    * Fixed an issue where sediment deposition progress logging was not
      progressing linearly.
    * Fixed a task dependency bug that in rare cases could cause failure.
* Urban Cooling
    * Split energy savings valuation and work productivity valuation into
      separate UI options.
* Urban Flood Risk
    * Changed output field names ``aff.bld`` and ``serv.blt`` to ``aff_bld``
      and ``serv_blt`` respectively to fix an issue where ArcGIS would not
      display properly.

3.8.9 (2020-09-15)
------------------
* Hydropower
    * Fixed bug that prevented validation from ever passing for this model.
      Validation will allow extra keys in addition to those in the ARGS_SPEC.
* Urban Flood Mitigation
    * Fixed incorrect calculation of total quickflow volume.

3.8.8 (2020-09-04)
------------------
* Coastal Vulnerability
    * Improved handling of invalid AOI geometries to avoid crashing and instead
      fix the geometry when possible and skip it otherwise.
    * Added validation check that shows a warning if the SLR vector is not
      a point or multipoint geometry.
* Urban Cooling
    * Energy units are now (correctly) expressed in kWh.  They were previously
      (incorrectly) expressed in kW.
    * Energy savings calculations now require that consumption is in units of
      kWh/degree C/m^2 for each building class.
    * Fixing an issue where blank values of the Cooling Coefficient weights
      (shade, albedo, ETI) would raise an error.  Now, a default value for the
      coefficient is assumed if any single value is left blank.
* HRA
    * Raise ValueError if habitat or stressor inputs are not projected.
    * Make sample data rating filepaths work on Mac. If not on Windows and a rating
      filepath isn't found, try replacing all backslashes with forward slashes.
* Seasonal Water Yield
    * Updated output file name from aggregated_results.shp to aggregated_results_swy.shp
      for consistency with NDR and SDR
* Datastack
    * Saved datastack archives now use helpful identifying names for spatial input folders
* Validation
    * Fixed bug that caused fields activated by a checkbox to make validation fail,
      even when the checkbox was unchecked.
* General
    * Input table column headers are now insensitive to leading/trailing whitespace in
      most places.
    * Modified the script that produces a conda environment file from InVEST's python
      requirements file so that it includes the ``conda-forge`` channel in the file
      itself.
* Recreation
    * Validate values in the type column of predictor tables early in execution. Raise
      a ValueError if a type value isn't valid (leading/trailing whitespace is okay).
* Validation
    * Set a 5-second timeout on validation functions that access a file. This will raise
      a warning and prevent validation from slowing down the UI too much.

3.8.7 (2020-07-17)
------------------
* General
    * Fixed an issue where some users would be unable to launch InVEST binaries
      on Windows.  This crash was due to a configuration issue in
      ``PySide2==5.15.0`` that will be fixed in a future release of PySide2.
* GLOBIO
    * Fix a bug that mishandled combining infrastructure data when only one
      infrastructure data was present.
* Urban Flood Risk
    * The output vector ``flood_risk_service.shp`` now includes a field,
      ``flood_vol`` that is the sum of the modeled flood volume (from
      ``Q_m3.tif``) within the AOI.
    * Fieldnames in ``flood_risk_service.shp`` have been updated to more
      closely match the variables they match as documented in the User's Guide
      chapter.  Specifically, ``serv_bld`` is now ``serv.blt`` and ``aff_bld``
      is now ``aff.bld``.
    * ``Q_mm.tif`` has been moved from the intermediate directory into the
      workspace.
    * Fixed a bug in the flood volume (``Q_m3.tif``) calculations that was
      producing incorrect values in all cases.
    * Fixed a bug where input rasters with nodata values of 0 were not handled
      properly.

3.8.6 (2020-07-03)
------------------
* Crop Production
    * Fixed critical bug in crop regression that caused incorrect yields in
      all cases.

3.8.5 (2020-06-26)
------------------
* General
    * Fix bug in ``utils.build_lookup_from_csv`` that was allowing
      ``key_field`` to be non unique and overwriting values.
    * Fix bug in ``utils.build_lookup_from_csv`` where trailing commas caused
      returned values to be malformed.
    * Add optional argument ``column_list`` to ``utils.build_lookup_from_csv``
      that takes a list of column names and only returns those in the
      dictionary.
    * Remove ``warn_if_missing`` argument from ``utils.build_lookup_from_csv``
      and warning by default.
* Scenic Quality
    * Fixing an issue in Scenic Quality where the creation of the weighted sum
      of visibility rasters could cause "Too Many Open Files" errors and/or
      ``MemoryError`` when the model is run with many viewpoints.
    * Progress logging has been added to several loops that may take a longer
      time when the model is run with thousands of points at a time.
    * A major part of the model's execution was optimized for speed,
      particularly when the model is run with many, many points.
* SDR:
    * Removed the unused parameter ``args['target_pixel_size']`` from the SDR
      ``execute`` docstring.
* Urban Flood Risk Mitigation
    * Fixed an issue where the output vector ``flood_risk_service.shp`` would
      only be created when the built infrastructure vector was provided.  Now,
      the ``flood_risk_service.shp`` vector is always created, but the fields
      created differ depending on whether the built infrastructure input is
      present during the model run.
    * Fixed an issue where the model would crash if an infrastructure geometry
      were invalid or absent.  Such features are now skipped.

3.8.4 (2020-06-05)
------------------
* General:
    * Advanced the ``Taskgraph`` version requirement to fix a bug where workspace
      directories created by InVEST versions <=3.8.0 could not be re-used by more
      recent InVEST versions.
* NDR:
    * The Start Menu shortcut on Windows and launcher label on Mac now have
      consistent labels for NDR: "NDR: Nutrient Delivery Ratio".
* SDR:
    * The Start Menu shortcut on Windows and launcher label on Mac now have
      consistent labels for SDR: "SDR: Sediment Delivery Ratio".

3.8.3 (2020-05-29)
------------------
* SDR
    * SDR's compiled core now defines its own ``SQRT2`` instead of relying on an
      available standard C library definition. This new definition helps to avoid
      some compiler issues on Windows.

3.8.2 (2020-05-15)
------------------
* InVEST's CSV encoding requirements are now described in the validation
  error message displayed when a CSV cannot be opened.

3.8.1 (2020-05-08)
------------------
* Fixed a compilation issue on Mac OS X Catalina.
* Fixed an issue with NDR's raster normalization function so that Float64
  nodata values are now correctly cast to Float32.  This issue was affecting
  the summary vector, where the ``surf_n``, ``sub_n`` and ``n_export_tot``
  columns would contain values of ``-inf``.
* Fixed minor bug in Coastal Vulnerability shore point creation. Also added a
  check to fail fast when zero shore points are found within the AOI.
* The Finfish Aquaculture model no longer generates histograms for
  uncertainty analysis due to issues with matplotlib that make InVEST
  unstable. See https://github.com/natcap/invest/issues/87 for more.
* Corrected the Urban Cooling Model's help text for the "Cooling Capacity
  Calculation Method" in the User Interface.
* Fixing an issue with SDR's ``LS`` calculations.  The ``x`` term is now
  the weighted mean of proportional flow from the current pixel into its
  neighbors.  Note that for ease of debugging, this has been implemented as a
  separate raster and is now included in ``RKLS`` calculations instead of in
  the ``LS`` calculations.
* Fixed a bug in validation where checking for spatial overlap would be skipped
  entirely in cases where optional model arguments were not used.
* Bumping the ``psutil`` dependency requirement to ``psutil>=5.6.6`` to address
  a double-free vulnerability documented in CVE-2019-18874.
* Adding a GitHub Actions workflow for building python wheels for Mac and Windows
  as well as a source distribution.
* Updating links in ``setup.py``, ``README.rst`` and ``README_PYTHON.rst`` to
  refer to the repository's new home on github.
* Binary builds for Windows and Mac OS X have been moved to GitHub Actions from
  AppVeyor.  All AppVeyor-specific configuration has been removed.
* Fixing an issue with the InVEST Makefile where ``make deploy`` was
  attempting to synchronize nonexistent sample data zipfiles with a storage
  bucket on GCP.  Sample data zipfiles are only built on Windows, and so
  ``make deploy`` will only attempt to upload them when running on Windows.
* Fixed a bug in CLI logging where logfiles created by the CLI were
  incompatible with the ``natcap.invest.datastack`` operation that
  allows the UI to load model arguments from logfiles.
* Added error-handling in Urban Flood Risk Mitigation to tell users to
  "Check that the Soil Group raster does not contain values other than
  (1, 2, 3, 4)" when a ``ValueError`` is raised from ``_lu_to_cn_op``.
* Updated the ``Makefile`` to use the new git location of the InVEST User's
  Guide repository at https://github.com/natcap/invest.users-guide
* Automated tests are now configured to use Github Actions for 32- and 64-bit
  build targets for Python 3.6 and 3.7 on Windows.  We are still using
  AppVeyor for our binary builds for the time being.
* Makefile has been updated to fetch the version string from ``git`` rather
  than ``hg``.  A mercurial client is still needed in order to clone the
  InVEST User's Guide.
* Removing Python 2 compatibility code such as ``future``, ``pyqt4``,
  ``basestring``, ``unicode``, ``six``, unicode casting, etc...
* Update api-docs conf file to mock sdr.sdr_core and to use updated unittest
  mock

3.8.0 (2020-02-07)
------------------
* Created a sub-directory for the sample data in the installation directory.
* Fixed minor bug in HRA that was duplicating the ``results_suffix`` in some
  output filenames.
* Updated the DelineateIt UI to improve the language around what the model
  should do when it encounters invalid geometry.  The default is now
  that it should skip invalid geometry.
* Updating how threat rasters are handled in Habitat Quality to address a few
  related and common usability issues for the model.  First, threat
  rasters are now aligned to the LULC instead of the intersection of the whole
  stack.  This means that the model now handles threat inputs that do not all
  completely overlap the LULC (they must all still be in the same projection).
  Second, nodata values in threat rasters are converted to a threat value of 0.
  Any threat pixel values other than 0 or nodata are interpreted as a threat
  value of 1.
* Updating the ``psutil`` requirement to avoid a possible import issue when
  building binaries under WINE.  Any version of ``psutil`` should work
  except for ``5.6.0``.
* InVEST sample data was re-organized to simply have one folder per model.
  New datastacks were added for SDR, NDR, Seasonal Water Yield,
  Annual Water Yield, DelineateIt, and Coastal Vulnerability.
* Fixed an issue with NDR where the model was not properly checking for the
  bounds of the raster, which could in some cases lead to exceptions being
  printed to the command-line.  The model now correctly checks for these
  raster boundaries.
* Habitat Risk Assessment model supports points and lines -- in addition to
  previously supported polygons and rasters -- for habitats or stressors.
* Updated raster percentile algorithms in Scenic Quality and Wave Energy
  models to use a more efficient and reliable raster percentile function
  from pygeoprocessing.
* InVEST is now compatible with pygeoprocessing 1.9.1.
* All InVEST models now have an ``ARGS_SPEC`` object that contains metadata
  about the model and describes the model's arguments.  Validation has been
  reimplemented across all models to use these ``ARGS_SPEC`` objects.
* The results suffix key for the Wave Energy and Wind Energy models has been
  renamed ``results_suffix`` (was previously ``suffix``).  This is for
  consistency across InVEST models.
* Speed and memory optimization of raster processing in the Recreation model.
* Removed a constraint in Coastal Vulnerability so the AOI polygon no longer
  needs to intersect the continental shelf contour line. So the AOI can now be
  used exclusively to delineate the coastal area of interest.
* Improved how Coastal Vulnerability calculates local wind-driven waves.
  This requires a new bathymetry raster input and implements equation 10
  of the User Guide. Also minor updates to fields in intermediate outputs,
  notably a 'shore_id' field is now the unique ID for joining tables and
  FIDs are no longer used.
* Added a status message to the UI if a datastack file fails to load,
  instead of staying silent.
* Correcting an issue with repository fetching in the InVEST ``Makefile``.
  Managed repositories will now be fetched and updated to the expected revision
  even if the repository already exists.
* Fixed the duplicate ``results_suffix`` input in Wave Energy UI.
* Added a human-friendly message on NDR model ``KeyError``.
* Adding a check to Annual Water Yield to ensure that the ``LULC_veg`` column
  has correct values.
* Improved how Seasonal Water Yield handles nodata values when processing
  floating-point precipitation and quickflow rasters.
* Add SDR feature to model sediment deposition across the landscape.
* Fixed an issue that would cause an exception if SDR landcover map was masked
  out if the original landcover map had no-nodata value defined.
* Fixed an issue in the SDR model that could cause reported result vector
  values to not correspond with known input vectors if the input watershed
  vector was not an ESRI Shapefile.
* Fixed issue in Seasonal Water Yield model that would cause an unhandled
  exception when input rasters had areas of a valid DEM but nodata in other
  input layers that overlap that dem.
* Fixed an issue in the NDR model that would cause an exception if the critical
  length of a landcover field was set to 0.
* Implemented PEP518-compatible build system definition in the file
  ``pyproject.toml``.  This should make it easier to install ``natcap.invest``
  from a source distribution.
* Fixed a ``TypeError`` issue in Seasonal Water Yield that would occur when
  the Land-Use/Land-Cover raster did not have a defined nodata value.  This
  case is now handled correctly.
* The binary build process for InVEST on Windows (which includes binaries
  based on PyInstaller and an NSIS Installer package) has been migrated
  to 32-bit Python 3.7.  The build itself is taking place on AppVeyor, and
  the configuration for this is contained within ``appveyor.yml``.
  Various python scripts involved in the distribution and release processes
  have been updated for compatibility with python 3.7 as a part of this
  migration.
* Fixed an ``IndexError`` issue in Wave Energy encountered in runs using
  the global wave energy dataset.  This error was the result of an incorrect
  spatial query of points and resulted in some wave energy points being
  double-counted.
* Fixed taskgraph-related issues with Habitat Risk Assessment where
  1) asynchronous mode was failing due to missing task dependencies and
  2) avoided recomputation was confounded by two tasks modifying the same files.
* Fixed an issue with Habitat Quality where the model was incorrectly
  expecting the sensitivity table to have a landcover code of 0.
* The InVEST CLI has been completely rebuilt to divide
  functionality into various topic-specific subcommands.  The various internal
  consumers of this API have been updated accordingly.  ``invest --help`` will
  contain details of the new interface.
* Updated the InVEST Launcher to list the human-readable model names rather
  than the internal model identifiers.
* Updated Coastal Vulnerability Model with significant speedups including
  ~40x speedup for geomorphology process and ~3x speedup for wind exposure process.
  Also saving an intermediate vector with wave energy values and a geomorphology
  vector with points that were assigned the ``geomorphology_fill_value``.
* Updated trove classifiers to indicate support for python versions 2.7, 3.6
  and 3.7.
* Updated all InVEST models to be compatible with a Python 2.7 or a Python 3.6
  environment. Also tested all models against GDAL versions 2.2.4 and 2.4.1.
* Fixed an issue with Habitat Quality where convolutions over threat rasters
  were not excluding nodata values, leading to incorrect outputs.  Nodata values
  are now handled correctly and excluded from the convolution entirely.
* Updated the subpackage ``natcap.invest.ui`` to work with python 3.6 and later
  and also to support the PySide2 bindings to Qt5.
* InVEST Coastal Blue Carbon model now writes out a net present value
  raster for the year of the current landcover, each transition year,
  and the final analysis year (if provided).
* Correcting an issue with InVEST Coastal Blue Carbon where incorrect
  configuration of a nodata value would result in ``-inf`` values in
  output rasters.  Now, any values without a defined reclassification
  rule that make it past validation will be written out as nodata.
* DelineateIt has been reimplemented using the latest version of
  pygeoprocessing (and the watershed delineation routine it provides) and now
  uses ``taskgraph`` for avoiding unnecessary recomputation.
* Fixed a bug in Recreation Model that was causing server-side code
  to execute twice for every client-side call.
* Fixed a bug in Recreation model that did not apply ``results_suffix`` to
  the monthly_table.csv output.
* Various fixes in Coastal Vulnerability Model. CSV output files now
  have FID column for joining to vector outputs. ``results_suffix`` can be
  used without triggering task re-execution. Raster processing maintains original
  resolution of the input raster so long as it is projected. Otherwise resamples
  to ``model_resolution``.
* Fixed a bug in Coastal Vulnerability model's task graph that sometimes
  caused an early task to re-execute when it should be deemed pre-calculated.
* Fixed a bug in the pollination model that would cause outputs to be all 0
  rasters if all the ``relative_abundance`` fields in the guild table were
  integers.
* Fixed a file cache flushing issue observed on Debian in
  ``utils.exponential_decay_kernel_raster`` that would cause an exponential
  kernel raster to contain random values rather than expected value.
* Added a new InVEST model: Urban Flood Risk Mitigation.
* Fixed an issue in the SDR model that would cause an unhandled exception
  if either the erosivity or erodibility raster had an undefined nodata value.
* Added a new InVEST model: Urban Cooling Model.

3.7.0 (2019-05-09)
------------------
* Refactoring Coastal Vulnerability (CV) model. CV now uses TaskGraph and
  Pygeoprocessing >=1.6.1. The model is now largely vector-based instead of
  raster-based. Fewer input datasets are required for the same functionality.
  Runtime in sycnhronous mode is similar to previous versions, but runtime can
  be reduced with multiprocessing. CV also supports avoided recomputation for
  successive runs in the same workspace, even if a different file suffix is
  used. Output vector files are in CSV and geopackage formats.
* Model User Interface 'Report an Issue' link points to our new
  community.naturalcapitalproject.org
* Correcting an issue with the Coastal Blue Carbon preprocessor where
  using misaligned landcover rasters would cause an exception to be raised.
* Correcting an issue with RouteDEM where runs of the tool with Flow Direction
  enabled would cause the tool to crash if ``n_workers > 0``.
* Correcting an issue with Habitat Quality's error checking where nodata values
  in landcover rasters were not being taken into account.
* Valuation is now an optional component of the InVEST Scenic Quality model.
* Fixing a bug in the percentiles algorithm used by Scenic Quality that
  would result in incorrect visual quality outputs.
* Carbon Model and Crop Production models no longer crash if user-input
  rasters do not have a nodata value defined. In this case these models
  treat all pixel values as valid data.
* Adding bitbucket pipelines and AppVeyor build configurations.
* Refactoring Recreation Model client to use taskgraph and the latest
  pygeoprocessing. Avoided re-computation from taskgraph means that
  successive model runs with the same AOI and gridding option can re-use PUD
  results and avoid server communication entirely. Successive runs with the
  same predictor data will re-use intermediate geoprocessing results.
  Multiprocessing offered by taskgraph means server-side PUD calculations
  and client-side predictor data processing can happen in parallel. Some
  output filenames have changed.
* Upgrading to SDR to use new PyGeoprocessing multiflow routing, DEM pit
  filling, contiguous stream extraction, and TaskGraph integration. This
  also includes a new TaskGraph feature that avoids recomputation by copying
  results from previous runs so long as the expected result would be
  identical. To use this feature, users must execute successive runs of SDR
  in the same workspace but use a different file suffix. This is useful when
  users need to do a parameter study or run scenarios with otherwise minor
  changes to inputs.
* Refactoring Habitat Risk Assessment (HRA) Model to use TaskGraph >= 0.8.2 and
  Pygeoprocessing >= 1.6.1. The HRA Proprocessor is removed and its previous
  functionality was simplified and merged into the HRA model itself.
  The model will no longer generate HTML plots and tables.
* Adding a software update notification button, dialog, and a link to the
  download page on the User Interface when a new InVEST version is available.
* Migrating the subversion sample and test data repositories to Git LFS
  repositories on BitBucket. Update the repository URL and fetch commands on
  Makefile accordingly.
* Fixing a bug in Habitat Quality UI where the absence of the required
  half_saturation_constant variable did not raise an exception.
* Adding encoding='utf-8-sig' to pandas.read_csv() to support
  utils.build_lookup_from_csv() to read CSV files encoded with UTF-8 BOM
  (byte-order mark) properly.

3.6.0 (2019-01-30)
------------------
* Correcting an issue with the InVEST Carbon Storage and Sequestration model
  where filepaths containing non-ASCII characters would cause the model's
  report generation to crash.  The output report is now a UTF-8 document.
* Refactoring RouteDEM to use taskgraph and the latest pygeoprocessing
  (``>=1.5.0``).  RouteDEM now fills hydrological sinks and users have the
  option to use either of the D8 or Multiple Flow Direction (MFD) routing
  algorithms.
* Adding a new input to the InVEST Settings window to allow users to customize
  the value that should be used for the ``n_workers`` parameter in
  taskgraph-enabled models.  This change involves removing the "Number of
  Parallel Workers" input from the model inputs pane for some models in
  favor of this new location.  The default value for this setting is ``-1``,
  indicating synchronous (non-threaded, non-multiprocessing) execution of
  tasks.
* Removing Scenario Generator: Rule-based model.
* Fixing a bug in Hydropower model where watershed aggregations would be incorrect
  if a watershed is partially covering nodata raster values. Nodata values are now
  ignored in zonal statistics. Numerical results change very slightly in the
  case where a watershed only includes a few nodata pixels.
* Adding TaskGraph functionality to GLOBIO model.
* Adding some TaskGraph functionality to Scenario Generator: Proximity.
* Fixing an issue with the InVEST Fisheries model that would prevent the model
  from batch-processing a directory of population tables.  The model will now
  process these files as expected.
* Reimplementing Crop Production models using taskgraph.
* Fixing an issue with Crop Production Regression's result_table.csv where the
  'production_modeled' and '<nutrient>_modeled' values calculated for each crop
  were done so using the same crop raster (e.g. wheat, soybean, and barley values
  were all based on soybean data).
* Hydropower subwatershed results now include all the same metrics as the
  watershed results, with the exception of economic valuation metrics.
* Reimplementing the Hydropower model using taskgraph.
* Reimplementing the Carbon model using taskgraph.
* Fixing an issue with Coastal Blue Carbon validation to allow column names to
  ignore case.
* Updating core carbon forest edge regression data coefficient to drop
  impossible negative coefficients.
* Fixing an issue with the Scenario Generator: Proximity model that would
  raise an exception if no AOI were passed in even though the AOI is optional.
* Removing Overlap Analysis and Overlap Analysis: Management Zones.
* Removing Habitat Suitability.
* Added comprehensive error checking to hydropower model to test for the VERY
  common errors of missing biophysical, demand, and valuation coefficients in
  their respective tables.
* Fixing an issue with Hydropower Water Yield ("Annual Water Yield") where
  valuation would never be triggered when running the model through the User
  Interface. And a related issue where the model would crash if a valuation table
  was provided but a demand table was not. The UI no longer validates that config.
* Fixing an issue with how logging is captured when a model is run through the
  InVEST User Interface.  Now, logging from any thread started by the executor
  thread will be written to the log file, which we expect to aid in debugging.
* Fixing an issue with Scenic Quality where viewpoints outside of the AOI
  were not being properly excluded.  Viewpoints are now excluded correctly.
* The crop production model has been refactored to drop the "aggregate ID"
  concept when summarizing results across an aggregate polygon. The model now
  uses the polygon FIDs internally and externally when producing the result
  summary table.
* Correcting the rating instructions in the criteria rating instructions on how
  the data quality (DQ) and weight should be rated in the HRA Preprocessor.
  A DQ score of 1 should represent better data quality whereas the score of 3 is
  worse data quality. A weight score of 1 is more important, whereas that of 3
  is less important.
* Fixing a case where a zero discount rate and rate of change in the carbon
  model would cause a divide by zero error.

3.5.0 (2018-08-14)
------------------
* Bumped pygeoprocessing requirement to ``pygeoprocessing>=1.2.3``.
* Bumped taskgraph requirement to ``taskgraph>=0.6.1``.
* Reimplemented the InVEST Scenic Quality model.  This new version removes the
  'population' and 'overlap' postprocessing steps, updates the available
  valuation functions and greatly improves the runtime and memory-efficiency of
  the model.  See the InVEST User's Guide chapter for more information.
* Updated Recreation server's database to include metadata from photos taken
  from 2005-2017 (previous range was 2005-2014). The new range is reflected
  in the UI.
* Fixed an issue with the InVEST binary build where binaries on Windows would
  crash with an error saying Python27.dll could not be loaded.
* Fixed an issue in the Rule-Based Scenario Generator UI where vector column
  names from override and constraint layers were not being loaded.  This bug
  caused the field 'UNKNOWN' to be passed to the model, causing an error.
* Fixed an issue with the InVEST UI (all models), where attempting to
  drag-and-drop a directory onto a model input would cause the application to
  crash.
* Coastal Vulnerability UI now specifies a number of reasonable defaults for
  some numeric inputs.
* Fixed an issue with the Fisheries UI where alpha and beta parameter inputs
  were incorrectly disabled for the Ricker recruitment function.
* InVEST now uses a Makefile to automate the build processes.  GNU Make is
  required to use the Makefile.  See ``README.rst`` for instructions on
  building InVEST.  This replaces the old ``pavement.py`` build entrypoint,
  which has been removed.
* Fixed an issue with the InVEST UI (all models), where attempting to
  drag-and-drop a directory onto a model input would cause the application to
  crash.
* Fixed an issue with Forest Carbon Edge Effect where the UI layer was always
  causing the model to run with only the aboveground carbon pool
* Added functionality to the InVEST UI so that ``Dropdown`` inputs can now map
  dropdown values to different output values.
* Fixed an issue in the Crop Production Percentile model that would treat the
  optional AOI vector field as a filename and crash on a run if it were empty.
* Fixing an issue in the Pollination Model that would cause occasional crashes
  due to a missing dependent task; it had previously been patched by setting
  taskgraph to operate in single thread mode. This restores multithreading
  in the pollination model.
* Fixed an issue in the water yield / hydropower model that would skip
  calculation of water demand tables when "water scarcity" was enabled.
* Fixed an issue in the model data of the crop production model where some
  crops were using incorrect climate bin rasters. Since the error was in the
  data and not the code, users will need to download the most recent version
  of InVEST's crop model data during the installation step to get the fix.

3.4.4 (2018-03-26)
------------------
* InVEST now requires GDAL 2.0.0 and has been tested up to GDAL 2.2.3. Any API users of InVEST will need to use GDAL version >= 2.0. When upgrading GDAL we noticed slight numerical differences in our test suite in both numerical raster differences, geometry transforms, and occasionally a single pixel difference when using `gdal.RasterizeLayer`. Each of these differences in the InVEST test suite is within a reasonable numerical tolerance and we have updated our regression test suite appropriately. Users comparing runs between previous versions of InVEST may also notice reasonable numerical differences between runs.
* Added a UI keyboard shortcut for showing documentation. On Mac OSX, this will be Command-?. On Windows, GNOME and KDE, this will be F1.
* Patching an issue in NDR that was using the nitrogen subsurface retention efficiency for both nitrogen and phosphorous.
* Fixed an issue with the Seasonal Water Yield model that incorrectly required a rain events table when the climate zone mode was in use.
* Fixed a broken link to local and online user documentation from the Seasonal Water Yield model from the model's user interface.

3.4.3 (2018-03-26)
------------------
* Fixed a critical issue in the carbon model UI that would incorrectly state the user needed a "REDD Priority Raster" when none was required.
* Fixed an issue in annual water yield model that required subwatersheds even though it is an optional field.
* Fixed an issue in wind energy UI that was incorrectly validating most of the inputs.

3.4.2 (2017-12-15)
------------------
* Fixed a cross-platform issue with the UI where logfiles could not be dropped onto UI windows.
* Model arguments loaded from logfiles are now cast to their correct literal value.  This addresses an issue where some models containing boolean inputs could not have their parameters loaded from logfiles.
* Fixed an issue where the Pollination Model's UI required a farm polygon. It should have been optional and now it is.
* Fixing an issue with the documentation and forums links on the InVEST model windows.  The links now correctly link to the documentation page or forums as needed.
* Fixing an issue with the ``FileSystemRunDialog`` where pressing the 'X' button in the corner of the window would close the window, but not reset its state.  The window's state is now reset whenever the window is closed (and the window cannot be closed when the model is running)

3.4.1 (2017-12-11)
------------------
* In the Coastal Blue Carbon model, the ``interest_rate`` parameter has been renamed to ``inflation_rate``.
* Fixed issues with sample parameter sets for InVEST Habitat Quality, Habitat Risk Assessment, Coastal Blue Carbon, and Coastal Blue Carbon Preprocessors.  All sample parameter sets now have the correct paths to the model's input files, and correctly note the name of the model that they apply to.
* Added better error checking to the SDR model for missing `ws_id` and invalid `ws_id` values such as `None` or some non-integer value. Also added tests for the `SDR` validation module.

3.4.0 (2017-12-03)
------------------
* Fixed an issue with most InVEST models where the suffix was not being reflected in the output filenames.  This was due to a bug in the InVEST UI, where the suffix args key was assumed to be ``'suffix'``.  Instances of ``InVESTModel`` now accept a keyword argument to defined the suffix args key.
* Fixed an issue/bug in Seasonal Water Yield that would occur when a user provided a datastack that had nodata values overlapping with valid DEM locations. Previously this would generate an NaN for various biophysical values at that pixel and cascade it downslope. Now any question of nodata on a valid DEM pixel is treated as "0". This will make serious visual artifacts on the output, but should help users pinpoint the source of bad data rather than crash.
* Refactored all but routing components of SDR to use PyGeoprocessing 0.5.0 and laid a consistent raster floating point type of 'float32'. This will cause numerically insignificant differences between older versions of SDR and this one. But differences are well within the tolerance of the overall error of the model and expected error rate of data. Advantages are smaller disk footprint per run, cleaner and more maintainable design, and a slight performance increase.
* Bug fixed in SDR that would align the output raster stack to match with the landcover pixel stack even though the rest of the rasters are scaled and clipped to the DEM.
* When loading parameters from a datastack, parameter set or logfile, the UI will check that the model that created the file being loaded matches the name of the model that is currently running.  If there is a mismatch, a dialog is presented for the user to confirm or cancel the loading of parameters. Logfiles from IUI (which do not have clearly-recorded modelname or InVEST version information) can still have their arguments parsed, but the resulting model name and InVEST version will be set to ``"UNKNOWN"``.
* Data Stack files (``*.invest.json``, ``*.invest.tar.gz``) can now be dragged and dropped on an InVEST model window, which will prompt the UI to load that parameter set.
* Spatial inputs to Coastal Blue Carbon are now aligned as part of the model. This resolves a longstanding issue with the model where inputs would need to perfectly overlap (even down to pixel indices), or else the model would yield strange results.
* The InVEST UI now contains a submenu for opening a recently-opened datastack.  This submenu is automatically populated with the 10 most recently-opened datastacks for the current model.
* Removed vendored ``natcap.invest.dbfpy`` subpackage.
* Removed deprecated ``natcap.invest.fileio`` module.
* Removed ``natcap.invest.iui`` UI subpackage in favor of a new UI framework found at ``natcap.invest.ui``. This new UI features a greatly improved API, good test coverage, support for Qt4 and Qt5, and includes updates to all InVEST models to support validation of model arguments from a python script, independent of the UI.
* Updated core model of seasonal water yield to allow for negative `L_avail`.
* Updated RouteDEM to allow for file suffixes, finer control over what DEM routing algorithms to run, and removal of the multiple stepped stream threshold classification.
* Redesign/refactor of pollination model. Long term bugs in the model are resolved, managed pollinators added, and many simplifications to the end user's experience.  The updated user's guide chapter is available here: http://data.naturalcapitalproject.org/nightly-build/invest-users-guide/html/croppollination.html
* Scenario Generator - Rule Based now has an optional input to define a seed.
  This input is used to seed the random shuffling of parcels that have equal
  priorities.
* InVEST on mac is now distributed as a single application bundle, allowing InVEST to run as expected on mac OSX Sierra.  Individual models are selected and launched from a new launcher window.
* The InVEST CLI now has a GUI model launcher:  ``$ invest launcher``
* Updated the Coastal Blue Carbon model to improve handling of blank lines in input CSV tables and improve memory efficiency of the current implementation.
* Improved the readability of a cryptic error message in Coastal Vulnerability that is normally raised when the depth threshold is too high or the exposure proportion is too low to detect any shoreline segments.
* Adding InVEST HTML documentation to the Mac disk image distribution.
* Upgrading dependency of PyGeoprocessing to 0.3.3.  This fixes a memory leak associated with any model that aggregates rasters over complicated overlapping polygons.
* Adding sample data to Blue Carbon model that were missing.
* Deprecating the InVEST Marine Water Quality model.  This also removes InVEST's dependancy on the pyamg package which has been removed from REQUIREMENTS.TXT.
* Deprecating the ArcGIS-based Coastal Protection model and ArcGIS-based data-preprocessing scripts.  The toolbox and scripts may still be found at https://bitbucket.org/natcap/invest.arcgis.
* Fixing an issue in the carbon edge effect model that caused output values in the shapefile to be rounded to the nearest integer.
* Fixing issue in SDR model that would occasionally cause users to see errors about field widths in the output shapefile generation.
* Updated the erodibility sample raster that ships with InVEST for the SDR model.  The old version was in US units, in this version we convert to SI units as the model requires, and clipped the raster to the extents of the other stack to save disk space.

3.3.3 (2017-02-06)
------------------
* Fixed an issue in the UI where the carbon model wouldn't accept negative numbers in the price increase of carbon.
* RouteDEM no longer produces a "tiled_dem.tif" file since that functionality is being deprecated in PyGeoprocessing.
* Fixing an issue in SDR where the optional drainage layer would not be used in most of the SDR biophysical calculations.
* Refactoring so water yield pixels with Kc and et0 equal to be 0 now yields a 0.0 value of water yield on that pixel rather than nodata.
* Light optimization refactor of wind energy model that improves runtimes in some cases by a factor of 2-3.
* Performance optimizations to HRA that improve runtimes by approximately 30%.
* Fixed a broken UI link to Seasonal Water Yield's user's guide.
* Fixed an issue with DelineateIT that caused ArcGIS users to see both the watershed and inverse watershed polygons when viewing the output of the tool.
* Upgrading dependency to PyGeoprocessing 0.3.2.
* Fixed an issue with SDR that caused the LS factor to be an order of magnitue too high in areas where the slope was greater than 9%.  In our sample case this caused sediment export estimates to be about 6% too high, but in cases where analyses are run over steep slopes the error would have been greater.
* ``paver check`` now warns if the ``PYTHONHOME`` environment variable is set.
* API docs now correctly reflect installation steps needed for python development headers on linux.
* Fixed a side effect in the InVEST user interface that would cause ``tempfile.tempdir`` to be set and then not be reset after a model run is finished.
* The InVEST user interface will now record GDAL/OGR log messages in the log messages window and in the logfile written to the workspace.
* Updated branding and usability of the InVEST installer for Windows, and the Mac Disk Image (.dmg).


3.3.2 (2016-10-17)
------------------
* Partial test coverage for HRA model.
* Full test coverage for Overlap Analysis model.
* Full test coverage for Finfish Aquaculture.
* Full test coverage for DelineateIT.
* Full test coverage for RouteDEM.
* Fixed an issue in Habitat Quality where an error in the sample table or malformed threat raster names would display a confusing message to the user.
* Full test coverage for scenario generator proximity model.
* Patching an issue in seasonal water yield that causes an int overflow error if the user provides a floating point landcover map and the nodata value is outside of the range of an int64.
* Full test coverage for the fisheries model.
* Patched an issue that would cause the Seasonal Water Edge model to crash when the curve number was 100.
* Patching a critical issue with forest carbon edge that would give incorrect results for edge distance effects.
* Patching a minor issue with forest carbon edge that would cause the model to crash if only one  interpolation point were selected.
* Full test coverage for pollination model.
* Removed "farms aggregation" functionality from the InVEST pollination model.
* Full test coverage for the marine water quality model.
* Full test coverage for GLOBIO model.
* Full test coverage for carbon forest edge model.
* Upgraded SciPy dependancy to 0.16.1.
* Patched bug in NDR that would cause a phosphorus density to be reported per pixel rather than total amount of phosporous in a pixel.
* Corrected an issue with the uses of buffers in the euclidean risk function of Habitat Risk Assessment.  (issue #3564)
* Complete code coverage tests for Habitat Quality model.
* Corrected an issue with the ``Fisheries_Inputs.csv`` sample table used by Overlap Analysis.  (issue #3548)
* Major modifications to Terrestrial Carbon model to include removing the harvested wood product pool, uncertainty analysis, and updated efficient raster calculations for performance.
* Fixed an issue in GLOBIO that would cause model runs to crash if the AOI marked as optional was not present.
* Removed the deprecated and incomplete Nearshore Wave and Erosion model (``natcap.invest.nearshore_wave_and_erosion``).
* Removed the deprecated Timber model (``natcap.invest.timber``).
* Fixed an issue where seasonal water yield would raise a divide by zero error if a watershed polygon didn't cover a valid data region.  Now sets aggregation quantity to zero and reports a warning in the log.
* ``natcap.invest.utils.build_file_registry`` now raises a ``ValueError`` if a path is not a string or list of strings.
* Fixed issues in NDR that would indicate invalid values were being processed during runtimes by skipping the invalid calculations in the first place rather than calculating them and discarding after the fact.
* Complete code coverage tests for NDR model.
* Minor (~10% speedup) performance improvements to NDR.
* Added functionality to recreation model so that the `monthly_table.csv` file now receives a file suffix if one is provided by the user.
* Fixed an issue in SDR where the m exponent was calculated incorrectly in many situations resulting in an error of about 1% in total export.
* Fixed an issue in SDR that reported runtime overflow errors during normal processing even though the model completed without other errors.

3.3.1 (2016-06-13)
------------------
* Refactored API documentation for readability, organization by relevant topics, and to allow docs to build on `invest.readthedocs.io <http://invest.readthedocs.io>`_,
* Installation of ``natcap.invest`` now requires ``natcap.versioner``.  If this is not available on the system at runtime, setuptools will make it available at runtime.
* InVEST Windows installer now includes HISTORY.rst as the changelog instead of the old ``InVEST_Updates_<version>`` files.
* Habitat suitability model is generalized and released as an API only accessible model.  It can be found at ``natcap.invest.habitat_suitability.execute``.  This model replaces the oyster habitat suitability model.
    * The refactor of this model requires an upgrade to ``numpy >= 1.11.0``.
* Fixed a crash in the InVEST CLI where calling ``invest`` without a parameter would raise an exception on linux-based systems.  (Issue `#3528 <https://bitbucket.org/natcap/invest/issues/3515>`_)
* Patched an issue in Seasonal Water Yield model where a nodata value in the landcover map that was equal to ``MAX_INT`` would cause an overflow error/crash.
* InVEST NSIS installer will now optionally install the Microsoft Visual C++ 2008 redistributable on Windows 7 or earlier.  This addresses a known issue on Windows 7 systems when importing GDAL binaries (Issue `#3515 <https://bitbucket.org/natcap/invest/issues/3515>`_).  Users opting to install this redistributable agree to abide by the terms and conditions therein.
* Removed the deprecated subpackage ``natcap.invest.optimization``.
* Updated the InVEST license to legally define the Natural Capital Project.
* Corrected an issue in Coastal Vulnerability where an output shapefile was being recreated for each row, and where field values were not being stored correctly.
* Updated Scenario Generator model to add basic testing, file registry support, PEP8 and PEP257 compliance, and to fix several bugs.
* Updated Crop Production model to add a simplified UI, faster runtime, and more testing.

3.3.0 (2016-03-14)
------------------
* Refactored Wind Energy model to use a CSV input for wind data instead of a Binary file.
* Redesigned InVEST recreation model for a single input streamlined interface, advanced analytics, and refactored outputs.  While the model is still based on "photo user days" old model runs are not backward compatable with the new model or interface. See the Recreation Model user's guide chapter for details.
    * The refactor of this model requires an upgrade to ``GDAL >=1.11.0 <2.0`` and ``numpy >= 1.10.2``.
* Removed nutrient retention (water purification) model from InVEST suite and replaced it with the nutrient delivery ratio (NDR) model.  NDR has been available in development relseases, but has now officially been added to the set of Windows Start Menu models and the "under development" tag in its users guide has been removed.  See the InVEST user's guide for details between the differences and advantages of NDR over the old nutrient model.
* Modified NDR by adding a required "Runoff Proxy" raster to the inputs.  This allows the model to vary the relative intensity of nutrient runoff based on varying precipitation variability.
* Fixed a bug in the Area Change rule of the Rule-Based Scenario Generator, where units were being converted incorrectly. (Issue `#3472 <https://bitbucket.org/natcap/invest/issues/3472>`_) Thanks to Fosco Vesely for this fix.
* InVEST Seasonal Water Yield model released.
* InVEST Forest Carbon Edge Effect model released.
* InVEST Scenario Generator: Proximity Based model released and renamed the previous "Scenario Generator" to "Scenario Generator: Rule Based".
* Implemented a blockwise exponential decay kernel generation function, which is now used in the Pollination and Habitat Quality models.
* GLOBIO now uses an intensification parameter and not a map to average all agriculture across the GLOBIO 8 and 9 classes.
* GLOBIO outputs modified so core outputs are in workspace and intermediate outputs are in a subdirectory called 'intermediate_outputs'.
* Fixed a crash with the NDR model that could occur if the DEM and landcover maps were different resolutions.
* Refactored all the InVEST model user interfaces so that Workspace defaults to the user's home "Documents" directory.
* Fixed an HRA bug where stessors with a buffer of zero were being buffered by 1 pixel
* HRA enhancement which creates a common raster to burn all input shapefiles onto, ensuring consistent alignment.
* Fixed an issue in SDR model where a landcover map that was smaller than the DEM would create extraneous "0" valued cells.
* New HRA feature which allows for "NA" values to be entered into the "Ratings" column for a habitat / stressor pair in the Criteria Ratings CSV. If ALL ratings are set to NA, the habitat / stressor will be treated as having no interaction. This means in the model, that there will be no overlap between the two sources. All rows parameters with an NA rating will not be used in calculating results.
* Refactored Coastal Blue Carbon model for greater speed, maintainability and clearer documentation.
* Habitat Quality bug fix when given land cover rasters with different pixel sizes than threat rasters. Model would use the wrong pixel distance for the convolution kernel.
* Light refactor of Timber model. Now using CSV input attribute file instead of DBF file.
* Fixed clipping bug in Wave Energy model that was not properly clipping polygons correctly. Found when using global data.
* Made the following changes / updates to the coastal vulnerability model:
    * Fixed a bug in the model where the geomorphology ranks were not always being used correctly.
    * Removed the HTML summary results output and replaced with a link to a dashboard that helps visualize and interpret CV results.
    * Added a point shapefile output: 'outputs/coastal_exposure.shp' that is a shapefile representation of the corresponding CSV table.
    * The model UI now requires the 'Relief' input. No longer optional.
    * CSV outputs and Shapefile outputs based on rasters now have x, y coorinates of the center of the pixel instead of top left of the pixel.
* Turning setuptools' zip_safe to False for consistency across the Natcap Namespace.
* GLOBIO no longer requires user to specify a keyfield in the AOI.
* New feature to GLOBIO to summarize MSA by AOI.
* New feature to GLOBIO to use a user defined MSA parameter table to do the MSA thresholds for infrastructure, connectivity, and landuse type
* Documentation to the GLOBIO code base including the large docstring for 'execute'.

3.2.0 (2015-05-31)
------------------
InVEST 3.2.0 is a major release with the addition of several experimental models and tools as well as an upgrade to the PyGeoprocessing core:

* Upgrade to PyGeoprocessing v0.3.0a1 for miscelaneous performance improvements to InVEST's core geoprocessing routines.
* An alpha unstable build of the InVEST crop production model is released with partial documentation and sample data.
* A beta build of the InVEST fisheries model is released with documentation and sample data.
* An alpha unstable build of the nutrient delivery ratio (NDR) model is available directly under InVEST's instalation directory at  ``invest-x86/invest_ndr.exe``; eventually this model will replace InVEST's current "Nutrient" model.  It is currently undocumented and unsupported but inputs are similar to that of InVEST's SDR model.
* An alpha unstable build of InVEST's implementation of GLOBIO is available directly under InVEST's instalation directory at ``invest-x86/invest_globio.exe``.  It is currently undocumented but sample data are provided.
* DelinateIT, a watershed delination tool based on PyGeoprocessing's d-infinity flow algorithm is released as a standalone tool in the InVEST repository with documentation and sample data.
* Miscelaneous performance patches and bug fixes.

3.1.3 (2015-04-23)
------------------
InVEST 3.1.3 is a hotfix release patching a memory blocking issue resolved in PyGeoprocessing version 0.2.1.  Users might have experienced slow runtimes on SDR or other routed models.

3.1.2 (2015-04-15)
------------------
InVEST 3.1.2 is a minor release patching issues mostly related to the freshwater routing models and signed GDAL Byte datasets.

* Patching an issue where some projections were not regognized and InVEST reported an UnprojectedError.
* Updates to logging that make it easier to capture logging messages when scripting InVEST.
* Shortened water yield user interface height so it doesn't waste whitespace.
* Update PyGeoprocessing dependency to version 0.2.0.
* Fixed an InVEST wide issue related to bugs stemming from the use of signed byte raster inputs that resulted in nonsensical outputs or KeyErrors.
* Minor performance updates to carbon model.
* Fixed an issue where DEMS with 32 bit ints and INT_MAX as the nodata value nodata value incorrectly treated the nodata value in the raster as a very large DEM value ultimately resulting in rasters that did not drain correctly and empty flow accumulation rasters.
* Fixed an issue where some reservoirs whose edges were clipped to the edge of the watershed created large plateaus with no drain except off the edge of the defined raster.  Added a second pass in the plateau drainage algorithm to test for these cases and drains them to an adjacent nodata area if they occur.
* Fixed an issue in the Fisheries model where the Results Suffix input was invariably initializing to an empty string.
* Fixed an issue in the Blue Carbon model that prevented the report from being generated in the outputs file.

3.1.1 (2015-03-13)
------------------
InVEST 3.1.1 is a major performance and memory bug patch to the InVEST toolsuite.  We recommend all users upgrade to this version.

* Fixed an issue surrounding reports of SDR or Nutrient model outputs of zero values, nodata holes, excessive runtimes, or out of memory errors.  Some of those problems happened to be related to interesting DEMs that would break the flat drainage algorithm we have inside RouteDEM that adjusted the heights of those regions to drain away from higher edges and toward lower edges, and then pass the height adjusted dem to the InVEST model to do all its model specific calculations.  Unfortunately this solution was not amenable to some degenerate DEM cases and we have now adjusted the algorithm to treat each plateau in the DEM as its own separate region that is processed independently from the other regions. This decreases memory use so we never effectively run out of memory at a minor hit to overall runtime.  We also now adjust the flow direction directly instead of adjust the dem itself.  This saves us from having to modify the DEM and potentially get it into a state where a drained plateau would be higher than its original pixel neighbors that used to drain into it.

There are side effects that result in sometimes large changes to un calibrated runs of SDR or nutrient.  These are related to slightly different flow directions across the landscape and a bug fix on the distance to stream calculation.

* InVEST geoprocessing now uses the PyGeoprocessing package (v0.1.4) rather than the built in functionality that used to be in InVEST.  This will not affect end users of InVEST but may be of interest to users who script InVEST calls who want a standalone Python processing package for raster stack math and hydrological routing.  The project is hosted at https://bitbucket.org/richpsharp/pygeoprocessing.

* Fixed an marine water quality issue where users could input AOIs that were unprojected, but output pixel sizes were specified in meters.  Really the output pixel size should be in the units of the polygon and are now specified as such.  Additionally an exception is raised if the pixel size is too small to generate a numerical solution that is no longer a deep scipy error.

* Added a suffix parameter to the timber and marine water quality models that append a user defined string to the output files; consistent with most of the other InVEST models.

* Fixed a user interface issue where sometimes the InVEST model run would not open a windows explorer to the user's workspace.  Instead it would open to C:\User[..]\My Documents.  This would often happen if there were spaces in the the workspace name or "/" characters in the path.

* Fixed an error across all InVEST models where a specific combination of rasters of different cell sizes and alignments and unsigned data types could create errors in internal interpolation of the raster stacks.  Often these would appear as 'KeyError: 0' across a variety of contexts.  Usually the '0' was an erroneous value introduced by a faulty interpolation scheme.

* Fixed a MemoryError that could occur in the pollination and habitat quality models when the the base landcover map was large and the biophysical properties table allowed the effect to be on the order of that map.  Now can use any raster or range values with only a minor hit to runtime performance.

* Fixed a serious bug in the plateau resolution algorithm that occurred on DEMs with large plateau areas greater than 10x10 in size.  The underlying 32 bit floating point value used to record small height offsets did not have a large enough precision to differentiate between some offsets thus creating an undefined flow direction and holes in the flow accumulation algorithm.

* Minor performance improvements in the routing core, in some cases decreasing runtimes by 30%.

* Fixed a minor issue in DEM resolution that occurred when a perfect plateau was encountered.  Rather that offset the height so the plateau would drain, it kept the plateau at the original height.  This occurred because the uphill offset was nonexistent so the algorithm assumed no plateau resolution was needed.  Perfect plateaus now drain correctly.  In practice this kind of DEM was encountered in areas with large bodies of water where the remote sensing algorithm would classify the center of a lake 1 meter higher than the rest of the lake.

* Fixed a serious routing issue where divergent flow directions were not getting accumulated 50% of the time. Related to a division speed optimization that fell back on C-style modulus which differs from Python.

* InVEST SDR model thresholded slopes in terms of radians, not percent thus clipping the slope tightly between 0.001 and 1%.  The model now only has a lower threshold of 0.00005% for the IC_0 factor, and no other thresholds.  We believe this was an artifact left over from an earlier design of the model.


* Fixed a potential memory inefficiency in Wave Energy Model when computing the percentile rasters. Implemented a new memory efficient percentile algorithm and updated the outputs to reflect the new open source framework of the model. Now outputting csv files that describe the ranges and meaning of the percentile raster outputs.

* Fixed a bug in Habitat Quality where the future output "quality_out_f.tif" was not reflecting the habitat value given in the sensitivity table for the specified landcover types.


3.1.0 (2014-11-19)
------------------
InVEST 3.1.0 (http://www.naturalcapitalproject.org/download.html) is a major software and science milestone that includes an overhauled sedimentation model, long awaited fixes to exponential decay routines in habitat quality and pollination, and a massive update to the underlying hydrological routing routines.  The updated sediment model, called SDR (sediment delivery ratio), is part of our continuing effort to improve the science and capabilities of the InVEST tool suite.  The SDR model inputs are backwards comparable with the InVEST 3.0.1 sediment model with two additional global calibration parameters and removed the need for the retention efficiency parameter in the biophysical table; most users can run SDR directly with the data they have prepared for previous versions.  The biophysical differences between the models are described in a section within the SDR user's guide and represent a superior representation of the hydrological connectivity of the watershed, biophysical parameters that are independent of cell size, and a more accurate representation of sediment retention on the landscape.  Other InVEST improvements to include standard bug fixes, performance improvements, and usability features which in part are described below:

* InVEST Sediment Model has been replaced with the InVEST Sediment Delivery Ratio model.  See the SDR user's guide chapter for the difference between the two.
* Fixed an issue in the pollination model where the exponential decay function decreased too quickly.
* Fixed an issue in the habitat quality model where the exponential decay function decreased too quickly and added back linear decay as an option.
* Fixed an InVEST wide issue where some input rasters that were signed bytes did not correctly map to their negative nodata values.
* Hydropower input rasters have been normalized to the LULC size so sampling error is the same for all the input watersheds.
* Adding a check to make sure that input biophysical parameters to the water yield model do not exceed invalid scientific ranges.
* Added a check on nutrient retention in case the upstream water yield was less than 1 so that the log value did not go negative.  In that case we clamp upstream water yield to 0.
* A KeyError issue in hydropower was resolved that occurred when the input rasters were at such a coarse resolution that at least one pixel was completely contained in each watershed.  Now a value of -9999 will be reported for watersheds that don't contain any valid data.
* An early version of the monthly water yield model that was erroneously included in was in the installer; it was removed in this version.
* Python scripts necessary for running the ArcGIS version of Coastal Protection were missing.  They've since been added back to the distribution.
* Raster calculations are now processed by raster block sizes.  Improvements in raster reads and writes.
* Fixed an issue in the routing core where some wide DEMs would cause out of memory errors.
* Scenario generator marked as stable.
* Fixed bug in HRA where raster extents of shapefiles were not properly encapsulating the whole AOI.
* Fixed bug in HRA where any number of habitats over 4 would compress the output plots. Now extends the figure so that all plots are correctly scaled.
* Fixed a bug in HRA where the AOI attribute 'name' could not be an int. Should now accept any type.
* Fixed bug in HRA which re-wrote the labels if it was run immediately without closing the UI.
* Fixed nodata masking bug in Water Yield when raster extents were less than that covered by the watershed.
* Removed hydropower calibration parameter form water yield model.
* Models that had suffixes used to only allow alphanumeric characters.  Now all suffix types are allowed.
* A bug in the core platform that would occasionally cause routing errors on irregularly pixel sized rasters was fixed.  This often had the effect that the user would see broken streams and/or nodata values scattered through sediment or nutrient results.
* Wind Energy:
        * Added new framework for valuation component. Can now input a yearly price table that spans the lifetime of the wind farm. Also if no price table is made, can specify a price for energy and an annual rate of change.
        * Added new memory efficient distance transform functionality
        * Added ability to leave out 'landing points' in 'grid connection points' input. If not landing points are found, it will calculate wind farm directly to grid point distances
* Error message added in Wave Energy if clip shape has no intersection
* Fixed an issue where the data type of the nodata value in a raster might be different than the values in the raster.  This was common in the case of 64 bit floating point values as nodata when the underlying raster was 32 bit.  Now nodata values are cast to the underlying types which improves the reliability of many of the InVEST models.


3.0.1 (2014-05-19)
------------------
* Blue Carbon model released.

* HRA UI now properly reflects that the Resolution of Analysis is in meters, not meters squared, and thus will be applied as a side length for a raster pixel.

* HRA now accepts CSVs for ratings scoring that are semicolon separated as well as comma separated.

* Fixed a minor bug in InVEST's geoprocessing aggregate core that now consistently outputs correct zonal stats from the underlying pixel level hydro outputs which affects the water yield, sediment, and nutrient models.

* Added compression to InVEST output geotiff files.  In most cases this reduces output disk usage by a factor of 5.

* Fixed an issue where CSVs in the sediment model weren't open in universal line read mode.

* Fixed an issue where approximating whether pixel edges were the same size was not doing an approximately equal function.

* Fixed an issue that made the CV model crash when the coastline computed from the landmass didn't align perfectly with that defined in the geomorphology layer.

* Fixed an issue in the CV model where the intensity of local wave exposure was very low, and yielded zero local wave power for the majority of coastal segments.

* Fixed an issue where the CV model crashes if a coastal segment is at the edge of the shore exposure raster.

* Fixed the exposure of segments surrounded by land that appeared as exposed when their depth was zero.

* Fixed an issue in the CV model where the natural habitat values less than 5 were one unit too low, leading to negative habitat values in some cases.

* Fixed an exponent issue in the CV model where the coastal vulnerability index was raised to a power that was too high.

* Fixed a bug in the Scenic Quality model that prevented it from starting, as well as a number of other issues.

* Updated the pollination model to conform with the latest InVEST geoprocessing standards, resulting in an approximately 33% speedup.

* Improved the UI's ability to remember the last folder visited, and to have all file and folder selection dialogs have access to this information.

* Fixed an issue in Marine Water Quality where the UV points were supposed to be optional, but instead raised an exception when not passed in.

3.0.0 (2014-03-23)
------------------
The 3.0.0 release of InVEST represents a shift away from the ArcGIS to the InVEST standalone computational platform.  The only exception to this shift is the marine coastal protection tier 1 model which is still supported in an ArcGIS toolbox and has no InVEST 3.0 standalone at the moment.  Specific changes are detailed below

* A standalone version of the aesthetic quality model has been developed and packaged along with this release.  The standalone outperforms the ArcGIS equivalent and includes a valuation component.  See the user's guide for details.

* The core water routing algorithms for the sediment and nutrient models have been overhauled.  The routing algorithms now correctly adjust flow in plateau regions, address a bug that would sometimes not route large sections of a DEM, and has been optimized for both run time and memory performance.  In most cases the core d-infinity flow accumulation algorithm out performs TauDEM.  We have also packaged a simple interface to these algorithms in a standalone tool called RouteDEM; the functions can also be referenced from the scripting API in the invest_natcap.routing package.

* The sediment and nutrient models are now at a production level release.  We no longer support the ArcGIS equivalent of these models.

* The sediment model has had its outputs simplified with major changes including the removal of the 'pixel mean' outputs, a direct output of the pixel level export and retention maps, and a single output shapefile whose attribute table contains aggregations of sediment output values.  Additionally all inputs to the sediment biophysical table including p, c, and retention coefficients are now expressed as a proportion between 0 and 1; the ArcGIS model had previously required those inputs were integer values between 0 and 1000.  See the "Interpreting Results" section of sediment model for full details on the outputs.

* The nutrient model has had a similar overhaul to the sediment model including a simplified output structure with many key outputs contained in the attribute table of the shapefile.  Retention coefficients are also expressed in proportions between 0 and 1.  See the "Interpreting Results" section of nutrient model for full details on the outputs.

* Fixed a bug in Habitat Risk Assessment where the HRA module would incorrectly error if a criteria with a 0 score (meant to be removed from the assessment) had a 0 data quality or weight.

* Fixed a bug in Habitat Risk Assessment where the average E/C/Risk values across the given subregion were evaluating to negative numbers.

* Fixed a bug in Overlap Analysis where Human Use Hubs would error if run without inter-activity weighting, and Intra-Activity weighting would error if run without Human Use Hubs.

* The runtime performance of the hydropower water yield model has been improved.

* Released InVEST's implementation of the D-infinity flow algorithm in a tool called RouteDEM available from the start menu.

* Unstable version of blue carbon available.

* Unstable version of scenario generator available.

* Numerous other minor bug fixes and performance enhacnements.



2.6.0 (2013-12-16)
------------------
The 2.6.0 release of InVEST removes most of the old InVEST models from the Arc toolbox in favor of the new InVEST standalone models.  While we have been developing standalone equivalents for the InVEST Arc models since version 2.3.0, this is the first release in which we removed support for the deprecated ArcGIS versions after an internal review of correctness, performance, and stability on the standalones.  Additionally, this is one of the last milestones before the InVEST 3.0.0 release later next year which will transition InVEST models away from strict ArcGIS dependence to a standalone form.

Specifically, support for the following models have been moved from the ArcGIS toolbox to their Windows based standalones: (1) hydropower/water yield, (2) finfish aquaculture, (3) coastal protection tier 0/coastal vulnerability, (4) wave energy, (5) carbon, (6) habitat quality/biodiversity, (7) pollination, (8) timber, and (9) overlap analysis.  Additionally, documentation references to ArcGIS for those models have been replaced with instructions for launching standalone InVEST models from the Windows start menu.

This release also addresses minor bugs, documentation updates, performance tweaks, and new functionality to the toolset, including:

*  A Google doc to provide guidance for scripting the InVEST standalone models: https://docs.google.com/document/d/158WKiSHQ3dBX9C3Kc99HUBic0nzZ3MqW3CmwQgvAqGo/edit?usp=sharing

* Fixed a bug in the sample data that defined Kc as a number between 0 and 1000 instead of a number between 0 and 1.

* Link to report an issue now takes user to the online forums rather than an email address.

* Changed InVEST Sediment model standalone so that retention values are now between 0 and 1 instead of 0 and 100.

* Fixed a bug in Biodiversity where if no suffix were entered output filenames would have a trailing underscore (_) behind them.

* Added documentation to the water purification/nutrient retention model documentation about the standalone outputs since they differ from the ArcGIS version of the model.

* Fixed an issue where the model would try to move the logfile to the workspace after the model run was complete and Windows would erroneously report that the move failed.

* Removed the separation between marine and freshwater terrestrial models in the user's guide.  Now just a list of models.

* Changed the name of InVEST "Biodiversity" model to "Habitat Quality" in the module names, start menu, user's guide, and sample data folders.

* Minor bug fixes, performance enhancements, and better error reporting in the internal infrastructure.

* HRA risk in the unstable standalone is calculated differently from the last release. If there is no spatial overlap within a cell, there is automatically a risk of 0. This also applies to the E and C intermediate files for a given pairing. If there is no spatial overlap, E and C will be 0 where there is only habitat. However, we still create a recovery potential raster which has habitat- specific risk values, even without spatial overlap of a stressor. HRA shapefile outputs for high, medium, low risk areas are now calculated using a user-defined maximum number of overlapping stressors, rather than all potential stressors. In the HTML subregion averaged output, we now attribute what portion of risk to a habitat comes from each habitat-stressor pairing. Any pairings which don't overlap will have an automatic risk of 0.

* Major changes to Water Yield : Reservoir Hydropower Production. Changes include an alternative equation for calculating Actual Evapotranspiration (AET) for non-vegetated land cover types including wetlands. This allows for a more accurate representation of processes on land covers such as urban, water, wetlands, where root depth values aren't applicable. To differentiate between the two equations a column 'LULC_veg' has been added to the Biophysical table in Hydropower/input/biophysical_table.csv. In this column a 1 indicates vegetated and 0 indicates non-vegetated.

* The output structure and outputs have also change in Water Yield : Reservoir Hydropower Production. There is now a folder 'output' that contains all output files including a sub directory 'per_pixel' which has three pixel raster outputs. The subwatershed results are only calculated for the water yield portion and those results can be found as a shapefile, 'subwatershed_results.shp', and CSV file, 'subwatershed_results.csv'. The watershed results can be found in similar files: watershed_results.shp and watershed_results.csv. These two files for the watershed outputs will aggregate the Scarcity and Valuation results as well.

* The evapotranspiration coefficients for crops, Kc, has been changed to a decimal input value in the biophysical table. These values used to be multiplied by 1000 so that they were in integer format, that pre processing step is no longer necessary.

* Changing support from richsharp@stanford.edu to the user support forums at http://ncp-yamato.stanford.edu/natcapforums.

2.5.6 (2013-09-06)
------------------
The 2.5.6 release of InVEST that addresses minor bugs, performance
tweaks, and new functionality of the InVEST standalone models.
Including:

* Change the changed the Carbon biophysical table to use code field
  name from LULC to lucode so it is consistent with the InVEST water
  yield biophysical table.

* Added Monte Carlo uncertainty analysis and documentation to finfish
  aquaculture model.

* Replaced sample data in overlap analysis that was causing the model
  to crash.

* Updates to the overlap analysis user's guide.

* Added preprocessing toolkit available under
  C:\{InVEST install directory}\utils

* Biodiversity Model now exits gracefully if a threat raster is not
  found in the input folder.

* Wind Energy now uses linear (bilinear because its over 2D space?)
  interpolation.

* Wind Energy has been refactored to current API.

* Potential Evapotranspiration input has been properly named to
  Reference Evapotranspiration.

* PET_mn for Water Yield is now Ref Evapotranspiration times Kc
  (evapotranspiration coefficient).

* The soil depth field has been renamed 'depth to root restricting
  layer' in both the hydropower and nutrient retention models.

* ETK column in biophysical table for Water Yield is now Kc.

* Added help text to Timber model.

* Changed the behavior of nutrient retention to return nodata values
  when the mean runoff index is zero.

* Fixed an issue where the hydropower model didn't use the suffix
  inputs.

* Fixed a bug in Biodiversity that did not allow for numerals in the
  threat names and rasters.

* Updated routing algorithm to use a modern algorithm for plateau
  direction resolution.

* Fixed an issue in HRA where individual risk pixels weren't being
  calculated correctly.

* HRA will now properly detect in the preprocessed CSVs when criteria
  or entire habitat-stressor pairs are not desired within an
  assessment.

* Added an infrastructure feature so that temporary files are created
  in the user's workspace rather than at the system level
  folder.  This lets users work in a secondary workspace on a USB
  attached hard drive and use the space of that drive, rather than the
  primary operating system drive.

2.5.5 (2013-08-06)
------------------
The 2.5.5 release of InVEST that addresses minor bugs, performance
tweaks, and new functionality of the InVEST standalone models.  Including:

 * Production level release of the 3.0 Coastal Vulnerability model.
    - This upgrades the InVEST 2.5.4 version of the beta standalone CV
      to a full release with full users guide.  This version of the
      CV model should be used in all cases over its ArcGIS equivalent.

 * Production level release of the Habitat Risk Assessment model.
    - This release upgrades the InVEST 2.5.4 beta version of the
      standalone habitat risk assessment model. It should be used in
      all cases over its ArcGIS equivalent.

 * Uncertainty analysis in Carbon model (beta)
    - Added functionality to assess uncertainty in sequestration and
      emissions given known uncertainty in carbon pool stocks.  Users
      can now specify standard  deviations of carbon pools with
      normal distributions as well as desired uncertainty levels.
      New outputs include masks for regions which both sequester and
      emit carbon with a high probability of confidence.  Please see
      the "Uncertainty Analysis" section of the carbon user's guide
      chapter for more information.

 * REDD+ Scenario Analysis in Carbon model (beta)
    - Additional functionality to assist users evaluating REDD
      and REDD+ scenarios in the carbon model.  The uncertainty analysis
      functionality can also be used with these scenarios.
      Please see the "REDD Scenario Analysis" section of the
      carbon user's guide chapter for more information.

 * Uncertainty analysis in Finfish Aquaculture model (beta)
    - Additionally functionality to account for uncertainty in
      alpha and beta growth parameters as well as histogram
      plots showing the distribution of harvest weights and
      net present value.   Uncertainty analysis is performed
      through Monte Carlo runs that normally sample the
      growth parameters.

 * Streamlined Nutrient Retention model functionality
    - The nutrient retention module no longer requires users to explicitly
      run the water yield model.  The model now seamlessly runs water yield
      during execution.

 * Beta release of the recreation model
    - The recreation is available for beta use with limited documentation.

 * Full release of the wind energy model
    - Removing the 'beta' designation on the wind energy model.


Known Issues:

 * Flow routing in the standalone sediment and nutrient models has a
   bug that prevents routing in some (not all) landscapes.  This bug is
   related to resolving d-infinity flow directions across flat areas.
   We are implementing the solution in Garbrecht and Martx (1997).
   In the meanwhile the sediment and nutrient models are still marked
   as beta until this issue is resolved.

2.5.4 (2013-06-07)
------------------
This is a minor release of InVEST that addresses numerous minor bugs and performance tweaks in the InVEST 3.0 models.  Including:

 * Refactor of Wave Energy Model:
    - Combining the Biophysical and Valuation modules into one.
    - Adding new data for the North Sea and Australia
    - Fixed a bug where elevation values that were equal to or greater than zero
      were being used in calculations.
    - Fixed memory issues when dealing with large datasets.
    - Updated core functions to remove any use of depracated functions

 * Performance updates to the carbon model.

 * Nodata masking fix for rarity raster in Biodiversity Model.
    - When computing rarity from a base landuse raster and current or future
      landuse raster, the intersection of the two was not being properly taken.

 * Fixes to the flow routing algorithms in the sediment and nutrient
   retention models in cases where stream layers were burned in by ArcGIS
   hydro tools.  In those cases streams were at the same elevation and caused
   routing issues.

 * Fixed an issue that affected several InVEST models that occured
   when watershed polygons were too small to cover a pixel.  Excessively
   small watersheds are now handled correctly

 * Arc model deprecation.  We are deprecating the following ArcGIS versions
   of our InVEST models in the sense we recommend ALL users use the InVEST
   standalones over the ArcGIS versions, and the existing ArcGIS versions
   of these models will be removed entirely in the next release.

        * Timber
        * Carbon
        * Pollination
        * Biodiversity
        * Finfish Aquaculture

Known Issues:

 * Flow routing in the standalone sediment and nutrient models has a
   bug that prevents routing in several landscapes.  We're not
   certain of the nature of the bug at the moment, but we will fix by
   the next release.  Thus, sediment and nutrient models are marked
   as (beta) since in some cases the DEM routes correctly.

2.5.3 (2013-03-21)
------------------
This is a minor release of InVEST that fixes an issue with the HRA model that caused ArcGIS versions of the model to fail when calculating habitat maps for risk hotspots. This upgrade is strongly recommended for users of InVEST 2.5.1 or 2.5.2.

2.5.2 (2013-03-17)
------------------
This is a minor release of InVEST that fixes an issue with the HRA sample data that caused ArcGIS versions of the model to fail on the training data.  There is no need to upgrade for most users unless you are doing InVEST training.

2.5.1 (2013-03-12)
------------------
This is a minor release of InVEST that does not add any new models, but
does add additional functionality, stability, and increased performance to
one of the InVEST 3.0 standalones:

  - Pollination 3.0 Beta:
        - Fixed a bug where Windows users of InVEST could run the model, but
          most raster outputs were filled with nodata values.

Additionally, this minor release fixes a bug in the InVEST user interface where
collapsible containers became entirely non-interactive.

2.5.0 (2013-03-08)
------------------
This a major release of InVEST that includes new standalone versions (ArcGIS
is not required) our models as well as additional functionality, stability,
and increased performance to many of the existing models.  This release is
timed to support our group's annual training event at Stanford University.
We expect to release InVEST 2.5.1 a couple of weeks after to address any
software issues that arise during the training.  See the release notes
below for details of the release, and please contact richsharp@stanford.edu
for any issues relating to software:

  - *new* Sediment 3.0 Beta:
      - This is a standalone model that executes an order of magnitude faster
        than the original ArcGIS model, but may have memory issues with
        larger datasets. This fix is scheduled for the 2.5.1 release of InVEST.
      - Uses a d-infinity flow algorithm (ArcGIS version uses D8).
      - Includes a more accurate LS factor.
      - Outputs are now summarized by polygon rather than rasterized polygons.
        Users can view results directly as a table rather than sampling a
        GIS raster.
  - *new* Nutrient 3.0 Beta:
      - This is a standalone model that executes an order of magnitude faster
        than the original ArcGIS model, but may have memory issues with
        larger datasets. This fix is scheduled for the 2.5.1 release of InVEST.
      - Uses a d-infinity flow algorithm (ArcGIS version uses D8).
      - Includes a more accurate LS factor.
      - Outputs are now summarized by polygon rather than rasterized polygons.
        Users can view results directly as a table rather than sampling a
        GIS raster.
  - *new* Wind Energy:
      - A new offshore wind energy model.  This is a standalone-only model
        available under the windows start menu.
  - *new* Recreation Alpha:
      - This is a working demo of our soon to be released future land and near
        shore recreation model.  The model itself is incomplete and should only
        be used as a demo or by NatCap partners that know what they're doing.
  - *new* Habitat Risk Assessment 3.0 Alpha:
      - This is a working demo of our soon to be released 3.0 version of habitat
        risk assessment.  The model itself is incomplete and should only
        be used as a demo or by NatCap partners that know what they're doing.
        Users that need to use the habitat risk assessment should use the
        ArcGIS version of this model.

  - Improvements to the InVEST 2.x ArcGIS-based toolset:
      - Bug fixes to the ArcGIS based Coastal Protection toolset.

  - Removed support for the ArcGIS invest_VERSION.mxd map.  We expect to
    transition the InVEST toolset exclusive standalone tools in a few months.  In
    preparation of this we are starting to deprecate parts of our old ArcGIS
    toolset including this ArcMap document.  The InVEST ArcToolbox is still
    available in C:\InVEST_2_5_0\invest_250.tbx.

  - Known issues:

    - The InVEST 3.0 standalones generate open source GeoTiffs as
      outputs rather than the proprietary ESRI Grid format.  ArcGIS 9.3.1
      occasionally displays these rasters incorrectly.  We have found
      that these layers can be visualized in ArcGIS 9.3.1 by following
      convoluted steps: Right Click on the layer and select Properties; click on
      the Symbology tab; select Stretch, agree to calculate a histogram (this will
      create an .aux file that Arc can use for visualization), click "Ok", remove
      the raster from the layer list, then add it back. As an alternative, we
      suggest using an open source GIS Desktop Tool like Quantum GIS or ArcGIS
      version 10.0 or greater.

   - The InVEST 3.0 carbon model will generate inaccurate sequestration results
     if the extents of the current and future maps don't align.  This will be
     fixed in InVEST 2.5.1; in the meanwhile a workaround is to clip both LULCs
     so they have identical overlaps.

   - A user reported an unstable run of InVEST 3.0 water yield.  We are not
     certain what is causing the issue, but we do have a fix that will go out
     in InVEST 2.5.1.

   - At the moment the InVEST standalones do not run on Windows XP.  This appears
     to be related to an incompatibility between Windows XP and GDAL, the an open
     source gis library we use to create and read GIS data.  At the moment we are
     uncertain if we will be able to fix this bug in future releases, but will
     pass along more information in the future.

2.4.5 (2013-02-01)
------------------
This is a minor release of InVEST that does not add any new models, but
does add additional functionality, stability, and increased performance to
many of the InVEST 3.0 standalones:

  - Pollination 3.0 Beta:
      - Greatly improved memory efficiency over previous versions of this model.
      - 3.0 Beta Pollination Biophysical and Valuation have been merged into a
        single tool, run through a unified user interface.
      - Slightly improved runtime through the use of newer core InVEST GIS libraries.
      - Optional ability to weight different species individually.  This feature
        adds a column to the Guilds table that allows the user to specify a
        relative weight for each species, which will be used before combining all
        species supply rasters.
      - Optional ability to aggregate pollinator abundances at specific points
        provided by an optional points shapefile input.
      - Bugfix: non-agricultural pixels are set to a value of 0.0 to indicate no
        value on the farm value output raster.
      - Bugfix: sup_val_<beename>_<scenario>.tif rasters are now saved to the
        intermediate folder inside the user's workspace instead of the output
        folder.
  - Carbon Biophysical 3.0 Beta:
        * Tweaked the user interface to require the user to
          provide a future LULC raster when the 'Calculate Sequestration' checkbox
          is checked.
        * Fixed a bug that restricted naming of harvest layers.  Harvest layers are
          now selected simply by taking the first available layer.
  - Better memory efficiency in hydropower model.
  - Better support for unicode filepaths in all 3.0 Beta user interfaces.
  - Improved state saving and retrieval when loading up previous-run parameters
    in all 3.0 Beta user interfaces.
  - All 3.0 Beta tools now report elapsed time on completion of a model.
  - All 3.0 Beta tools now provide disk space usage reports on completion of a
    model.
  - All 3.0 Beta tools now report arguments at the top of each logfile.
  - Biodiversity 3.0 Beta: The half-saturation constant is now allowed to be a
    positive floating-point number.
  - Timber 3.0 Beta: Validation has been added to the user interface for this
    tool for all tabular and shapefile inputs.
  - Fixed some typos in Equation 1 in the Finfish Aquaculture user's guide.
  - Fixed a bug where start menu items were not getting deleted during an InVEST
    uninstall.
  - Added a feature so that if the user selects to download datasets but the
    datasets don't successfully download the installation alerts the user and
    continues normally.
  - Fixed a typo with tau in aquaculture guide, originally said 0.8, really 0.08.

  - Improvements to the InVEST 2.x ArcGIS-based toolset:
      - Minor bugfix to Coastal Vulnerability, where an internal unit of
        measurements was off by a couple digits in the Fetch Calculator.
      - Minor fixes to various helper tools used in InVEST 2.x models.
      - Outputs for Hargreaves are now saved as geoTIFFs.
      - Thornwaite allows more flexible entering of hours of sunlight.

2.4.4 (2012-10-24)
------------------
- Fixes memory errors experienced by some users in the Carbon Valuation 3.0 Beta model.
- Minor improvements to logging in the InVEST User Interface
- Fixes an issue importing packages for some officially-unreleased InVEST models.

2.4.3 (2012-10-19)
------------------
- Fixed a minor issue with hydropower output vaulation rasters whose statistics were not pre-calculated.  This would cause the range in ArcGIS to show ther rasters at -3e38 to 3e38.
- The InVEST installer now saves a log of the installation process to InVEST_<version>\install_log.txt
- Fixed an issue with Carbon 3.0 where carbon output values were incorrectly calculated.
- Added a feature to Carbon 3.0 were total carbon stored and sequestered is output as part of the running log.
- Fixed an issue in Carbon 3.0 that would occur when users had text representations of floating point numbers in the carbon pool dbf input file.
- Added a feature to all InVEST 3.0 models to list disk usage before and after each run and in most cases report a low free space error if relevant.

2.4.2 (2012-10-15)
------------------
- Fixed an issue with the ArcMap document where the paths to default data were not saved as relative paths.  This caused the default data in the document to not be found by ArcGIS.
- Introduced some more memory-efficient processing for Biodiversity 3.0 Beta.  This fixes an out-of-memory issue encountered by some users when using very large raster datasets as inputs.

2.4.1 (2012-10-08)
------------------
- Fixed a compatibility issue with ArcGIS 9.3 where the ArcMap and ArcToolbox were unable to be opened by Arc 9.3.

2.4.0 (2012-10-05)
------------------
Changes in InVEST 2.4.0

General:

This is a major release which releases two additional beta versions of the
InVEST models in the InVEST 3.0 framework.  Additionally, this release
introduces start menu shortcuts for all available InVEST 3.0 beta models.
Existing InVEST 2.x models can still be found in the included Arc toolbox.

Existing InVEST models migrated to the 3.0 framework in this release
include:

- Biodiversity 3.0 Beta
    - Minor bug fixes and usability enhancements
    - Runtime decreased by a factor of 210
- Overlap Analysis 3.0 Beta
    - In most cases runtime decreased by at least a factor of 15
    - Minor bug fixes and usability enhancements
    - Split into two separate tools:
        * Overlap Analysis outputs rasters with individually-weighted pixels
        * Overlap Analysis: Management Zones produces a shapefile output.
    - Updated table format for input activity CSVs
    - Removed the "grid the seascape" step

Updates to ArcGIS models:

- Coastal vulnerability
    - Removed the "structures" option
    - Minor bug fixes and usability enhancements
- Coastal protection (erosion protection)
    - Incorporated economic valuation option
    - Minor bug fixes and usability enhancements

Additionally there are a handful of minor fixes and feature
enhancements:

- InVEST 3.0 Beta standalones (identified by a new InVEST icon) may be run
  from the Start Menu (on windows navigate to
  Start Menu -> All Programs -> InVEST 2.4.0
- Bug fixes for the calculation of raster statistics.
- InVEST 3.0 wave energy no longer requires an AOI for global runs, but
  encounters memory issues on machines with less than 4GB of RAM.  This
  is a known issue that will be fixed in a minor release.
- Minor fixes to several chapters in the user's guide.
- Minor bug fix to the 3.0 Carbon model: harvest maps are no longer required
  inputs.
- Other minor bug fixes and runtime performance tweaks in the 3.0 framework.
- Improved installer allows users to remove InVEST from the Windows Add/Remove
  programs menu.
- Fixed a visualization bug with wave energy where output rasters did not have the min/max/stdev calculations on them.  This made the default visualization in arc be a gray blob.

2.3.0 (2012-08-02)
------------------
Changes in InVEST 2.3.0

General:

This is a major release which releases several beta versions of the
InVEST models in the InVEST 3.0 framework.  These models run as
standalones, but a GIS platform is needed to edit and view the data
inputs and outputs.  Until InVEST 3.0 is released the original ArcGIS
based versions of these tools will remain the release.

Existing InVEST models migrated to the 3.0 framework in this release
include:

- Reservoir Hydropower Production 3.0 beta
    - Minor bug fixes.
- Finfish Aquaculture
    - Minor bug fixes and usability enhancements.
- Wave Energy 3.0 beta
    - Runtimes for non-global runs decreased by a factor of 7
    - Minor bugs in interpolation that exist in the 2.x model is fixed in
      3.0 beta.
- Crop Pollination 3.0 beta
    - Runtimes decreased by a factor of over 10,000

This release also includes the new models which only exist in the 3.0
framework:

- Marine Water Quality 3.0 alpha with a preliminary  user's guide.

InVEST models in the 3.0 framework from previous releases that now
have a standalone executable include:

- Managed Timber Production Model
- Carbon Storage and Sequestration

Additionally there are a handful of other minor fixes and feature
enhancements since the previous release:

- Minor bug fix to 2.x sedimentation model that now correctly
  calculates slope exponentials.
- Minor fixes to several chapters in the user's guide.
- The 3.0 version of the Carbon model now can value the price of carbon
  in metric tons of C or CO2.
- Other minor bug fixes and runtime performance tweaks in the 3.0 framework.

2.2.2 (2012-03-03)
------------------
Changes in InVEST 2.2.2

General:

This is a minor release which fixes the following defects:

-Fixed an issue with sediment retention model where large watersheds
 allowed loading per cell was incorrectly rounded to integer values.

-Fixed bug where changing the threshold didn't affect the retention output
 because function was incorrectly rounded to integer values.

-Added total water yield in meters cubed to to output table by watershed.

-Fixed bug where smaller than default (2000) resolutions threw an error about
 not being able to find the field in "unitynew".  With non-default resolution,
 "unitynew" was created without an attribute table, so one was created by
 force.

-Removed mention of beta state and ecoinformatics from header of software
 license.

-Modified overlap analysis toolbox so it reports an error directly in the
 toolbox if the workspace name is too long.

2.2.1 (2012-01-26)
------------------
Changes in InVEST 2.2.1

General:

This is a minor release which fixes the following defects:

-A variety of miscellaneous bugs were fixed that were causing crashes of the Coastal Protection model in Arc 9.3.
-Fixed an issue in the Pollination model that was looking for an InVEST1005 directory.
-The InVEST "models only" release had an entry for the InVEST 3.0 Beta tools, but was missing the underlying runtime.  This has been added to the models only 2.2.1 release at the cost of a larger installer.
-The default InVEST ArcMap document wouldn't open in ArcGIS 9.3.  It can now be opened by Arc 9.3 and above.
-Minor updates to the Coastal Protection user's guide.

2.2.0 (2011-12-22)
------------------
In this release we include updates to the habitat risk assessment
model, updates to Coastal Vulnerability Tier 0 (previously named
Coastal Protection), and a new tier 1 Coastal Vulnerability tool.
Additionally, we are releasing a beta version of our 3.0 platform that
includes the terrestrial timber and carbon models.

See the "Marine Models" and "InVEST 3.0 Beta" sections below for more details.

**Marine Models**

1. Marine Python Extension Check

   This tool has been updated to include extension requirements for the new
   Coastal Protection T1 model.  It also reflects changes to the Habitat Risk
   Assessment and Coastal Protection T0 models, as they no longer require the
   PythonWin extension.

2. Habitat Risk Assessment (HRA)

   This model has been updated and is now part of three-step toolset.  The
   first step is a new Ratings Survey Tool which eliminates the need for
   Microsoft Excel when users are providing habitat-stressor ratings.  This
   Survey Tool now allows users to up- and down-weight the importance of
   various criteria.  For step 2, a copy of the Grid the Seascape tool has been
   placed in the HRA toolset.  In the last step, users will run the HRA model
   which includes the following updates:

   - New habitat outputs classifying risk as low, medium, and high
   - Model run status updates (% complete) in the message window
   - Improved habitat risk plots embedded in the output HTML

3. Coastal Protection

   This module is now split into sub-models, each with two parts.  The first
   sub-model is Coastal Vulnerability (Tier 0) and the new addition is Coastal
   Protection (Tier 1).

   Coastal Vulnerability (T0)
   Step 1) Fetch Calculator - there are no updates to this tool.
   Step 2) Vulnerability Index

   - Wave Exposure: In this version of the model, we define wave exposure for
     sites facing the open ocean as the maximum of the weighted average of
     wave's power coming from the ocean or generated by local winds.  We
     weight wave power coming from each of the 16 equiangular sector by the
     percent of time that waves occur in that sector, and based on whether or
     not fetch in that sector exceeds 20km.  For sites that are sheltered, wave
     exposure is the average of wave power generated by the local storm winds
     weighted by the percent occurrence of those winds in each sector.  This
     new method takes into account the seasonality of wind and wave patterns
     (storm waves generally come from a preferential direction), and helps
     identify regions that are not exposed to powerful waves although they are
     open to the ocean (e.g. the leeside of islands).

   - Natural Habitats: The ranking is now computed using the rank of all
     natural habitats present in front of a segment, and we weight the lowest
     ranking habitat 50% more than all other habitats.  Also, rankings and
     protective distance information are to be provided by CSV file instead of
     Excel.  With this new method, shoreline segments that have more habitats
     than others will have a lower risk of inundation and/or erosion during
     storms.

   - Structures: The model has been updated to now incorporate the presence of
     structures by decreasing the ranking of shoreline segments that adjoin
     structures.

   Coastal Protection (T1) - This is a new model which plots the amount of
   sandy beach erosion or consolidated bed scour that backshore regions
   experience in the presence or absence of natural habitats.  It is composed
   of two steps: a Profile Generator and Nearshore Waves and Erosion.  It is
   recommended to run the Profile Generator before the Nearshore Waves and
   Erosion model.

   Step 1) Profile Generator:  This tool helps the user generate a 1-dimensional
   bathymetric and topographic profile perpendicular to the shoreline at the
   user-defined location.  This model provides plenty of guidance for building
   backshore profiles for beaches, marshes and mangroves.  It will help users
   modify bathymetry profiles that they already have, or can generate profiles
   for sandy beaches if the user has not bathymetric data.  Also, the model
   estimates and maps the location of natural habitats present in front of the
   region of interest.  Finally, it provides sample wave and wind data that
   can be later used in the Nearshore Waves and Erosion model, based on
   computed fetch values and default Wave Watch III data.

   Step 2) Nearshore Waves and Erosion: This model estimates profiles of beach
   erosion or values of rates of consolidated bed scour at a site as a function
   of the type of habitats present in the area of interest.  The model takes
   into account the protective effects of vegetation, coral and oyster reefs,
   and sand dunes.  It also shows the difference of protection provided when
   those habitats are present, degraded, or gone.

4. Aesthetic Quality

   This model no longer requires users to provide a projection for Overlap
   Analysis.  Instead, it uses the projection from the user-specified Area of
   Interest (AOI) polygon.  Additionally, the population estimates for this
   model have been fixed.

**InVEST 3.0 Beta**

The 2.2.0 release includes a preliminary version of our InVEST 3.0 beta
platform.  It is included as a toolset named "InVEST 3.0 Beta" in the
InVEST220.tbx.  It is currently only supported with ArcGIS 10.  To launch
an InVEST 3.0 beta tool, double click on the desired tool in the InVEST 3.0
toolset then click "Ok" on the Arc toolbox screen that opens. The InVEST 3.0
tool panel has inputs very similar to the InVEST 2.2.0 versions of the tools
with the following modifications:

InVEST 3.0 Carbon:
  * Fixes a minor bug in the 2.2 version that ignored floating point values
    in carbon pool inputs.
  * Separation of carbon model into a biophysical and valuation model.
  * Calculates carbon storage and sequestration at the minimum resolution of
    the input maps.
  * Runtime efficiency improved by an order of magnitude.
  * User interface streamlined including dynamic activation of inputs based
    on user preference, direct link to documentation, and recall of inputs
    based on user's previous run.

InVEST 3.0 Timber:
  * User interface streamlined including dynamic activation of inputs based
    on user preference, direct link to documentation, and recall of inputs
    based on user's previous run.


2.1.1 (2011-10-17)
------------------
Changes in InVEST 2.1.1

General:

This is a minor release which fixes the following defects:

-A truncation error was fixed on nutrient retention and sedimentation model that involved division by the number of cells in a watershed.  Now correctly calculates floating point division.
-Minor typos were fixed across the user's guide.


2.1 Beta (2011-05-11)
---------------------
Updates to InVEST Beta

InVEST 2.1 . Beta

Changes in InVEST 2.1

General:

1. InVEST versioning
We have altered our versioning scheme.  Integer changes will reflect major changes (e.g. the addition of marine models warranted moving from 1.x to 2.0).  An increment in the digit after the primary decimal indicates major new features (e.g the addition of a new model) or major revisions.  For example, this release is numbered InVEST 2.1 because two new models are included).  We will add another decimal to reflect minor feature revisions or bug fixes.  For example, InVEST 2.1.1 will likely be out soon as we are continually working to improve our tool.
2. HTML guide
With this release, we have migrated the entire InVEST users. guide to an HTML format.  The HTML version will output a pdf version for use off-line, printing, etc.


**MARINE MODELS**

1.Marine Python Extension Check

-This tool has been updated to allow users to select the marine models they intend to run.  Based on this selection, it will provide a summary of which Python and ArcGIS extensions are necessary and if the Python extensions have been successfully installed on the user.s machine.

2.Grid the Seascape (GS)

-This tool has been created to allow marine model users to generate an seascape analysis grid within a specified area of interest (AOI).

-It only requires an AOI and cell size (in meters) as inputs, and produces a polygon grid which can be used as inputs for the Habitat Risk Assessment and Overlap Analysis models.

3. Coastal Protection

- This is now a two-part model for assessing Coastal Vulnerability.  The first part is a tool for calculating fetch and the second maps the value of a Vulnerability Index, which differentiates areas with relatively high or low exposure to erosion and inundation during storms.

- The model has been updated to now incorporate coastal relief and the protective influence of up to eight natural habitat input layers.

- A global Wave Watch 3 dataset is also provided to allow users to quickly generate rankings for wind and wave exposure worldwide.

4. Habitat Risk Assessment (HRA)

This new model allows users to assess the risk posed to coastal and marine habitats by human activities and the potential consequences of exposure for the delivery of ecosystem services and biodiversity.  The HRA model is suited to screening the risk of current and future human activities in order to prioritize management strategies that best mitigate risk.

5. Overlap Analysis

This new model maps current human uses in and around the seascape and summarizes the relative importance of various regions for particular activities.  The model was designed to produce maps that can be used to identify marine and coastal areas that are most important for human use, in particular recreation and fisheries, but also other activities.

**FRESHWATER MODELS**

All Freshwater models now support ArcMap 10.


Sample data:

1. Bug fix for error in Water_Tables.mdb Biophysical table where many field values were shifted over one column relative to the correct field name.

2. Bug fix for incorrect units in erosivity layer.


Hydropower:

1.In Water Yield, new output tables have been added containing mean biophysical outputs (precipitation, actual and potential evapotranspiration, water yield)  for each watershed and sub-watershed.


Water Purification:

1. The Water Purification Threshold table now allows users to specify separate thresholds for nitrogen and phosphorus.   Field names thresh_n and thresh_p replace the old ann_load.

2. The Nutrient Retention output tables nutrient_watershed.dbf and nutrient_subwatershed.dbf now include a column for nutrient retention per watershed/sub-watershed.

3. In Nutrient Retention, some output file names have changed.

4. The user's guide has been updated to explain more accurately the inclusion of thresholds in the biophysical service estimates.


Sedimentation:

1. The Soil Loss output tables sediment_watershed.dbf and sediment_subwatershed.dbf now include a column for sediment retention per watershed/sub-watershed.

2. In Soil Loss, some output file names have changed.

3. The default input value for Slope Threshold is now 75.

4. The user's guide has been updated to explain more accurately the inclusion of thresholds in the biophysical service estimates.

5. Valuation: Bug fix where the present value was not being applied correctly.





2.0 Beta (2011-02-14)
---------------------
Changes in InVEST 2.0

InVEST 1.005 is a minor release with the following modification:

1. Aesthetic Quality

    This new model allows users to determine the locations from which new nearshore or offshore features can be seen.  It generates viewshed maps that can be used to identify the visual footprint of new offshore development.


2. Coastal Vulnerability

    This new model produces maps of coastal human populations and a coastal exposure to erosion and inundation index map.  These outputs can be used to understand the relative contributions of different variables to coastal exposure and to highlight the protective services offered by natural habitats.


3. Aquaculture

    This new model is used to evaluate how human activities (e.g., addition or removal of farms, changes in harvest management practices) and climate change (e.g., change in sea surface temperature) may affect the production and economic value of aquacultured Atlantic salmon.


4. Wave Energy

    This new model provides spatially explicit information, showing potential areas for siting Wave Energy conversion (WEC) facilities with the greatest energy production and value.  This site- and device-specific information for the WEC facilities can then be used to identify and quantify potential trade-offs that may arise when siting WEC facilities.


5. Avoided Reservoir Sedimentation

    - The name of this model has been changed to the Sediment Retention model.

    - We have added a water quality valuation model for sediment retention. The user now has the option to select avoided dredge cost analysis, avoided water treatment cost analysis or both.  The water quality valuation approach is the same as that used in the Water Purification: Nutrient Retention model.

    - The threshold information for allowed sediment loads (TMDL, dead volume, etc.) are now input in a stand alone table instead of being included in the valuation table. This adjusts the biophysical service output for any social allowance of pollution. Previously, the adjustment was only done in the valuation model.

    - The watersheds and sub-watershed layers are now input as shapefiles instead of rasters.

    - Final outputs are now aggregated to the sub-basin scale. The user must input a sub-basin shapefile. We provide the Hydro 1K dataset as a starting option. See users guide for changes to many file output names.

    - Users are strongly advised not to interpret pixel-scale outputs for hydrological understanding or decision-making of any kind. Pixel outputs should only be used for calibration/validation or model checking.


6. Hydropower Production

    - The watersheds and sub-watershed layers are now input as shapefiles instead of rasters.

    - Final outputs are now aggregated to the sub-basin scale. The user must input a sub-basin shapefile. We provide the Hydro 1K dataset as a starting option. See users guide for changes to many file output names.

    - Users are strongly advised not to interpret pixel-scale outputs for hydrological understanding or decision-making of any kind. Pixel outputs should only be used for calibration/validation or model checking.

    - The calibration constant for each watershed is now input in a stand-alone table instead of being included in the valuation table. This makes running the water scarcity model simpler.


7. Water Purification: Nutrient Retention

    - The threshold information for allowed pollutant levels (TMDL, etc.) are now input in a stand alone table instead of being included in the valuation table. This adjusts the biophysical service output for any social allowance of pollution. Previously, the adjustment was only done in the valuation model.

    - The watersheds and sub-watershed layers are now input as shapefiles instead of rasters.

    - Final outputs are now aggregated to the sub-basin scale. The user must input a sub-basin shapefile. We provide the Hydro 1K dataset as a starting option. See users guide for changes to many file output names.

    - Users are strongly advised not to interpret pixel-scale outputs for hydrological understanding or decision-making of any kind. Pixel outputs should only be used for calibration/validation or model checking.


8. Carbon Storage and Sequestration

    The model now outputs an aggregate sum of the carbon storage.


9. Habitat Quality and Rarity

    This model had an error while running ReclassByACII if the land cover codes were not sorted alphabetically.  This has now been corrected and it sorts the reclass file before running the reclassification

    The model now outputs an aggregate sum of the habitat quality.

10. Pollination

    In this version, the pollination model accepts an additional parameter which indicated the proportion of a crops yield that is attributed to wild pollinators.<|MERGE_RESOLUTION|>--- conflicted
+++ resolved
@@ -42,10 +42,8 @@
       have been replaced with ``numpy.prod``.
       https://github.com/natcap/invest/issues/1410
     * Add support for python 3.11 (`#1103 <https://github.com/natcap/invest/issues/1103>`_)
-<<<<<<< HEAD
     * Datastack archives will now be correctly extracted
       (`#1308 <https://github.com/natcap/invest/issues/1308>`_)
-=======
 * NDR
     * Fixing an issue where minor geometric issues in the watersheds input
       (such as a ring self-intersection) would raise an error in the model.
@@ -53,7 +51,6 @@
     * Fixed a task dependency issue where NDR would crash because of a race
       condition when run with ``n_workers > 0``.
       https://github.com/natcap/invest/issues/1426
->>>>>>> c79bd8ee
 * SDR
     * RKLS, USLE, avoided erosion, and avoided export rasters will now have
       nodata in streams (`#1415 <https://github.com/natcap/invest/issues/1415>`_)
