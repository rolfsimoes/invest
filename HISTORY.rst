--- conflicted
+++ resolved
@@ -2,12 +2,9 @@
 
 Unreleased Changes
 ------------------
-<<<<<<< HEAD
 * Added a human-friendly message on NDR model ``KeyError``.
-=======
 * Adding a check to Annual Water Yield to ensure that the ``LULC_veg`` column
   has correct values.
->>>>>>> 0f29477a
 * Improved how Seasonal Water Yield handles nodata values when processing
   floating-point precipitation and quickflow rasters.
 * Add SDR feature to model sediment deposition across the landscape.
