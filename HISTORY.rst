--- conflicted
+++ resolved
@@ -71,15 +71,12 @@
       could have been computed by previous runs.
     * Validation now returns a more helpful message when a spatial input has
       no projection defined.
-<<<<<<< HEAD
-    * Updated to pygeoprocessing 2.3.0
+    * Updated to pygeoprocessing 2.3.2
     * Added support for GDAL 3.3.1 and above
-=======
     * Added some logging to ``natcap.invest.utils._log_gdal_errors`` to aid in
       debugging some hard-to-reproduce GDAL logging errors that occasionally
       cause InVEST models to crash.  If GDAL calls ``_log_gdal_errors`` with an
       incorrect set of arguments, this is now logged.
->>>>>>> 22cda9b2
 * Carbon
     * Fixed a bug where, if rate change and discount rate were set to 0, the
       valuation results were in $/year rather than $, too small by a factor of
