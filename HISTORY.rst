..
  Changes should be grouped for readability.

  InVEST model names:
  - Annual Water Yield
  - Carbon Storage and Sequestration
  - Coastal Blue Carbon
  - Coastal Vulnerability
  - Crop Pollination
  - Crop Production
  - DelineateIt
  - Forest Carbon Edge Effects
  - Globio
  - Habitat Quality
  - HRA
  - NDR
  - RouteDEM
  - Scenario Generator
  - Scenic Quality
  - SDR
  - Seasonal Water Yield
  - Urban Cooling
  - Urban Flood Risk
  - Urban Nature Access
  - Urban Stormwater Retention
  - Wave Energy
  - Wind Energy
  - Visitation: Recreation and Tourism

  Workbench fixes/enhancements:
  - Workbench

  Everything else:
  - General

.. :changelog:


Unreleased Changes
------------------
* Urban Nature Access
    * Fixed a ``NameError`` that occurred when running the model using
      search radii defined per population group with an exponential search
      kernel. https://github.com/natcap/invest/issues/1502
    * Fixed an issue where Urban Nature Access would crash if an administrative
      boundary geometry did not overlap any people in the population raster.
      https://github.com/natcap/invest/issues/1503
<<<<<<< HEAD
    * Fixed an issue where validation was failing to catch missing values in
      the uniform search radius args key when using uniform search radii.
      https://github.com/natcap/invest/issues/1509
=======
    * Fixed an issue where the output administrative units vector's
      ``Pund_adm`` and ``Povr_adm`` fields representing undersupplied and
      oversupplied populations, respectively, had values of 0 when running the
      model with search radii defined per population group.  The output
      administrative units vector now has the correct values for these fields,
      consistent with the user's guide chapter.
      https://github.com/natcap/invest/issues/1512
    * Fixed an issue where certain nodata values were not being handled
      correctly, leading to pixel values of +/- infinity in the urban nature
      balance output raster.  https://github.com/natcap/invest/issues/1519
* SDR
    * Fixed an issue encountered in the sediment deposition function where
      rasters with more than 2^32 pixels would raise a cryptic error relating
      to negative dimensions. https://github.com/natcap/invest/issues/1431
    * Optimized the creation of the summary vector by minimizing the number of
      times the target vector needs to be rasterized.
>>>>>>> 886bb2ca

3.14.1 (2023-12-18)
-------------------
* General
    * In advance of the numpy 2.0 release, function calls to ``numpy.product``
      have been replaced with ``numpy.prod``.
      https://github.com/natcap/invest/issues/1410
    * Add support for python 3.11 (`#1103 <https://github.com/natcap/invest/issues/1103>`_)
    * Adding a docker container that is built on each commit where a change to
      model code, requirements, or the docker configuration has been made.
      https://github.com/natcap/invest/issues/1115
    * Vector geometry types will now be validated for all models
      (`#1374 <https://github.com/natcap/invest/issues/1374>`_)
    * Datastack archives will now be correctly extracted
      (`#1308 <https://github.com/natcap/invest/issues/1308>`_)
    * Validation of tables has been improved and standardized, which should
      result in more readable validation errors.
      (`#1379 <https://github.com/natcap/invest/issues/1379>`_)
    * Updated to ``pygeoprocessing`` 2.4.2. This includes an update to
      ``pygeoprocessing.zonal_statistics``, which is now more correct on certain
      edge cases. Aggregated model results may change slightly.
    * Removed the ``utils`` functions ``array_equals_nodata``,
      ``exponential_decay_kernel_raster``, and ``gaussian_decay_kernel_raster``,
      which were obsoleted by new ``pygeoprocessing`` features.
    * Version metadata at import time is now fetched with
      ``importlib.metadata`` instead of ``pkg_resources``.
      (`#1442 <https://github.com/natcap/invest/issues/1442>`_)
    * The API docs logo has been updated to use the latest version of the
      InVEST logo. (`#1463 <https://github.com/natcap/invest/issues/1463>`_)
* Workbench
    * Fixed a broken "Find my logfiles" button on MacOS.
      https://github.com/natcap/invest/issues/1452
* Coastal Vulnerability
    * Fixed a bug where the model would crash when processing a float type
      bathymetry raster with no nodata value.
      https://github.com/natcap/invest/issues/992
* Habitat Quality
    * Updated the threat table column description to clarify that the threat
      table columns: ``cur_path``, ``fut_path``, and ``base_path`` are meant
      to be file system path strings.
      https://github.com/natcap/invest/issues/1455
* HRA
    * Fixed an issue preventing the HRA criteria table from loading when the
      table was UTF-8 encoded with a Byte-Order Marker.
      https://github.com/natcap/invest/issues/1460
    * Fixed an issue with the cross-OS loading of InVEST datastack files.
      https://github.com/natcap/invest/issues/1065
    * Fixed an issue where habitats and stressors in the criteria table were
      not being lowercased causing a comparison issue against values from the
      info table that were being lowercased.
      https://github.com/natcap/invest/issues/1467
* NDR
    * Fixing an issue where minor geometric issues in the watersheds input
      (such as a ring self-intersection) would raise an error in the model.
      https://github.com/natcap/invest/issues/1412
    * Fixed a task dependency issue where NDR would crash because of a race
      condition when run with ``n_workers > 0``.
      https://github.com/natcap/invest/issues/1426
    * Fixed an issue in NDR's effective retention where, on rasters with more
      than 2^31 pixels, the model would crash with an error relating to a
      negative (overflowed) index. https://github.com/natcap/invest/issues/1431
* Pollination
    * Fixed a regression where nodata values were not being properly compared.
      This was only an issue in some development builds after 3.14.0.
      (`#1458 <https://github.com/natcap/invest/issues/1458>`_)
    * Replaced custom kernel implementation with ``pygeoprocessing.kernels``.
      Convolution results may be slightly different (more accurate).
* SDR
    * Fixed an issue with SDR's sediment deposition where large regions would
      become nodata in cases where the DEM has valid data but other inputs
      (LULC, erosivity, erodibility) did not have valid pixels.  Now, all
      raster inputs are mutually masked so that only those pixel stacks
      continue through to the model where all pixels in the stack are
      non-nodata. (`#911 <https://github.com/natcap/invest/issues/911>`_)
    * RKLS, USLE, avoided erosion, and avoided export rasters will now have
      nodata in streams (`#1415 <https://github.com/natcap/invest/issues/1415>`_)
    * Fixed an issue in SDR's sediment deposition where, on rasters with more
      than 2^31 pixels, the model would crash with an error relating to a
      negative (overflowed) index. https://github.com/natcap/invest/issues/1431
* Seasonal Water Yield
    * Fixed an issue in Seasonal Water Yield's baseflow routing and local
      recharge functions where, on rasters with more than 2^31 pixels, the
      model would crash with an error relating to a negative (overflowed)
      index. https://github.com/natcap/invest/issues/1431
* Urban Cooling
    * Fixed a bug where model would error out if any feature in the buildings
      vector was missing a geometry; now they will be skipped
      (`#1401 <https://github.com/natcap/invest/issues/1401>`_)
* Wind Energy
    * Fixed a bug where model would error when the grid points path was empty
      (`#1417 <https://github.com/natcap/invest/issues/1417>`_)


3.14.0 (2023-09-08)
-------------------
* General
    * Fixed a bug in the CLI where ``invest getspec --json`` failed on
      non-json-serializable objects such as ``pint.Unit``.
      https://github.com/natcap/invest/issues/1280
    * A new directory at `./doc/decision-records` has been created for
      "Architecture/Any Decision Records", which will serve as a record of
      nontrivial decisions that were made to InVEST and why.  This is
      intended for reference by our science and software teams, and also by
      the community at large when inquiring about a nontrivial change.
      https://github.com/natcap/invest/issues/1079
    * Updated the package installation instructions in the API docs for clarity
      and also to highlight the ease of installation through ``conda-forge``.
      https://github.com/natcap/invest/issues/1256
    * ``utils.build_lookup_from_csv`` has been deprecated and its functionality
      has been merged into ``utils.read_csv_to_dataframe``
      (`#1319 <https://github.com/natcap/invest/issues/1319>`_),
      (`#1327 <https://github.com/natcap/invest/issues/1327>`_)
    * Standardized on keeping the ``execute`` and ``validate`` functions
      orthogonal. Now no models call ``validate`` from ``execute``. This
      affected AWY, CV, UFRM, Wave Energy, and Wind Energy.
      (`#1373 <https://github.com/natcap/invest/issues/1373>`_)
    * Improved the validation message that is returned when not all spatial
      inputs overlap (`#502 <https://github.com/natcap/invest/issues/502>`_)
    * Standardized the name and location of the taskgraph cache directory for
      all models. It is now called ``taskgraph_cache`` and located in the top
      level of the workspace directory.
      (`#1230 <https://github.com/natcap/invest/issues/1230>`_)
    * InVEST is now distributed under the Apache 2.0 License.
* Workbench
    * Fixed a bug where sampledata downloads failed silently (and progress bar
      became innacurate) if the Workbench did not have write permission to
      the download location. https://github.com/natcap/invest/issues/1070
    * The workbench app is now distributed with a valid code signature
      (`#727 <https://github.com/natcap/invest/issues/727>`_)
    * Changing the language setting will now cause the app to relaunch
      (`#1168 <https://github.com/natcap/invest/issues/1168>`_)
    * Closing the main window will now close any user's guide windows that are
      open. Fixed a bug where the app could not be reopened after closing.
      (`#1258 <https://github.com/natcap/invest/issues/1258>`_)
    * Fixed a bug where invalid metadata for a recent run would result
      in an uncaught exception.
      (`#1286 <https://github.com/natcap/invest/issues/1286>`_)
    * Middle clicking an InVEST model tab was opening a blank window. Now
      middle clicking will close that tab as expected.
      (`#1261 <https://github.com/natcap/invest/issues/1261>`_)
    * Updated InVEST logo to use new version with registered trademark symbol.
      (`InVEST TM and Logo Use Policy
      <https://naturalcapitalproject.stanford.edu/invest-trademark-and-logo-use-policy>`_)
    * InVEST is licensed using a permissive open source license. But we have
      decided to add back the license and agreement step to the installer to
      be upfront and explicit about how InVEST is licensed.
* Coastal Blue Carbon
    * Added validation for the transition table, raising a validation error if
      unexpected values are encountered.
      (`#729 <https://github.com/natcap/invest/issues/729>`_)
* Forest Carbon
    * The biophysical table is now case-insensitive.
* HRA
    * Fixed a bug in HRA where the model would error when all exposure and
      consequence criteria were skipped for a single habitat. The model now
      correctly handles this case. https://github.com/natcap/invest/issues/1250
    * Tables in the .xls format are no longer supported. This format was
      deprecated by ``pandas``.
      (`#1271 <https://github.com/natcap/invest/issues/1271>`_)
    * Fixed a bug where vector inputs could be rasterized onto a grid that is
      not exactly aligned with other raster inputs.
      (`#1312 <https://github.com/natcap/invest/issues/1312>`_)
    * Dropped support for Excel (.xlsx) files
      (`#1391 <https://github.com/natcap/invest/issues/1391>`_)
* NDR
    * The contents of the output ``cache_dir`` have been consolidated into
      ``intermediate_outputs``.
    * Fixed a bug where results were calculated incorrectly if the runoff proxy
      raster (or the DEM or LULC) had no nodata value
      (`#1005 <https://github.com/natcap/invest/issues/1005>`_)
* Pollination
    * Several exceptions have been tidied up so that only fieldnames are
      printed instead of the python data structures representing the whole
      table.  https://github.com/natcap/invest/issues/1283
* RouteDEM
    * RouteDEM now allows the user to calculate Strahler Stream Orders, which
      will be written to a new vector in the user's workspace. This stream
      order vector is dependent on the user's Threshold Flow Accumulation value
      and is only available for the D8 routing model.
      https://github.com/natcap/invest/issues/884
    * RouteDEM now allows the user to create a vector of subwatersheds, which
      are written to a new vector in the user's workspace.  This vector is
      dependent on the calculation of Strahler Stream Orders and is only
      available for the D8 routing model. https://github.com/natcap/invest/issues/349
* Scenic Quality
    * The Scenic Quality model will now raise an error when it encounters a
      geometry that is not a simple Point.  This is in line with the user's
      guide chapter.  https://github.com/natcap/invest/issues/1245
    * The Scenic Quality model now supports both uppercase and lowercase
      fieldnames. Leading and trailing spaces are now also stripped for the
      user's convenience. https://github.com/natcap/invest/issues/1276
* SDR
    * Fixed an issue with sediment deposition progress logging that was
      causing the "percent complete" indicator to not progress linearly.
      https://github.com/natcap/invest/issues/1262
    * The contents of the output ``churn_dir_not_for_humans`` have been
      consolidated into ``intermediate_outputs``.
    * We implemented two major functional changes to the InVEST LS Factor
      that significantly affect most outputs of SDR and will bring the LS
      factor output more in line with the outputs of SAGA-GIS's LS Factor.
      A discussion of differences between these two implementations can be
      viewed at https://github.com/natcap/invest/tree/main/doc/decision-records/ADR-0001-Update-SDR-LS-Factor.md.
      The two specific changes implemented are:

        * The LS Factor's on-pixel aspect length is now calculated as
          ``abs(sin(slope)) + abs(cos(slope))``.
        * The LS Factor's upstream contributing area is now calculated as
          an estimate for the specific catchment area, calculated by
          ``sqrt(n_pixels_upstream * pixel_area)``.
* Seasonal Water Yield
    * Fixed a bug where monthy quickflow nodata pixels were not being passed
      on to the total quickflow raster, which could result in negative values
      on the edges (`#1105 <https://github.com/natcap/invest/issues/1105>`_)
    * Removed the GDAL cache size limit on this model, which means that, by
      default, the model will use up to 5% of installed memory.
      https://github.com/natcap/invest/issues/1320
    * Monthly quick flow nodata values will now be preserved instead of being
      set to 0. The old behavior was not well documented and caused some
      confusion when nodata pixels did not line up. It's safer not to fill in
      unknown data. (`#1317 <https://github.com/natcap/invest/issues/1317>`_)
    * Negative monthly quickflow values will now be set to 0. This is because
      very small negative values occasionally result from valid data, but they
      should be interpreted as 0.
      (`#1318 <https://github.com/natcap/invest/issues/1318>`_)
    * In the monthly quickflow calculation, QF_im will be set to 0 on any pixel
      where s_i / a_im > 100. This is done to avoid overflow errors when
      calculating edge cases where the result would round down to 0 anyway.
      (`#1318 <https://github.com/natcap/invest/issues/1318>`_)
    * The contents of the output ``cache_dir`` have been consolidated into
      ``intermediate_outputs``.
* Urban Flood Risk
    * Fixed a bug where the model incorrectly raised an error if the
      biophysical table contained a row of all 0s.
      (`#1123 <https://github.com/natcap/invest/issues/1123>`_)
    * The contents of the output ``temp_working_dir_not_for_humans`` have been
      consolidated into ``intermediate_files``.
    * Biophysical table Workbench validation now warns if there is a missing
      curve number value.
      (`#1346 <https://github.com/natcap/invest/issues/1346>`_)
* Urban Nature Access
    * Urban nature supply outputs have been renamed to add ``percapita`` to the
      filename.

        * In uniform search radius mode, ``urban_nature_supply.tif`` has been
          renamed to ``urban_nature_supply_percapita.tif``.
        * When defining search radii by urban nature class,
          ``urban_nature_supply_lucode_[LUCODE].tif`` has been renamed to
          ``urban_nature_supply_percapita_lucode_[LUCODE].tif``.
        * When defining search radii by population groups,
          ``urban_nature_supply_to_[POP_GROUP].tif`` has been renamed to
          ``urban_nature_supply_percapita_to_[POP_GROUP].tif``.

    * A new output for "Accessible Urban Nature" is created, indicating the
      area of accessible greenspace available to people within the search
      radius, weighted by the selected decay function.  The outputs vary
      slightly depending on the selected execution mode.

        * In uniform search radius mode, a single new output is created,
          ``accessible_urban_nature.tif``.
        * When defining search radii by urban nature class, one new
          output raster is created for each class of urban nature.  These files
          are named ``accessible_urban_nature_lucode_[LUCODE].tif``.
        * When defining search radii for population groups, one new output
          raster is created for each population group.  These files are named
          ``accessible_urban_nature_to_[POP_GROUP].tif``.

    * Urban nature classes can now be defined to occupy a proportion of a
      pixel, such as a park that is semi-developed. This proportion is
      provided through user input as a proportion (0-1) in the
      ``urban_nature`` column of the LULC Attribute Table.  A value of ``0``
      indicates that there is no urban nature in this class, ``0.333``
      indicates that a third of the area of this LULC class is urban nature,
      and ``1`` would indicate that the entire LULC class's area is urban
      nature.  https://github.com/natcap/invest/issues/1180
    * Fixed an issue where, under certain circumstances, the model would raise
      a cryptic ``TypeError`` when creating the summary vector.
      https://github.com/natcap/invest/issues/1350
* Visitation: Recreation and Tourism
    * Fixed a bug where overlapping predictor polygons would be double-counted
      in ``polygon_area_coverage`` and ``polygon_percent_coverage``
      calculations. (`#1310 <https://github.com/natcap/invest/issues/1310>`_)
    * Changed the calculation of ``point_nearest_distance`` metric to match
      the description in the User's Guide. Values are now the distance to the
      centroid of the AOI polygon instead of the distance to the nearest
      edge of the AOI polygon.
      (`#1347 <https://github.com/natcap/invest/issues/1347>`_)
* Wind Energy
    * Updated a misleading error message that is raised when the AOI does
      not spatially overlap another input.
      (`#1054 <https://github.com/natcap/invest/issues/1054>`_)

3.13.0 (2023-03-17)
-------------------
* General
    * During builds of the InVEST documentation, the packages
      ``sphinx-rtd-theme`` and ``sphinx-reredirects`` will be pulled from
      conda-forge instead of PyPI.
      (`#1151 <https://github.com/natcap/invest/issues/1151>`_)
    * The ``invest`` command-line-interface no longer opens a graphical
      interface to InVEST. (`#755 <https://github.com/natcap/invest/issues/755>`_)
    * The classic InVEST user-interface has been removed in favor of the Workbench.
    * Replace the ``ARGS_SPEC`` with ``MODEL_SPEC`` which describes all model
      outputs as well as inputs in a structured format
      (`#596 <https://github.com/natcap/invest/issues/596>`_)
* Workbench
    * Added tooltips to the model tabs so that they can be identified even when
      several tabs are open (`#1071 <https://github.com/natcap/invest/issues/1088>`_)
    * Options' display names will now be shown in dropdown menus
      (`#1217 <https://github.com/natcap/invest/issues/1217>`_)
    * Represent boolean inputs with a toggle switch rather than radio buttons.
    * Includes local versions of the User Guide in English, Spanish, & Chinese.
      https://github.com/natcap/invest/issues/851
* DelineateIt
    * DelineateIt now uses ``pygeoprocessing.routing.extract_streams_d8`` for D8
      stream thresholding. https://github.com/natcap/invest/issues/1143
* Habitat Quality
    * The model now uses an euclidean distance implementation for decaying
      threat rasters both linearly and exponentially. Since InVEST 3.3.0 a
      convolution implementation has been used, which reflected how
      the density of a threat or surrounding threat pixels could have an
      even greater, cumulative impact and degradation over space. However, this
      was never properly documented in the User's Guide and is not the approach
      taken in the publication. The convolution implementation also produced
      degradation and quality outputs that were difficult to interpret.
    * There should be a noticeable runtime improvement from calculating
      euclidean distances vs convolutions.
* HRA
    * Fixed an issue where a cryptic exception was being thrown if the criteria
      table's sections were not spelled exactly as expected.  There is now a
      much more readable error if a section is obviously missing.  Leading and
      trailing whitespace is also now removed from all string fields in the
      criteria table, which should also help reduce the chance of errors.
      https://github.com/natcap/invest/issues/1191
* GLOBIO
    * Deprecated the GLOBIO model
      (`#1131 <https://github.com/natcap/invest/issues/1131>`_)
* RouteDEM
    * RouteDEM now uses ``pygeoprocessing.routing.extract_streams_d8`` for D8
      stream thresholding. https://github.com/natcap/invest/issues/1143
* Scenic Quality
    * Any points over nodata (and therefore excluded from the viewshed
      analysis) will now correctly have their FID reported in the logging.
      https://github.com/natcap/invest/issues/1188
    * Clarifying where the visual quality calculations' disk-based sorting
      cache should be located, which addresses an interesting crash experienced
      by some users on Windows. https://github.com/natcap/invest/issues/1189
* SDR
    * The ``ws_id`` field is no longer a required field in the watershed vector.
      https://github.com/natcap/invest/issues/1201
* Seasonal Water Yield
    * If a soil group raster contains any pixels that are not in the set of
      allowed soil groups (anything other than 1, 2, 3 or 4), a human readable
      exception will now be raised. https://github.com/natcap/invest/issues/1193
* Urban Nature Access
    * Added the Urban Nature Access model to InVEST. The model for urban
      nature access provides a measure of both the supply of urban nature
      and the demand for nature by the urban population, ultimately
      calculating the balance between supply and demand. See the corresponding
      User's Guide chapter for documentation.
* Visitation: Recreation and Tourism
    * Fixed a ``FutureWarning`` when reading in CSVs. This fix does not
      otherwise affect model behavior. https://github.com/natcap/invest/issues/1202


3.12.1 (2022-12-16)
-------------------
* General
    * Fixed a possible path traversal vulnerability when working with datastack
      archives.  This patches CVE-2007-4559, reported to us by Trellix.
      https://github.com/natcap/invest/issues/1113
    * Added Spanish and Chinese translations of user-facing text and an interface
      to switch languages in the workbench UI.
    * Updating descriptions for LULC about text and biophysical table for
      clarity in model specs. https://github.com/natcap/invest/issues/1077
* Workbench
    * Fixed a bug where the Workbench would become unresponsive during an
      InVEST model run if the model emitted a very high volume of log messages.
    * Fixed a bug where the Workbench could crash if there was too much
      standard error emitted from an invest model.
    * Added a new "Save as" dialog window to handle different save options, and
      allow the option to use relative paths in a JSON datastack
      (`#1088 <https://github.com/natcap/invest/issues/1088>`_)
    * Fixed a bug where uncaught exceptions in the React tree would result in
      a blank browser window.
      (`#1119 <https://github.com/natcap/invest/issues/1119>`_)
* Habitat Quality
    * All spatial inputs including the access vector and threat rasters are
      now reprojected to the ``lulc_cur_path`` raster. This fixes a bug where
      rasters with a different SRS would appear to not intersect the
      ``lulc_cur_path`` even if they did. (https://github.com/natcap/invest/issues/1093)
    * Paths in the threats table may now be either absolute or relative to the
      threats table.
* HRA
    * Fixed a regression relative to InVEST 3.9.0 outputs where spatial
      criteria vectors were being rasterized with the ``ALL_TOUCHED=TRUE``
      flag, leading to a perceived buffering of spatial criteria in certain
      cases.  In InVEST 3.9.0, these were rasterized with ``ALL_TOUCHED=FALSE``.
      https://github.com/natcap/invest/issues/1120
    * Fixed an issue with the results table, ``SUMMARY_STATISTICS.csv`` where
      the percentages of high, medium and low risk classifications were not
      correctly reported.
    * Added a column to the ``SUMMARY_STATISTICS.csv`` output table to also
      report the percentage of pixels within each subregion that have no risk
      classification (a risk classification of 0).
* Urban Stormwater Retention
    * Added validation to check that the input soil groups raster has an
      integer data type
* Urban Cooling
    * Updated the text for the ``building_intensity`` column in the biophysical
      table to clarify that the values of this column should be normalized
      relative to one another to be between 0 and 1.



3.12.0 (2022-08-31)
-------------------
* General
    * Update python packaging settings to exclude a few config files and the
      workbench from source distributions and wheels
    * Updating SDR test values due to an update in GDAL's mode resampling
      algorithm. See https://github.com/natcap/invest/issues/905
    * Updated our ``scipy`` requirement to fix a bug where invest crashed
      if a Windows user had a non-Latin character in their Windows username.
* Workbench
    * Fixed a bug where some model runs would not generate a new item
      in the list of recent runs.
    * Enhanced model input forms so that text boxes always show the
      rightmost end of the filepath when they overflow the box.
* Coastal Blue Carbon
    * Fixed a bug where using unaligned rasters in the preprocessor would cause
      an error.  The preprocessor will now correctly align input landcover
      rasters and determine transitions from the aligned rasters.
* Habitat Quality
    * Removed a warning about an undefined nodata value in threat rasters
      because it is okay for a threat raster to have an undefined nodata value.
* HRA
    * Fixed an issue with risk calculations where risk values would be much
      lower than they should be.  Risk values are now correctly calculated.
    * Fixed an issue with risk reclassifications where most pixels would end up
      classified as medium risk.
    * Added an input field to the model to indicate the number of overlapping
      stressors to use in risk reclassification calculations.  This input
      affects the numerical boundaries between high, medium and low risk
      classifications.
    * Various improvements to the model have resulted in a modest (~33%)
      speedup in runtime.
* Coastal Vulnerability
    * Fixed a bug where redundant vertices in the landmass polygon could
      raise an error during shore point creation.
* NDR
    * Added parameters to the sample data to support nitrogen calculations.
    * Effective retention calculations have been reworked so that the source
      code more closely matches the mathematical definition in the NDR User's
      Guide.  There should be no difference in outputs.
* SDR
    * We have made a significant update to the SDR model's outputs described
      here: https://github.com/natcap/peps/blob/main/pep-0010.md.

        * Legacy outputs ``sed_retention_index.tif`` and ``sed_retention.tif``
          have been removed from the model.
        * Two new output rasters have been added, specifically
            * ``avoided_export.tif``, indicating vegetation's contribution to
              reducing erosion on a pixel, as well as trapping of sediment
              originating upslope of the pixel, so that neither of these
              proceed downslope to enter a stream.
            * ``avoided_erosion.tif``, vegetation’s contribution to reducing
              erosion from a pixel.
        * The summary watersheds vector no longer includes the ``sed_retent``
          field and two fields have been added:

            * ``avoid_exp`` representing the sum of avoided export in the
              watershed.
            * ``avoid_eros`` representing the sum of avoided erosion in the
              watershed.
        * Sediment deposition, ``sed_deposition.tif``, has been clarified to
          indicate the sediment that erodes from a pixel goes into the next
          downstream pixel(s) where it is either trapped or exported.  This
          update removes a form of double-counting.
* Urban Flood Risk
    * Validation of the curve number table will now catch missing ``CN_*``
      columns and warn the user about the missing column.


3.11.0 (2022-05-24)
-------------------
* General
    * InVEST Workbench released! A new desktop interface for InVEST models.
    * Add support for python 3.10, and drop support for python 3.7.
    * Fixed a bug where the model window would fail to open when using the
      ``natcap.invest`` package with python 3.9.0 - 3.9.3.
    * ``spec_utils.ETO`` has been renamed to ``spec_utils.ET0`` (with a zero).
    * Updating the ``pyinstaller`` requirement to ``>=4.10`` to support the new
      ``universal2`` wheel architecture offered by ``scipy>=1.8.0``.
    * Now removing leading / trailing whitespaces from table input values as
      well as columns in most InVEST models.
    * Fixing a small bug where drag-and-drop events in the Qt UI were not being
      handled correctly and were being ignored by the UI.
    * Expose taskgraph logging level for the cli with
      ``--taskgraph-log-level``.
    * Fixed bug in validation of ``results_suffix`` so that special characters
      like path separators, etc, are not allowed.
    * Fixed a bug in validation where a warning about non-overlapping spatial
      layers was missing info about the offending bounding boxes.
    * Fixed an issue with usage logging that caused SSL errors to appear in the
      Qt interface logging window.
* Annual Water Yield
    * Fixed a bug where the model would error when the watersheds/subwatersheds
      input was in geopackage format.
* Crop Production
    * Fixed a bug in both crop production models where the model would error if
      an observed yield raster had no nodata value.
* Coastal Vulnerability
    * Fixed a bug that would cause an error if the user's bathymetry layer did
      not have a defined nodata value.  The user's bathymetry layer should now
      be correctly preprocessed with or without a nodata value.
* DelineateIt
    * Watersheds delineated with this tool will now always have a ``ws_id``
      column containing integer watershed IDs for easier use within the routed
      InVEST models.  Existing ``ws_id`` field values in the outlets vector
      will be overwritten if they are present.
* RouteDEM
    * Rename the arg ``calculate_downstream_distance`` to
      ``calculate_downslope_distance``. This is meant to clarify that it
      applies to pixels that are not part of a stream.
* SDR
    * Fixed an issue with SDR where ``f.tif`` might not be recalculated if the
      file is modified or deleted after execution.
    * Fixed an issue in ``sed_deposition.tif`` and ``f.tif`` where pixel values
      could have very small, negative values for ``r_i`` and ``f_i``.  These
      values are now clamped to 0.
    * Added basic type-checking for the ``lucode`` column of the biophysical
      table. This avoids cryptic numpy errors later in runtime.
* Seasonal Water Yield
    * Added an output to the model representing total annual precipitation.
    * Fixed an issue with the documentation for ET0 and Precip directories,
      where a module-specific informational string was being overridden by a
      default value.

3.10.2 (2022-02-08)
-------------------
* General
    * The minimum ``setuptools_scm`` version has been increased to 6.4.0 in
      order to bypass calling ``setup.py`` for version information.  The
      version of this project can now be retrieved by calling ``python -m
      setuptools_scm`` from the project root.
    * Fixed an issue where datastack archives would not include any spatial
      datasets that were linked to in CSV files.  This now works for all models
      except HRA.  If an HRA datastack archive is requested,
      ``NotImplementedError`` will be raised.  A fix for HRA is pending.
    * Pinned ``numpy`` versions in ``pyproject.toml`` to the lowest compatible
      version for each supported python version. This prevents issues when
      ``natcap.invest`` is used in an environment with a lower numpy version
      than it was built with (https://github.com/cython/cython/issues/4452).
* DelineateIt
    * When snapping points to streams, if a point is equally near to more than
      one stream pixel, it will now snap to the stream pixel with a higher
      flow accumulation value. Before, it would snap to the stream pixel
      encountered first in the raster (though this was not guaranteed).
* GLOBIO
    * Gaussian decay kernels are now always tiled, which should result in a
      minor improvement in model runtime when large decay distances are used.
* Habitat Quality:
    * Linear decay kernels are now always tiled, which should result in a minor
      improvement in model runtime, particularly with large decay distances.
* HRA
    * Fixed a bug with how a pandas dataframe was instantiated. This bug did
      not effect outputs though some might notice less trailing zeros in the
      ``SUMMARY_STATISTICS.csv`` output.
* NDR
    * Changed some model inputs and outputs to clarify that subsurface
      phosphorus is not modeled.

        * Removed the inputs ``subsurface_critical_length_p`` and
          ``subsurface_eff_p``
        * Removed the output ``sub_ndr_p.tif``. The model no longer calculates
          subsurface NDR for phosphorus.
        * Removed the output ``sub_load_p.tif``. All pixels in this raster were
          always 0, because the model assumed no subsurface phosphorus movement.
        * Renamed the output ``p_export.tif`` to ``p_surface_export.tif`` to
          clarify that it only models the surface export of phosphorus.
        * Renamed the output ``n_export.tif`` to ``n_total_export.tif`` to
          clarify that it is the total of surface and subsurface nitrogen export.
        * Added the new outputs ``n_surface_export.tif`` and
          ``n_subsurface_export.tif``, showing the surface and subsurface
          components of the total nitrogen export.
        * The aggregate vector output ``watershed_results_ndr.shp`` was changed to
          a geopackage ``watershed_results_ndr.gpkg``.
        * The aggregate vector fields were given more descriptive names, and
          updated corresponding to the changed raster outputs:

            * ``surf_p_ld`` was renamed to ``p_surface_load``
            * ``surf_n_ld`` was renamed to ``n_surface_load``
            * ``p_exp_tot`` was renamed to ``p_surface_export``
            * ``sub_n_ld`` was renamed to ``n_subsurface_load``
            * ``n_exp_tot`` was renamed to ``n_total_export``
            * Added a new field ``n_surface_export``, representing the sum of
              ``n_surface_export.tif``
            * Added a new field ``n_subsurface_export``, representing the sum
              of ``n_subsurface_export.tif``
            * Removed the field ``sub_p_ld``, since ``sub_load_p.tif`` was removed.
* Wind Energy
    * Fixed a bug where distance was masking by pixel distance instead of
      euclidean distance.
    * Renamed the foundation cost label and help info to reflect it is no
      longer measured in Millions of US dollars.
    * Fixed a bug where running valuation with TaskGraph in asynchronous mode
      would cause the model to error.

3.10.1 (2022-01-06)
-------------------
* Urban Stormwater Retention
    * Fixed a bug where this model's sample data was not available via the
      Windows installer.


3.10.0 (2022-01-04)
-------------------
* General
    * Add a ``--language`` argument to the command-line interface, which will
      translate model names, specs, and validation messages.
    * Accept a ``language`` query parameter at the UI server endpoints, which
      will translate model names, specs, and validation messages.
    * Added ``invest serve`` entry-point to the CLI. This launches a Flask app
      and server on the localhost, to support the workbench.
    * Major updates to each model's ``ARGS_SPEC`` (and some related validation)
      to facilitate re-use & display in the Workbench and User's Guide.
    * Standardized and de-duplicated text in ``ARGS_SPEC`` ``about`` and
      ``name`` strings.
    * Update to FontAwesome 5 icons in the QT interface.
    * In response to the deprecation of ``setup.py``-based commands in Python
      3.10, the recommended way to build python distributions of
      ``natcap.invest`` is now with the ``build`` package, and installation
      should be done via ``pip``.  The ``README`` has been updated to reflect
      this change, and this should only be noticeable for those installing
      ``natcap.invest`` from source.
    * A bug has been fixed in ``make install`` so that now the current version
      of ``natcap.invest`` is built and installed.  The former (buggy) version
      of ``make install`` would install whatever the latest version was in your
      ``dist`` folder.
    * Updating the ``taskgraph`` requirement to ``0.11.0`` to resolve an issue
      where modifying a file within a roughly 2-second window would fool
      ``taskgraph`` into believing that the file had not been modified.
    * Fixed a bug where some input rasters with NaN nodata values would go
      undetected as nodata and yield unexpected behavior.
* Annual Water Yield
    * Renamed the Windows start menu shortcut from "Water Yield" to
      "Annual Water Yield".
* Coastal Vulnerability
    * Fixed bug where shore points were created on interior landmass holes
      (i.e. lakes).
    * Added feature to accept raster (in addition to vector) habitat layers.
    * Changed one intermediate output (geomorphology) from SHP to GPKG.
    * Fixed bug where output vectors had coordinates with an unnecessary
      z-dimension. Output vectors now have 2D geometry.
* Crop Pollination
    * Renamed the Windows start menu shortcut from "Pollination" to
      "Crop Pollination".
* Fisheries and Fisheries HST
    * The Fisheries models were deprecated due to lack of use,
      lack of scientific support staff, and maintenance costs.
* Finfish
    * The Finfish model was deprecated due to lack of use,
      lack of scientific support staff, and maintenance costs.
* Habitat Quality
    * Changed how Habitat Rarity outputs are calculated to be less confusing.
      Values now represent a 0 to 1 index where before there could be
      negative values. Now values of 0 indicate current/future LULC not
      represented in baseline LULC; values 0 to 0.5 indicate more
      abundance in current/future LULC and therefore less rarity; values
      of 0.5 indicate same abundance between baseline and current/future
      LULC; values 0.5 to 1 indicate less abundance in current/future LULC
      and therefore higher rarity.
* NDR
    * Added a new raster to the model's workspace,
      ``intermediate_outputs/what_drains_to_stream[suffix].tif``.  This raster
      has pixel values of 1 where DEM pixels flow to an identified stream, and
      0 where they do not.
* Scenario Generator
    * Changed an args key from ``replacment_lucode`` to ``replacement_lucode``.
* Scenic Quality
    * Simplify the ``valuation_function`` arg options. The options are now:
      ``linear``, ``logarithmic``, ``exponential``. The names displayed in the
      UI dropdown will stay the same as before. Datastacks or scripts will need
      to be updated to use the new option values.
    * Renamed the model title from
      "Unobstructed Views: Scenic Quality Provision" to "Scenic Quality".
* SDR
    * Added a new raster to the model's workspace,
      ``intermediate_outputs/what_drains_to_stream[suffix].tif``.  This raster
      has pixel values of 1 where DEM pixels flow to an identified stream, and
      0 where they do not.
* Urban Flood Risk:
    * Fixed broken documentation link in the user interface.
* Urban Stormwater Retention
    * Added this new model
* Visitation: Recreation and Tourism
    * Renamed the Windows start menu shortcut from "Recreation" to
      "Visitation: Recreation and Tourism".
* Wave Energy
    * Rename the ``analysis_area_path`` arg to ``analysis_area``, since it is
      not a path but an option string.
    * Simplify the ``analysis_area`` arg options. The options are now:
      ``westcoast``, ``eastcoast``, ``northsea4``, ``northsea10``,
      ``australia``, ``global``. The names displayed in the UI dropdown will
      stay the same as before. Datastacks and scripts will need to be updated
      to use the new option values.
* Wind Energy
    * No model inputs or outputs are measured in "millions of" currency units
      any more. Specifically:
    * The ``mw_coef_ac`` and ``mw_coef_dc`` values in the Global Wind Energy
      Parameters table were in millions of currency units per MW; now they
      should be provided in currency units per MW.
    * The ``infield_cable_cost``, ``cable_coef_ac``, and ``cable_coef_dc``
      values in the Global Wind Energy Parameters table were in millions of
      currency units per km; now they should be provided in currency units per km.
    * The ``turbine_cost`` value in the Turbine Parameters table was in
      millions of currency units; now it should be provided in currency units.
    * The ``foundation_cost`` parameter was in millions of currency units; now
      it should be provided in currency units.
    * The NPV output, formerly ``npv_US_millions.tif``, is now ``npv.tif``.
      It is now in currency units, not millions of currency units.

3.9.2 (2021-10-29)
------------------
* General:
    * Improving our binary build by including a data file needed for the
      ``charset-normalizer`` python package.  This eliminates a warning that
      was printed to stdout on Windows.
    * The Annual Water Yield model name is now standardized throughout InVEST.
      This model has been known in different contexts as Hydropower, Hydropower
      Water Yield, or Annual Water Yield. This name was chosen to emphasize
      that the model can be used for purposes other than hydropower (though the
      valuation component is hydropower-specific) and to highlight its
      difference from the Seasonal Water Yield model. The corresponding python
      module, formerly ``natcap.invest.hydropower.hydropower_water_yield``, is
      now ``natcap.invest.annual_water_yield``.
    * Minor changes to some other models' display names.
    * Update and expand on the instructions in the API docs for installing
      the ``natcap.invest`` package.
    * The InVEST binaries on Windows now no longer inspect the ``%PATH%``
      when looking for GDAL DLLs.  This fixes an issue where InVEST would not
      launch on computers where the ``%PATH%`` either contained other
      environment variables or was malformed.
    * invest processes announce their logfile path at a very high logging level
      that cannot be filtered out by the user.
    * JSON sample data parameter sets are now included in the complete sample
      data archives.
* Seasonal Water Yield
    * Fixed a bug in validation where providing the monthly alpha table would
      cause a "Spatial file <monthly alpha table> has no projection" error.
      The montly alpha table was mistakenly being validated as a spatial file.
* Crop Production Regression
    * Corrected a misspelled column name. The fertilization rate table column
      must now be named ``phosphorus_rate``, not ``phosphorous_rate``.
* Habitat Quality
    * Fixed a bug where optional input Allow Accessibility to Threats could
      not be passed as an empty string argument. Now handles falsey values.
* Urban Flood Risk
    * Fixed a bug where lucodes present in the LULC raster but missing from
      the biophysical table would either raise a cryptic IndexError or silently
      apply invalid curve numbers. Now a helpful ValueError is raised.

3.9.1 (2021-09-22)
------------------
* General:
    * Added error-handling for when ``pandas`` fails to decode a non-utf8
      encoded CSV.
    * Moved the sample data JSON files out of the root sample_data folder and
      into their respective model folders.
    * Updated documentation on installing InVEST from source.
    * Restructured API reference docs and removed outdated and redundant pages.
    * Include logger name in the logging format. This is helpful for the cython
      modules, which can't log module, function, or line number info.
    * Fixed a bug in makefile that prevented ``make env`` from working properly.
    * Fixed an issue with the InVEST application launching on Mac OS X 11
      "Big Sur".  When launching the InVEST ``.app`` bundle, the environment
      variable ``QT_MAC_WANTS_LAYER`` is defined.  If running InVEST through
      python, this environment variable may need to be defined by hand like
      so: ``QT_MAC_WANTS_LAYER=1 python -m natcap.invest``.  A warning will
      be raised if this environment variable is not present on mac.
    * Fixing an issue on Mac OS X where saving the InVEST application to a
      filepath containing spaces would prevent the application from launching.
    * Fixed an issue on Mac OS when certain models would loop indefinitely and
      never complete.  This was addressed by bumping the ``taskgraph``
      requirement version to ``0.10.3``
    * Allow Windows users to install for all users or current user. This allows
      non-admin users to install InVEST locally.
    * Fixed a bug where saving a datastack parameter set with relative paths
      would not convert Windows separators to linux style.
    * Provide a better validation error message when an overview '.ovr' file
      is input instead of a valid raster.
    * Removed internal references to ``TaskGraph``
      ``copy_duplicate_artifact`` calls in anticipation from that feature
      being removed from ``TaskGraph``. User facing changes include
      slightly faster initial runtimes for the Coastal Vulnerability,
      Coastal Blue Carbon, SDR, DelineateIt, and Seasonal Water Yield models.
      These models will no longer attempt to copy intermediate artifacts that
      could have been computed by previous runs.
    * Validation now returns a more helpful message when a spatial input has
      no projection defined.
    * Updated to pygeoprocessing 2.3.2
    * Added support for GDAL 3.3.1 and above
    * Added some logging to ``natcap.invest.utils._log_gdal_errors`` to aid in
      debugging some hard-to-reproduce GDAL logging errors that occasionally
      cause InVEST models to crash.  If GDAL calls ``_log_gdal_errors`` with an
      incorrect set of arguments, this is now logged.
    * Improved the reliability and consistency of log messages across the
      various ways that InVEST models can be run.  Running InVEST in
      ``--headless`` mode, for example, will now have the same logging behavior,
      including with exceptions, as the UI would produce.
    * The default log level for the CLI has been lowered from
      ``logging.CRITICAL`` to ``logging.ERROR``.  This ensures that exceptions
      should always be written to the correct logging streams.
* Carbon
    * Fixed a bug where, if rate change and discount rate were set to 0, the
      valuation results were in $/year rather than $, too small by a factor of
      ``lulc_fut_year - lulc_cur_year``.
    * Improved UI to indicate that Calendar Year inputs are only required for
      valuation, not also for sequestration.
    * Increasing the precision of ``numpy.sum`` from Float32 to Float64 when
      aggregating raster values for the HTML report.
* DelineateIt:
    * The DelineateIt UI has been updated so that the point-snapping options
      will always be interactive.
    * DelineateIt's point-snapping routine has been updated to snap
      ``MULTIPOINT`` geometries with 1 component point as well as primitive
      ``POINT`` geometries.  All other geometric types will not be snapped.
      When a geometry cannot be snapped, a log message is now recorded with the
      feature ID, the geometry type and the number of component geometries.
      Features with empty geometries are now also skipped.
* Fisheries Habitat Scenario Tool
    * Fixed divide-by-zero bug that was causing a RuntimeWarning in the logs.
      This bug did not affect the output.
* HRA
    * Fixed bugs that allowed zeros in DQ & Weight columns of criteria
      table to raise DivideByZero errors.
* NDR
    * Fixed a bug that allowed SDR to be calculated in areas that don't drain
      to any stream. Now all outputs that depend on distance to stream (
      ``d_dn``, ``dist_to_channel``, ``ic``, ``ndr_n``, ``ndr_p``,
      ``sub_ndr_n``, ``sub_ndr_p``, ``n_export``, ``p_export``) are only
      defined for pixels that drain to a stream. They have nodata everywhere
      else.
* Pollination
    * Updated so that the ``total_pollinator_abundance_[season].tif`` outputs
      are always created. Before, they weren't created if a farm vector was
      not supplied, even though they are independent.
* Recreation
    * Fixed some incorrectly formatted log and error messages
* Seasonal Water Yield
    * Fixed a bug where ``qf.tif`` outputs weren't properly masking nodata
      values and could show negative numbers.
* SDR
    * Fixed a bug in validation that did not warn against different coordinate
      systems (all SDR inputs must share a common coordinate system).
    * Fixed a bug that was incorrectly using a factor of 0.0986 rather than
      0.0896. This would have a minor effect on end-user results.
    * Changed how SDR thresholds its L factor to allow direct thresholding
      rather than based off of upstream area. Exposed this parameter as
      ``l_max`` in the ``args`` input and in the user interface.
    * Fixed a bug that allowed SDR to be calculated in areas that don't drain
      to any stream. Now all outputs that depend on distance to stream (
      ``d_dn``, ``d_dn_bare``, ``ic``, ``ic_bare``, ``sdr``, ``sdr_bare``,
      ``e_prime``, ``sed_retention``, ``sed_retention_index``,
      ``sed_deposition``, ``sed_export``) are only defined for pixels that
      drain to a stream. They have nodata everywhere else.
* Urban Flood Risk
    * Fixed a bug where a String ``Type`` column in the infrastructure vector
      would cause the aggregation step of the model to crash, even with the
      correct integer value in the column.
* Wind Energy
    * Raising ValueError when AOI does not intersect Wind Data points.

3.9.0 (2020-12-11)
------------------
* General:
    * Deprecating GDAL 2 and adding support for GDAL 3.
    * Adding function in utils.py to handle InVEST coordindate transformations.
    * Making InVEST compatible with Pygeoprocessing 2.0 by updating:
        * ``convolve_2d()`` keyword ``ignore_nodata`` to
          ``ignore_nodata_and_edges``.
        * ``get_raster_info()`` / ``get_vector_info()`` keyword ``projection``
          to ``projection_wkt``.
    * Improve consistency and context for error messages related to raster
      reclassification across models by using ``utils.reclassify_raster``.
    * Fixed bug that was causing a TypeError when certain input rasters had an
      undefined nodata value. Undefined nodata values should now work
      everywhere.
    * Include logging in python script generated from
      "Save to python script..." in the "Development" menu. Now logging
      messages from the model execution will show up when you run the script.
    * InVEST is now a 64-bit binary built against Python 3.7.
    * Adding Python 3.8 support for InVEST testing.
    * Add warning message to installer for 32-bit computers about installing
      64-bit software.
    * Stop running validation extra times when model inputs autofill, saving
      a small but noticeable amount of time in launching a model.
    * The number of files included in the python source distribution has been
      reduced to just those needed to install the python package and run tests.
    * Code-sign the macOS distribution, and switch to a DMG distribution format.
    * No longer include the HTML docs or HISTORY.rst in the macOS distribution.
    * Bumped the ``shapely`` requirements to ``>=1.7.1`` to address a library
      import issue on Mac OS Big Sur.
    * Fixing model local documentation links for Windows and Mac binaries.
    * The InVEST binary builds now launch on Mac OS 11 "Big Sur".  This was
      addressed by defining the ``QT_MAC_WANTS_LAYER`` environment variable.
    * Fixed the alphabetical ordering of Windows Start Menu shortcuts.
* Annual Water Yield:
    * Fixing bug that limited ``rsupply`` result when ``wyield_mn`` or
      ``consump_mn`` was 0.
* Coastal Blue Carbon
    * Refactor of Coastal Blue Carbon that implements TaskGraph for task
      management across the model and fixes a wide range of issues with the model
      that were returning incorrect results in all cases.
    * Corrected an issue with the model where available memory would be exhausted
      on a large number of timesteps.
    * In addition to the ``execute`` entrypoint, another entrypoint,
      ``execute_transition_analysis`` has been added that allows access to the
      transition analysis timeseries loop at a lower level.  This will enable
      users comfortable with python to provide spatially-explicit maps of
      accumulation rates, half lives and other parameters that can only be
      provided via tables to ``execute``.
    * Snapshot years and rasters, including the baseline year/raster, are now all
      provided via a table mapping snapshot years to the path to a raster on
      disk.  The baseline year is the earliest year of these.
    * The model's "initial" and "lulc lookup" and "transient" tables have been
      combined into a single "biophysical" table, indexed by LULC code/LULC class
      name, that includes all of the columns from all of these former tables.
    * The "analysis year" is now a required input that must be >= the final
      snapshot year in the snapshots CSV.
    * Litter can now accumulate at an annual rate if desired.
    * The model now produces many more files, which allows for greater
      flexibility in post-processing of model outputs.
* Coastal Vulnerability
    * 'shore_points_missing_geomorphology.gpkg' output file name now includes
      the suffix if any, and its one layer now is renamed from
      'missing_geomorphology' to be the same as the file name
      (including suffix).
    * Fixed a memory bug that occurred during shore point interpolation when
      dealing with very large landmass vectors.
* Delineateit
    * The layer in the 'preprocessed_geometries.gpkg' output is renamed from
      'verified_geometries' to be the same as the file name (including suffix).
    * The layer in the 'snapped_outlets.gpkg' output is renamed from
      'snapped' to be the same as the file name (including suffix).
    * The layer in the 'watersheds.gpkg' output has been renamed from
      'watersheds' to match the name of the vector file (including the suffix).
    * Added pour point detection option as an alternative to providing an
      outlet features vector.
* Finfish
    * Fixed a bug where the suffix input was not being used for output paths.
* Forest Carbon Edge Effect
    * Fixed a broken link to the local User's Guide
    * Fixed bug that was causing overflow errors to appear in the logs when
      running with the sample data.
    * Mask out nodata areas of the carbon map output. Now there should be no
      output data outside of the input LULC rasater area.
* GLOBIO
    * Fixing a bug with how the ``msa`` results were masked and operated on
      that could cause bad results in the ``msa`` outputs.
* Habitat Quality:
    * Refactor of Habitat Quality that implements TaskGraph
    * Threat files are now indicated in the Threat Table csv input under
      required columns: ``BASE_PATH``, ``CUR_PATH``, ``FUT_PATH``.
    * Threat and Sensitivity column names are now case-insensitive.
    * Sensitivity threat columns now match threat names from Threat Table
      exactly, without the need for ``L_``. ``L_`` prefix is deprecated.
    * Threat raster input folder has been removed.
    * Validation enhancements that check whether threat raster paths are valid.
    * HQ update to User's Guide.
    * Changing sample data to reflect Threat Table csv input changes and
      bumping revision.
    * More comprehensive testing for Habitat Quality and validation.
    * Checking if Threat raster values are between 0 and 1 range, raising
      ValueError if not. No longer snapping values less than 0 to 0 and greater
      than 1 to 1.
    * Fixing bug that was setting Threat raster values to 1 even if they were
      floats between 0 and 1.
    * Updating how threats are decayed across distance. Before, nodata edges
      were ignored causing values on the edges to maintain a higher threat
      value. Now, the decay does not ignore those nodata edges causing values
      on the edges to decay more quickly. The area of study should have
      adequate boundaries to account for these edge effects.
    * Update default half saturation value for sample data to 0.05 from 0.1.
* Seasonal Water Yield
    * Fixed a bug where precip or eto rasters of ``GDT_Float64`` with values
      greater than 32-bit would overflow to ``-inf``.
* SDR:
    * Fixing an issue where the LS factor should be capped to an upstream area
      of 333^2 m^2. In previous versions the LS factor was erroneously capped
      to "333" leading to high export spikes in some pixels.
    * Fixed an issue where sediment deposition progress logging was not
      progressing linearly.
    * Fixed a task dependency bug that in rare cases could cause failure.
* Urban Cooling
    * Split energy savings valuation and work productivity valuation into
      separate UI options.
* Urban Flood Risk
    * Changed output field names ``aff.bld`` and ``serv.blt`` to ``aff_bld``
      and ``serv_blt`` respectively to fix an issue where ArcGIS would not
      display properly.

3.8.9 (2020-09-15)
------------------
* Hydropower
    * Fixed bug that prevented validation from ever passing for this model.
      Validation will allow extra keys in addition to those in the ARGS_SPEC.
* Urban Flood Mitigation
    * Fixed incorrect calculation of total quickflow volume.

3.8.8 (2020-09-04)
------------------
* Coastal Vulnerability
    * Improved handling of invalid AOI geometries to avoid crashing and instead
      fix the geometry when possible and skip it otherwise.
    * Added validation check that shows a warning if the SLR vector is not
      a point or multipoint geometry.
* Urban Cooling
    * Energy units are now (correctly) expressed in kWh.  They were previously
      (incorrectly) expressed in kW.
    * Energy savings calculations now require that consumption is in units of
      kWh/degree C/m^2 for each building class.
    * Fixing an issue where blank values of the Cooling Coefficient weights
      (shade, albedo, ETI) would raise an error.  Now, a default value for the
      coefficient is assumed if any single value is left blank.
* HRA
    * Raise ValueError if habitat or stressor inputs are not projected.
    * Make sample data rating filepaths work on Mac. If not on Windows and a rating
      filepath isn't found, try replacing all backslashes with forward slashes.
* Seasonal Water Yield
    * Updated output file name from aggregated_results.shp to aggregated_results_swy.shp
      for consistency with NDR and SDR
* Datastack
    * Saved datastack archives now use helpful identifying names for spatial input folders
* Validation
    * Fixed bug that caused fields activated by a checkbox to make validation fail,
      even when the checkbox was unchecked.
* General
    * Input table column headers are now insensitive to leading/trailing whitespace in
      most places.
    * Modified the script that produces a conda environment file from InVEST's python
      requirements file so that it includes the ``conda-forge`` channel in the file
      itself.
* Recreation
    * Validate values in the type column of predictor tables early in execution. Raise
      a ValueError if a type value isn't valid (leading/trailing whitespace is okay).
* Validation
    * Set a 5-second timeout on validation functions that access a file. This will raise
      a warning and prevent validation from slowing down the UI too much.

3.8.7 (2020-07-17)
------------------
* General
    * Fixed an issue where some users would be unable to launch InVEST binaries
      on Windows.  This crash was due to a configuration issue in
      ``PySide2==5.15.0`` that will be fixed in a future release of PySide2.
* GLOBIO
    * Fix a bug that mishandled combining infrastructure data when only one
      infrastructure data was present.
* Urban Flood Risk
    * The output vector ``flood_risk_service.shp`` now includes a field,
      ``flood_vol`` that is the sum of the modeled flood volume (from
      ``Q_m3.tif``) within the AOI.
    * Fieldnames in ``flood_risk_service.shp`` have been updated to more
      closely match the variables they match as documented in the User's Guide
      chapter.  Specifically, ``serv_bld`` is now ``serv.blt`` and ``aff_bld``
      is now ``aff.bld``.
    * ``Q_mm.tif`` has been moved from the intermediate directory into the
      workspace.
    * Fixed a bug in the flood volume (``Q_m3.tif``) calculations that was
      producing incorrect values in all cases.
    * Fixed a bug where input rasters with nodata values of 0 were not handled
      properly.

3.8.6 (2020-07-03)
------------------
* Crop Production
    * Fixed critical bug in crop regression that caused incorrect yields in
      all cases.

3.8.5 (2020-06-26)
------------------
* General
    * Fix bug in ``utils.build_lookup_from_csv`` that was allowing
      ``key_field`` to be non unique and overwriting values.
    * Fix bug in ``utils.build_lookup_from_csv`` where trailing commas caused
      returned values to be malformed.
    * Add optional argument ``column_list`` to ``utils.build_lookup_from_csv``
      that takes a list of column names and only returns those in the
      dictionary.
    * Remove ``warn_if_missing`` argument from ``utils.build_lookup_from_csv``
      and warning by default.
* Scenic Quality
    * Fixing an issue in Scenic Quality where the creation of the weighted sum
      of visibility rasters could cause "Too Many Open Files" errors and/or
      ``MemoryError`` when the model is run with many viewpoints.
    * Progress logging has been added to several loops that may take a longer
      time when the model is run with thousands of points at a time.
    * A major part of the model's execution was optimized for speed,
      particularly when the model is run with many, many points.
* SDR:
    * Removed the unused parameter ``args['target_pixel_size']`` from the SDR
      ``execute`` docstring.
* Urban Flood Risk Mitigation
    * Fixed an issue where the output vector ``flood_risk_service.shp`` would
      only be created when the built infrastructure vector was provided.  Now,
      the ``flood_risk_service.shp`` vector is always created, but the fields
      created differ depending on whether the built infrastructure input is
      present during the model run.
    * Fixed an issue where the model would crash if an infrastructure geometry
      were invalid or absent.  Such features are now skipped.

3.8.4 (2020-06-05)
------------------
* General:
    * Advanced the ``Taskgraph`` version requirement to fix a bug where workspace
      directories created by InVEST versions <=3.8.0 could not be re-used by more
      recent InVEST versions.
* NDR:
    * The Start Menu shortcut on Windows and launcher label on Mac now have
      consistent labels for NDR: "NDR: Nutrient Delivery Ratio".
* SDR:
    * The Start Menu shortcut on Windows and launcher label on Mac now have
      consistent labels for SDR: "SDR: Sediment Delivery Ratio".

3.8.3 (2020-05-29)
------------------
* SDR
    * SDR's compiled core now defines its own ``SQRT2`` instead of relying on an
      available standard C library definition. This new definition helps to avoid
      some compiler issues on Windows.

3.8.2 (2020-05-15)
------------------
* InVEST's CSV encoding requirements are now described in the validation
  error message displayed when a CSV cannot be opened.

3.8.1 (2020-05-08)
------------------
* Fixed a compilation issue on Mac OS X Catalina.
* Fixed an issue with NDR's raster normalization function so that Float64
  nodata values are now correctly cast to Float32.  This issue was affecting
  the summary vector, where the ``surf_n``, ``sub_n`` and ``n_export_tot``
  columns would contain values of ``-inf``.
* Fixed minor bug in Coastal Vulnerability shore point creation. Also added a
  check to fail fast when zero shore points are found within the AOI.
* The Finfish Aquaculture model no longer generates histograms for
  uncertainty analysis due to issues with matplotlib that make InVEST
  unstable. See https://github.com/natcap/invest/issues/87 for more.
* Corrected the Urban Cooling Model's help text for the "Cooling Capacity
  Calculation Method" in the User Interface.
* Fixing an issue with SDR's ``LS`` calculations.  The ``x`` term is now
  the weighted mean of proportional flow from the current pixel into its
  neighbors.  Note that for ease of debugging, this has been implemented as a
  separate raster and is now included in ``RKLS`` calculations instead of in
  the ``LS`` calculations.
* Fixed a bug in validation where checking for spatial overlap would be skipped
  entirely in cases where optional model arguments were not used.
* Bumping the ``psutil`` dependency requirement to ``psutil>=5.6.6`` to address
  a double-free vulnerability documented in CVE-2019-18874.
* Adding a GitHub Actions workflow for building python wheels for Mac and Windows
  as well as a source distribution.
* Updating links in ``setup.py``, ``README.rst`` and ``README_PYTHON.rst`` to
  refer to the repository's new home on github.
* Binary builds for Windows and Mac OS X have been moved to GitHub Actions from
  AppVeyor.  All AppVeyor-specific configuration has been removed.
* Fixing an issue with the InVEST Makefile where ``make deploy`` was
  attempting to synchronize nonexistent sample data zipfiles with a storage
  bucket on GCP.  Sample data zipfiles are only built on Windows, and so
  ``make deploy`` will only attempt to upload them when running on Windows.
* Fixed a bug in CLI logging where logfiles created by the CLI were
  incompatible with the ``natcap.invest.datastack`` operation that
  allows the UI to load model arguments from logfiles.
* Added error-handling in Urban Flood Risk Mitigation to tell users to
  "Check that the Soil Group raster does not contain values other than
  (1, 2, 3, 4)" when a ``ValueError`` is raised from ``_lu_to_cn_op``.
* Updated the ``Makefile`` to use the new git location of the InVEST User's
  Guide repository at https://github.com/natcap/invest.users-guide
* Automated tests are now configured to use Github Actions for 32- and 64-bit
  build targets for Python 3.6 and 3.7 on Windows.  We are still using
  AppVeyor for our binary builds for the time being.
* Makefile has been updated to fetch the version string from ``git`` rather
  than ``hg``.  A mercurial client is still needed in order to clone the
  InVEST User's Guide.
* Removing Python 2 compatibility code such as ``future``, ``pyqt4``,
  ``basestring``, ``unicode``, ``six``, unicode casting, etc...
* Update api-docs conf file to mock sdr.sdr_core and to use updated unittest
  mock

3.8.0 (2020-02-07)
------------------
* Created a sub-directory for the sample data in the installation directory.
* Fixed minor bug in HRA that was duplicating the ``results_suffix`` in some
  output filenames.
* Updated the DelineateIt UI to improve the language around what the model
  should do when it encounters invalid geometry.  The default is now
  that it should skip invalid geometry.
* Updating how threat rasters are handled in Habitat Quality to address a few
  related and common usability issues for the model.  First, threat
  rasters are now aligned to the LULC instead of the intersection of the whole
  stack.  This means that the model now handles threat inputs that do not all
  completely overlap the LULC (they must all still be in the same projection).
  Second, nodata values in threat rasters are converted to a threat value of 0.
  Any threat pixel values other than 0 or nodata are interpreted as a threat
  value of 1.
* Updating the ``psutil`` requirement to avoid a possible import issue when
  building binaries under WINE.  Any version of ``psutil`` should work
  except for ``5.6.0``.
* InVEST sample data was re-organized to simply have one folder per model.
  New datastacks were added for SDR, NDR, Seasonal Water Yield,
  Annual Water Yield, DelineateIt, and Coastal Vulnerability.
* Fixed an issue with NDR where the model was not properly checking for the
  bounds of the raster, which could in some cases lead to exceptions being
  printed to the command-line.  The model now correctly checks for these
  raster boundaries.
* Habitat Risk Assessment model supports points and lines -- in addition to
  previously supported polygons and rasters -- for habitats or stressors.
* Updated raster percentile algorithms in Scenic Quality and Wave Energy
  models to use a more efficient and reliable raster percentile function
  from pygeoprocessing.
* InVEST is now compatible with pygeoprocessing 1.9.1.
* All InVEST models now have an ``ARGS_SPEC`` object that contains metadata
  about the model and describes the model's arguments.  Validation has been
  reimplemented across all models to use these ``ARGS_SPEC`` objects.
* The results suffix key for the Wave Energy and Wind Energy models has been
  renamed ``results_suffix`` (was previously ``suffix``).  This is for
  consistency across InVEST models.
* Speed and memory optimization of raster processing in the Recreation model.
* Removed a constraint in Coastal Vulnerability so the AOI polygon no longer
  needs to intersect the continental shelf contour line. So the AOI can now be
  used exclusively to delineate the coastal area of interest.
* Improved how Coastal Vulnerability calculates local wind-driven waves.
  This requires a new bathymetry raster input and implements equation 10
  of the User Guide. Also minor updates to fields in intermediate outputs,
  notably a 'shore_id' field is now the unique ID for joining tables and
  FIDs are no longer used.
* Added a status message to the UI if a datastack file fails to load,
  instead of staying silent.
* Correcting an issue with repository fetching in the InVEST ``Makefile``.
  Managed repositories will now be fetched and updated to the expected revision
  even if the repository already exists.
* Fixed the duplicate ``results_suffix`` input in Wave Energy UI.
* Added a human-friendly message on NDR model ``KeyError``.
* Adding a check to Annual Water Yield to ensure that the ``LULC_veg`` column
  has correct values.
* Improved how Seasonal Water Yield handles nodata values when processing
  floating-point precipitation and quickflow rasters.
* Add SDR feature to model sediment deposition across the landscape.
* Fixed an issue that would cause an exception if SDR landcover map was masked
  out if the original landcover map had no-nodata value defined.
* Fixed an issue in the SDR model that could cause reported result vector
  values to not correspond with known input vectors if the input watershed
  vector was not an ESRI Shapefile.
* Fixed issue in Seasonal Water Yield model that would cause an unhandled
  exception when input rasters had areas of a valid DEM but nodata in other
  input layers that overlap that dem.
* Fixed an issue in the NDR model that would cause an exception if the critical
  length of a landcover field was set to 0.
* Implemented PEP518-compatible build system definition in the file
  ``pyproject.toml``.  This should make it easier to install ``natcap.invest``
  from a source distribution.
* Fixed a ``TypeError`` issue in Seasonal Water Yield that would occur when
  the Land-Use/Land-Cover raster did not have a defined nodata value.  This
  case is now handled correctly.
* The binary build process for InVEST on Windows (which includes binaries
  based on PyInstaller and an NSIS Installer package) has been migrated
  to 32-bit Python 3.7.  The build itself is taking place on AppVeyor, and
  the configuration for this is contained within ``appveyor.yml``.
  Various python scripts involved in the distribution and release processes
  have been updated for compatibility with python 3.7 as a part of this
  migration.
* Fixed an ``IndexError`` issue in Wave Energy encountered in runs using
  the global wave energy dataset.  This error was the result of an incorrect
  spatial query of points and resulted in some wave energy points being
  double-counted.
* Fixed taskgraph-related issues with Habitat Risk Assessment where
  1) asynchronous mode was failing due to missing task dependencies and
  2) avoided recomputation was confounded by two tasks modifying the same files.
* Fixed an issue with Habitat Quality where the model was incorrectly
  expecting the sensitivity table to have a landcover code of 0.
* The InVEST CLI has been completely rebuilt to divide
  functionality into various topic-specific subcommands.  The various internal
  consumers of this API have been updated accordingly.  ``invest --help`` will
  contain details of the new interface.
* Updated the InVEST Launcher to list the human-readable model names rather
  than the internal model identifiers.
* Updated Coastal Vulnerability Model with significant speedups including
  ~40x speedup for geomorphology process and ~3x speedup for wind exposure process.
  Also saving an intermediate vector with wave energy values and a geomorphology
  vector with points that were assigned the ``geomorphology_fill_value``.
* Updated trove classifiers to indicate support for python versions 2.7, 3.6
  and 3.7.
* Updated all InVEST models to be compatible with a Python 2.7 or a Python 3.6
  environment. Also tested all models against GDAL versions 2.2.4 and 2.4.1.
* Fixed an issue with Habitat Quality where convolutions over threat rasters
  were not excluding nodata values, leading to incorrect outputs.  Nodata values
  are now handled correctly and excluded from the convolution entirely.
* Updated the subpackage ``natcap.invest.ui`` to work with python 3.6 and later
  and also to support the PySide2 bindings to Qt5.
* InVEST Coastal Blue Carbon model now writes out a net present value
  raster for the year of the current landcover, each transition year,
  and the final analysis year (if provided).
* Correcting an issue with InVEST Coastal Blue Carbon where incorrect
  configuration of a nodata value would result in ``-inf`` values in
  output rasters.  Now, any values without a defined reclassification
  rule that make it past validation will be written out as nodata.
* DelineateIt has been reimplemented using the latest version of
  pygeoprocessing (and the watershed delineation routine it provides) and now
  uses ``taskgraph`` for avoiding unnecessary recomputation.
* Fixed a bug in Recreation Model that was causing server-side code
  to execute twice for every client-side call.
* Fixed a bug in Recreation model that did not apply ``results_suffix`` to
  the monthly_table.csv output.
* Various fixes in Coastal Vulnerability Model. CSV output files now
  have FID column for joining to vector outputs. ``results_suffix`` can be
  used without triggering task re-execution. Raster processing maintains original
  resolution of the input raster so long as it is projected. Otherwise resamples
  to ``model_resolution``.
* Fixed a bug in Coastal Vulnerability model's task graph that sometimes
  caused an early task to re-execute when it should be deemed pre-calculated.
* Fixed a bug in the pollination model that would cause outputs to be all 0
  rasters if all the ``relative_abundance`` fields in the guild table were
  integers.
* Fixed a file cache flushing issue observed on Debian in
  ``utils.exponential_decay_kernel_raster`` that would cause an exponential
  kernel raster to contain random values rather than expected value.
* Added a new InVEST model: Urban Flood Risk Mitigation.
* Fixed an issue in the SDR model that would cause an unhandled exception
  if either the erosivity or erodibility raster had an undefined nodata value.
* Added a new InVEST model: Urban Cooling Model.

3.7.0 (2019-05-09)
------------------
* Refactoring Coastal Vulnerability (CV) model. CV now uses TaskGraph and
  Pygeoprocessing >=1.6.1. The model is now largely vector-based instead of
  raster-based. Fewer input datasets are required for the same functionality.
  Runtime in sycnhronous mode is similar to previous versions, but runtime can
  be reduced with multiprocessing. CV also supports avoided recomputation for
  successive runs in the same workspace, even if a different file suffix is
  used. Output vector files are in CSV and geopackage formats.
* Model User Interface 'Report an Issue' link points to our new
  community.naturalcapitalproject.org
* Correcting an issue with the Coastal Blue Carbon preprocessor where
  using misaligned landcover rasters would cause an exception to be raised.
* Correcting an issue with RouteDEM where runs of the tool with Flow Direction
  enabled would cause the tool to crash if ``n_workers > 0``.
* Correcting an issue with Habitat Quality's error checking where nodata values
  in landcover rasters were not being taken into account.
* Valuation is now an optional component of the InVEST Scenic Quality model.
* Fixing a bug in the percentiles algorithm used by Scenic Quality that
  would result in incorrect visual quality outputs.
* Carbon Model and Crop Production models no longer crash if user-input
  rasters do not have a nodata value defined. In this case these models
  treat all pixel values as valid data.
* Adding bitbucket pipelines and AppVeyor build configurations.
* Refactoring Recreation Model client to use taskgraph and the latest
  pygeoprocessing. Avoided re-computation from taskgraph means that
  successive model runs with the same AOI and gridding option can re-use PUD
  results and avoid server communication entirely. Successive runs with the
  same predictor data will re-use intermediate geoprocessing results.
  Multiprocessing offered by taskgraph means server-side PUD calculations
  and client-side predictor data processing can happen in parallel. Some
  output filenames have changed.
* Upgrading to SDR to use new PyGeoprocessing multiflow routing, DEM pit
  filling, contiguous stream extraction, and TaskGraph integration. This
  also includes a new TaskGraph feature that avoids recomputation by copying
  results from previous runs so long as the expected result would be
  identical. To use this feature, users must execute successive runs of SDR
  in the same workspace but use a different file suffix. This is useful when
  users need to do a parameter study or run scenarios with otherwise minor
  changes to inputs.
* Refactoring Habitat Risk Assessment (HRA) Model to use TaskGraph >= 0.8.2 and
  Pygeoprocessing >= 1.6.1. The HRA Proprocessor is removed and its previous
  functionality was simplified and merged into the HRA model itself.
  The model will no longer generate HTML plots and tables.
* Adding a software update notification button, dialog, and a link to the
  download page on the User Interface when a new InVEST version is available.
* Migrating the subversion sample and test data repositories to Git LFS
  repositories on BitBucket. Update the repository URL and fetch commands on
  Makefile accordingly.
* Fixing a bug in Habitat Quality UI where the absence of the required
  half_saturation_constant variable did not raise an exception.
* Adding encoding='utf-8-sig' to pandas.read_csv() to support
  utils.build_lookup_from_csv() to read CSV files encoded with UTF-8 BOM
  (byte-order mark) properly.

3.6.0 (2019-01-30)
------------------
* Correcting an issue with the InVEST Carbon Storage and Sequestration model
  where filepaths containing non-ASCII characters would cause the model's
  report generation to crash.  The output report is now a UTF-8 document.
* Refactoring RouteDEM to use taskgraph and the latest pygeoprocessing
  (``>=1.5.0``).  RouteDEM now fills hydrological sinks and users have the
  option to use either of the D8 or Multiple Flow Direction (MFD) routing
  algorithms.
* Adding a new input to the InVEST Settings window to allow users to customize
  the value that should be used for the ``n_workers`` parameter in
  taskgraph-enabled models.  This change involves removing the "Number of
  Parallel Workers" input from the model inputs pane for some models in
  favor of this new location.  The default value for this setting is ``-1``,
  indicating synchronous (non-threaded, non-multiprocessing) execution of
  tasks.
* Removing Scenario Generator: Rule-based model.
* Fixing a bug in Hydropower model where watershed aggregations would be incorrect
  if a watershed is partially covering nodata raster values. Nodata values are now
  ignored in zonal statistics. Numerical results change very slightly in the
  case where a watershed only includes a few nodata pixels.
* Adding TaskGraph functionality to GLOBIO model.
* Adding some TaskGraph functionality to Scenario Generator: Proximity.
* Fixing an issue with the InVEST Fisheries model that would prevent the model
  from batch-processing a directory of population tables.  The model will now
  process these files as expected.
* Reimplementing Crop Production models using taskgraph.
* Fixing an issue with Crop Production Regression's result_table.csv where the
  'production_modeled' and '<nutrient>_modeled' values calculated for each crop
  were done so using the same crop raster (e.g. wheat, soybean, and barley values
  were all based on soybean data).
* Hydropower subwatershed results now include all the same metrics as the
  watershed results, with the exception of economic valuation metrics.
* Reimplementing the Hydropower model using taskgraph.
* Reimplementing the Carbon model using taskgraph.
* Fixing an issue with Coastal Blue Carbon validation to allow column names to
  ignore case.
* Updating core carbon forest edge regression data coefficient to drop
  impossible negative coefficients.
* Fixing an issue with the Scenario Generator: Proximity model that would
  raise an exception if no AOI were passed in even though the AOI is optional.
* Removing Overlap Analysis and Overlap Analysis: Management Zones.
* Removing Habitat Suitability.
* Added comprehensive error checking to hydropower model to test for the VERY
  common errors of missing biophysical, demand, and valuation coefficients in
  their respective tables.
* Fixing an issue with Hydropower Water Yield ("Annual Water Yield") where
  valuation would never be triggered when running the model through the User
  Interface. And a related issue where the model would crash if a valuation table
  was provided but a demand table was not. The UI no longer validates that config.
* Fixing an issue with how logging is captured when a model is run through the
  InVEST User Interface.  Now, logging from any thread started by the executor
  thread will be written to the log file, which we expect to aid in debugging.
* Fixing an issue with Scenic Quality where viewpoints outside of the AOI
  were not being properly excluded.  Viewpoints are now excluded correctly.
* The crop production model has been refactored to drop the "aggregate ID"
  concept when summarizing results across an aggregate polygon. The model now
  uses the polygon FIDs internally and externally when producing the result
  summary table.
* Correcting the rating instructions in the criteria rating instructions on how
  the data quality (DQ) and weight should be rated in the HRA Preprocessor.
  A DQ score of 1 should represent better data quality whereas the score of 3 is
  worse data quality. A weight score of 1 is more important, whereas that of 3
  is less important.
* Fixing a case where a zero discount rate and rate of change in the carbon
  model would cause a divide by zero error.

3.5.0 (2018-08-14)
------------------
* Bumped pygeoprocessing requirement to ``pygeoprocessing>=1.2.3``.
* Bumped taskgraph requirement to ``taskgraph>=0.6.1``.
* Reimplemented the InVEST Scenic Quality model.  This new version removes the
  'population' and 'overlap' postprocessing steps, updates the available
  valuation functions and greatly improves the runtime and memory-efficiency of
  the model.  See the InVEST User's Guide chapter for more information.
* Updated Recreation server's database to include metadata from photos taken
  from 2005-2017 (previous range was 2005-2014). The new range is reflected
  in the UI.
* Fixed an issue with the InVEST binary build where binaries on Windows would
  crash with an error saying Python27.dll could not be loaded.
* Fixed an issue in the Rule-Based Scenario Generator UI where vector column
  names from override and constraint layers were not being loaded.  This bug
  caused the field 'UNKNOWN' to be passed to the model, causing an error.
* Fixed an issue with the InVEST UI (all models), where attempting to
  drag-and-drop a directory onto a model input would cause the application to
  crash.
* Coastal Vulnerability UI now specifies a number of reasonable defaults for
  some numeric inputs.
* Fixed an issue with the Fisheries UI where alpha and beta parameter inputs
  were incorrectly disabled for the Ricker recruitment function.
* InVEST now uses a Makefile to automate the build processes.  GNU Make is
  required to use the Makefile.  See ``README.rst`` for instructions on
  building InVEST.  This replaces the old ``pavement.py`` build entrypoint,
  which has been removed.
* Fixed an issue with the InVEST UI (all models), where attempting to
  drag-and-drop a directory onto a model input would cause the application to
  crash.
* Fixed an issue with Forest Carbon Edge Effect where the UI layer was always
  causing the model to run with only the aboveground carbon pool
* Added functionality to the InVEST UI so that ``Dropdown`` inputs can now map
  dropdown values to different output values.
* Fixed an issue in the Crop Production Percentile model that would treat the
  optional AOI vector field as a filename and crash on a run if it were empty.
* Fixing an issue in the Pollination Model that would cause occasional crashes
  due to a missing dependent task; it had previously been patched by setting
  taskgraph to operate in single thread mode. This restores multithreading
  in the pollination model.
* Fixed an issue in the water yield / hydropower model that would skip
  calculation of water demand tables when "water scarcity" was enabled.
* Fixed an issue in the model data of the crop production model where some
  crops were using incorrect climate bin rasters. Since the error was in the
  data and not the code, users will need to download the most recent version
  of InVEST's crop model data during the installation step to get the fix.

3.4.4 (2018-03-26)
------------------
* InVEST now requires GDAL 2.0.0 and has been tested up to GDAL 2.2.3. Any API users of InVEST will need to use GDAL version >= 2.0. When upgrading GDAL we noticed slight numerical differences in our test suite in both numerical raster differences, geometry transforms, and occasionally a single pixel difference when using `gdal.RasterizeLayer`. Each of these differences in the InVEST test suite is within a reasonable numerical tolerance and we have updated our regression test suite appropriately. Users comparing runs between previous versions of InVEST may also notice reasonable numerical differences between runs.
* Added a UI keyboard shortcut for showing documentation. On Mac OSX, this will be Command-?. On Windows, GNOME and KDE, this will be F1.
* Patching an issue in NDR that was using the nitrogen subsurface retention efficiency for both nitrogen and phosphorous.
* Fixed an issue with the Seasonal Water Yield model that incorrectly required a rain events table when the climate zone mode was in use.
* Fixed a broken link to local and online user documentation from the Seasonal Water Yield model from the model's user interface.

3.4.3 (2018-03-26)
------------------
* Fixed a critical issue in the carbon model UI that would incorrectly state the user needed a "REDD Priority Raster" when none was required.
* Fixed an issue in annual water yield model that required subwatersheds even though it is an optional field.
* Fixed an issue in wind energy UI that was incorrectly validating most of the inputs.

3.4.2 (2017-12-15)
------------------
* Fixed a cross-platform issue with the UI where logfiles could not be dropped onto UI windows.
* Model arguments loaded from logfiles are now cast to their correct literal value.  This addresses an issue where some models containing boolean inputs could not have their parameters loaded from logfiles.
* Fixed an issue where the Pollination Model's UI required a farm polygon. It should have been optional and now it is.
* Fixing an issue with the documentation and forums links on the InVEST model windows.  The links now correctly link to the documentation page or forums as needed.
* Fixing an issue with the ``FileSystemRunDialog`` where pressing the 'X' button in the corner of the window would close the window, but not reset its state.  The window's state is now reset whenever the window is closed (and the window cannot be closed when the model is running)

3.4.1 (2017-12-11)
------------------
* In the Coastal Blue Carbon model, the ``interest_rate`` parameter has been renamed to ``inflation_rate``.
* Fixed issues with sample parameter sets for InVEST Habitat Quality, Habitat Risk Assessment, Coastal Blue Carbon, and Coastal Blue Carbon Preprocessors.  All sample parameter sets now have the correct paths to the model's input files, and correctly note the name of the model that they apply to.
* Added better error checking to the SDR model for missing `ws_id` and invalid `ws_id` values such as `None` or some non-integer value. Also added tests for the `SDR` validation module.

3.4.0 (2017-12-03)
------------------
* Fixed an issue with most InVEST models where the suffix was not being reflected in the output filenames.  This was due to a bug in the InVEST UI, where the suffix args key was assumed to be ``'suffix'``.  Instances of ``InVESTModel`` now accept a keyword argument to defined the suffix args key.
* Fixed an issue/bug in Seasonal Water Yield that would occur when a user provided a datastack that had nodata values overlapping with valid DEM locations. Previously this would generate an NaN for various biophysical values at that pixel and cascade it downslope. Now any question of nodata on a valid DEM pixel is treated as "0". This will make serious visual artifacts on the output, but should help users pinpoint the source of bad data rather than crash.
* Refactored all but routing components of SDR to use PyGeoprocessing 0.5.0 and laid a consistent raster floating point type of 'float32'. This will cause numerically insignificant differences between older versions of SDR and this one. But differences are well within the tolerance of the overall error of the model and expected error rate of data. Advantages are smaller disk footprint per run, cleaner and more maintainable design, and a slight performance increase.
* Bug fixed in SDR that would align the output raster stack to match with the landcover pixel stack even though the rest of the rasters are scaled and clipped to the DEM.
* When loading parameters from a datastack, parameter set or logfile, the UI will check that the model that created the file being loaded matches the name of the model that is currently running.  If there is a mismatch, a dialog is presented for the user to confirm or cancel the loading of parameters. Logfiles from IUI (which do not have clearly-recorded modelname or InVEST version information) can still have their arguments parsed, but the resulting model name and InVEST version will be set to ``"UNKNOWN"``.
* Data Stack files (``*.invest.json``, ``*.invest.tar.gz``) can now be dragged and dropped on an InVEST model window, which will prompt the UI to load that parameter set.
* Spatial inputs to Coastal Blue Carbon are now aligned as part of the model. This resolves a longstanding issue with the model where inputs would need to perfectly overlap (even down to pixel indices), or else the model would yield strange results.
* The InVEST UI now contains a submenu for opening a recently-opened datastack.  This submenu is automatically populated with the 10 most recently-opened datastacks for the current model.
* Removed vendored ``natcap.invest.dbfpy`` subpackage.
* Removed deprecated ``natcap.invest.fileio`` module.
* Removed ``natcap.invest.iui`` UI subpackage in favor of a new UI framework found at ``natcap.invest.ui``. This new UI features a greatly improved API, good test coverage, support for Qt4 and Qt5, and includes updates to all InVEST models to support validation of model arguments from a python script, independent of the UI.
* Updated core model of seasonal water yield to allow for negative `L_avail`.
* Updated RouteDEM to allow for file suffixes, finer control over what DEM routing algorithms to run, and removal of the multiple stepped stream threshold classification.
* Redesign/refactor of pollination model. Long term bugs in the model are resolved, managed pollinators added, and many simplifications to the end user's experience.  The updated user's guide chapter is available here: http://data.naturalcapitalproject.org/nightly-build/invest-users-guide/html/croppollination.html
* Scenario Generator - Rule Based now has an optional input to define a seed.
  This input is used to seed the random shuffling of parcels that have equal
  priorities.
* InVEST on mac is now distributed as a single application bundle, allowing InVEST to run as expected on mac OSX Sierra.  Individual models are selected and launched from a new launcher window.
* The InVEST CLI now has a GUI model launcher:  ``$ invest launcher``
* Updated the Coastal Blue Carbon model to improve handling of blank lines in input CSV tables and improve memory efficiency of the current implementation.
* Improved the readability of a cryptic error message in Coastal Vulnerability that is normally raised when the depth threshold is too high or the exposure proportion is too low to detect any shoreline segments.
* Adding InVEST HTML documentation to the Mac disk image distribution.
* Upgrading dependency of PyGeoprocessing to 0.3.3.  This fixes a memory leak associated with any model that aggregates rasters over complicated overlapping polygons.
* Adding sample data to Blue Carbon model that were missing.
* Deprecating the InVEST Marine Water Quality model.  This also removes InVEST's dependancy on the pyamg package which has been removed from REQUIREMENTS.TXT.
* Deprecating the ArcGIS-based Coastal Protection model and ArcGIS-based data-preprocessing scripts.  The toolbox and scripts may still be found at https://bitbucket.org/natcap/invest.arcgis.
* Fixing an issue in the carbon edge effect model that caused output values in the shapefile to be rounded to the nearest integer.
* Fixing issue in SDR model that would occasionally cause users to see errors about field widths in the output shapefile generation.
* Updated the erodibility sample raster that ships with InVEST for the SDR model.  The old version was in US units, in this version we convert to SI units as the model requires, and clipped the raster to the extents of the other stack to save disk space.

3.3.3 (2017-02-06)
------------------
* Fixed an issue in the UI where the carbon model wouldn't accept negative numbers in the price increase of carbon.
* RouteDEM no longer produces a "tiled_dem.tif" file since that functionality is being deprecated in PyGeoprocessing.
* Fixing an issue in SDR where the optional drainage layer would not be used in most of the SDR biophysical calculations.
* Refactoring so water yield pixels with Kc and et0 equal to be 0 now yields a 0.0 value of water yield on that pixel rather than nodata.
* Light optimization refactor of wind energy model that improves runtimes in some cases by a factor of 2-3.
* Performance optimizations to HRA that improve runtimes by approximately 30%.
* Fixed a broken UI link to Seasonal Water Yield's user's guide.
* Fixed an issue with DelineateIT that caused ArcGIS users to see both the watershed and inverse watershed polygons when viewing the output of the tool.
* Upgrading dependency to PyGeoprocessing 0.3.2.
* Fixed an issue with SDR that caused the LS factor to be an order of magnitue too high in areas where the slope was greater than 9%.  In our sample case this caused sediment export estimates to be about 6% too high, but in cases where analyses are run over steep slopes the error would have been greater.
* ``paver check`` now warns if the ``PYTHONHOME`` environment variable is set.
* API docs now correctly reflect installation steps needed for python development headers on linux.
* Fixed a side effect in the InVEST user interface that would cause ``tempfile.tempdir`` to be set and then not be reset after a model run is finished.
* The InVEST user interface will now record GDAL/OGR log messages in the log messages window and in the logfile written to the workspace.
* Updated branding and usability of the InVEST installer for Windows, and the Mac Disk Image (.dmg).


3.3.2 (2016-10-17)
------------------
* Partial test coverage for HRA model.
* Full test coverage for Overlap Analysis model.
* Full test coverage for Finfish Aquaculture.
* Full test coverage for DelineateIT.
* Full test coverage for RouteDEM.
* Fixed an issue in Habitat Quality where an error in the sample table or malformed threat raster names would display a confusing message to the user.
* Full test coverage for scenario generator proximity model.
* Patching an issue in seasonal water yield that causes an int overflow error if the user provides a floating point landcover map and the nodata value is outside of the range of an int64.
* Full test coverage for the fisheries model.
* Patched an issue that would cause the Seasonal Water Edge model to crash when the curve number was 100.
* Patching a critical issue with forest carbon edge that would give incorrect results for edge distance effects.
* Patching a minor issue with forest carbon edge that would cause the model to crash if only one  interpolation point were selected.
* Full test coverage for pollination model.
* Removed "farms aggregation" functionality from the InVEST pollination model.
* Full test coverage for the marine water quality model.
* Full test coverage for GLOBIO model.
* Full test coverage for carbon forest edge model.
* Upgraded SciPy dependancy to 0.16.1.
* Patched bug in NDR that would cause a phosphorus density to be reported per pixel rather than total amount of phosporous in a pixel.
* Corrected an issue with the uses of buffers in the euclidean risk function of Habitat Risk Assessment.  (issue #3564)
* Complete code coverage tests for Habitat Quality model.
* Corrected an issue with the ``Fisheries_Inputs.csv`` sample table used by Overlap Analysis.  (issue #3548)
* Major modifications to Terrestrial Carbon model to include removing the harvested wood product pool, uncertainty analysis, and updated efficient raster calculations for performance.
* Fixed an issue in GLOBIO that would cause model runs to crash if the AOI marked as optional was not present.
* Removed the deprecated and incomplete Nearshore Wave and Erosion model (``natcap.invest.nearshore_wave_and_erosion``).
* Removed the deprecated Timber model (``natcap.invest.timber``).
* Fixed an issue where seasonal water yield would raise a divide by zero error if a watershed polygon didn't cover a valid data region.  Now sets aggregation quantity to zero and reports a warning in the log.
* ``natcap.invest.utils.build_file_registry`` now raises a ``ValueError`` if a path is not a string or list of strings.
* Fixed issues in NDR that would indicate invalid values were being processed during runtimes by skipping the invalid calculations in the first place rather than calculating them and discarding after the fact.
* Complete code coverage tests for NDR model.
* Minor (~10% speedup) performance improvements to NDR.
* Added functionality to recreation model so that the `monthly_table.csv` file now receives a file suffix if one is provided by the user.
* Fixed an issue in SDR where the m exponent was calculated incorrectly in many situations resulting in an error of about 1% in total export.
* Fixed an issue in SDR that reported runtime overflow errors during normal processing even though the model completed without other errors.

3.3.1 (2016-06-13)
------------------
* Refactored API documentation for readability, organization by relevant topics, and to allow docs to build on `invest.readthedocs.io <http://invest.readthedocs.io>`_,
* Installation of ``natcap.invest`` now requires ``natcap.versioner``.  If this is not available on the system at runtime, setuptools will make it available at runtime.
* InVEST Windows installer now includes HISTORY.rst as the changelog instead of the old ``InVEST_Updates_<version>`` files.
* Habitat suitability model is generalized and released as an API only accessible model.  It can be found at ``natcap.invest.habitat_suitability.execute``.  This model replaces the oyster habitat suitability model.
    * The refactor of this model requires an upgrade to ``numpy >= 1.11.0``.
* Fixed a crash in the InVEST CLI where calling ``invest`` without a parameter would raise an exception on linux-based systems.  (Issue `#3528 <https://bitbucket.org/natcap/invest/issues/3515>`_)
* Patched an issue in Seasonal Water Yield model where a nodata value in the landcover map that was equal to ``MAX_INT`` would cause an overflow error/crash.
* InVEST NSIS installer will now optionally install the Microsoft Visual C++ 2008 redistributable on Windows 7 or earlier.  This addresses a known issue on Windows 7 systems when importing GDAL binaries (Issue `#3515 <https://bitbucket.org/natcap/invest/issues/3515>`_).  Users opting to install this redistributable agree to abide by the terms and conditions therein.
* Removed the deprecated subpackage ``natcap.invest.optimization``.
* Updated the InVEST license to legally define the Natural Capital Project.
* Corrected an issue in Coastal Vulnerability where an output shapefile was being recreated for each row, and where field values were not being stored correctly.
* Updated Scenario Generator model to add basic testing, file registry support, PEP8 and PEP257 compliance, and to fix several bugs.
* Updated Crop Production model to add a simplified UI, faster runtime, and more testing.

3.3.0 (2016-03-14)
------------------
* Refactored Wind Energy model to use a CSV input for wind data instead of a Binary file.
* Redesigned InVEST recreation model for a single input streamlined interface, advanced analytics, and refactored outputs.  While the model is still based on "photo user days" old model runs are not backward compatable with the new model or interface. See the Recreation Model user's guide chapter for details.
    * The refactor of this model requires an upgrade to ``GDAL >=1.11.0 <2.0`` and ``numpy >= 1.10.2``.
* Removed nutrient retention (water purification) model from InVEST suite and replaced it with the nutrient delivery ratio (NDR) model.  NDR has been available in development relseases, but has now officially been added to the set of Windows Start Menu models and the "under development" tag in its users guide has been removed.  See the InVEST user's guide for details between the differences and advantages of NDR over the old nutrient model.
* Modified NDR by adding a required "Runoff Proxy" raster to the inputs.  This allows the model to vary the relative intensity of nutrient runoff based on varying precipitation variability.
* Fixed a bug in the Area Change rule of the Rule-Based Scenario Generator, where units were being converted incorrectly. (Issue `#3472 <https://bitbucket.org/natcap/invest/issues/3472>`_) Thanks to Fosco Vesely for this fix.
* InVEST Seasonal Water Yield model released.
* InVEST Forest Carbon Edge Effect model released.
* InVEST Scenario Generator: Proximity Based model released and renamed the previous "Scenario Generator" to "Scenario Generator: Rule Based".
* Implemented a blockwise exponential decay kernel generation function, which is now used in the Pollination and Habitat Quality models.
* GLOBIO now uses an intensification parameter and not a map to average all agriculture across the GLOBIO 8 and 9 classes.
* GLOBIO outputs modified so core outputs are in workspace and intermediate outputs are in a subdirectory called 'intermediate_outputs'.
* Fixed a crash with the NDR model that could occur if the DEM and landcover maps were different resolutions.
* Refactored all the InVEST model user interfaces so that Workspace defaults to the user's home "Documents" directory.
* Fixed an HRA bug where stessors with a buffer of zero were being buffered by 1 pixel
* HRA enhancement which creates a common raster to burn all input shapefiles onto, ensuring consistent alignment.
* Fixed an issue in SDR model where a landcover map that was smaller than the DEM would create extraneous "0" valued cells.
* New HRA feature which allows for "NA" values to be entered into the "Ratings" column for a habitat / stressor pair in the Criteria Ratings CSV. If ALL ratings are set to NA, the habitat / stressor will be treated as having no interaction. This means in the model, that there will be no overlap between the two sources. All rows parameters with an NA rating will not be used in calculating results.
* Refactored Coastal Blue Carbon model for greater speed, maintainability and clearer documentation.
* Habitat Quality bug fix when given land cover rasters with different pixel sizes than threat rasters. Model would use the wrong pixel distance for the convolution kernel.
* Light refactor of Timber model. Now using CSV input attribute file instead of DBF file.
* Fixed clipping bug in Wave Energy model that was not properly clipping polygons correctly. Found when using global data.
* Made the following changes / updates to the coastal vulnerability model:
    * Fixed a bug in the model where the geomorphology ranks were not always being used correctly.
    * Removed the HTML summary results output and replaced with a link to a dashboard that helps visualize and interpret CV results.
    * Added a point shapefile output: 'outputs/coastal_exposure.shp' that is a shapefile representation of the corresponding CSV table.
    * The model UI now requires the 'Relief' input. No longer optional.
    * CSV outputs and Shapefile outputs based on rasters now have x, y coorinates of the center of the pixel instead of top left of the pixel.
* Turning setuptools' zip_safe to False for consistency across the Natcap Namespace.
* GLOBIO no longer requires user to specify a keyfield in the AOI.
* New feature to GLOBIO to summarize MSA by AOI.
* New feature to GLOBIO to use a user defined MSA parameter table to do the MSA thresholds for infrastructure, connectivity, and landuse type
* Documentation to the GLOBIO code base including the large docstring for 'execute'.

3.2.0 (2015-05-31)
------------------
InVEST 3.2.0 is a major release with the addition of several experimental models and tools as well as an upgrade to the PyGeoprocessing core:

* Upgrade to PyGeoprocessing v0.3.0a1 for miscelaneous performance improvements to InVEST's core geoprocessing routines.
* An alpha unstable build of the InVEST crop production model is released with partial documentation and sample data.
* A beta build of the InVEST fisheries model is released with documentation and sample data.
* An alpha unstable build of the nutrient delivery ratio (NDR) model is available directly under InVEST's instalation directory at  ``invest-x86/invest_ndr.exe``; eventually this model will replace InVEST's current "Nutrient" model.  It is currently undocumented and unsupported but inputs are similar to that of InVEST's SDR model.
* An alpha unstable build of InVEST's implementation of GLOBIO is available directly under InVEST's instalation directory at ``invest-x86/invest_globio.exe``.  It is currently undocumented but sample data are provided.
* DelinateIT, a watershed delination tool based on PyGeoprocessing's d-infinity flow algorithm is released as a standalone tool in the InVEST repository with documentation and sample data.
* Miscelaneous performance patches and bug fixes.

3.1.3 (2015-04-23)
------------------
InVEST 3.1.3 is a hotfix release patching a memory blocking issue resolved in PyGeoprocessing version 0.2.1.  Users might have experienced slow runtimes on SDR or other routed models.

3.1.2 (2015-04-15)
------------------
InVEST 3.1.2 is a minor release patching issues mostly related to the freshwater routing models and signed GDAL Byte datasets.

* Patching an issue where some projections were not regognized and InVEST reported an UnprojectedError.
* Updates to logging that make it easier to capture logging messages when scripting InVEST.
* Shortened water yield user interface height so it doesn't waste whitespace.
* Update PyGeoprocessing dependency to version 0.2.0.
* Fixed an InVEST wide issue related to bugs stemming from the use of signed byte raster inputs that resulted in nonsensical outputs or KeyErrors.
* Minor performance updates to carbon model.
* Fixed an issue where DEMS with 32 bit ints and INT_MAX as the nodata value nodata value incorrectly treated the nodata value in the raster as a very large DEM value ultimately resulting in rasters that did not drain correctly and empty flow accumulation rasters.
* Fixed an issue where some reservoirs whose edges were clipped to the edge of the watershed created large plateaus with no drain except off the edge of the defined raster.  Added a second pass in the plateau drainage algorithm to test for these cases and drains them to an adjacent nodata area if they occur.
* Fixed an issue in the Fisheries model where the Results Suffix input was invariably initializing to an empty string.
* Fixed an issue in the Blue Carbon model that prevented the report from being generated in the outputs file.

3.1.1 (2015-03-13)
------------------
InVEST 3.1.1 is a major performance and memory bug patch to the InVEST toolsuite.  We recommend all users upgrade to this version.

* Fixed an issue surrounding reports of SDR or Nutrient model outputs of zero values, nodata holes, excessive runtimes, or out of memory errors.  Some of those problems happened to be related to interesting DEMs that would break the flat drainage algorithm we have inside RouteDEM that adjusted the heights of those regions to drain away from higher edges and toward lower edges, and then pass the height adjusted dem to the InVEST model to do all its model specific calculations.  Unfortunately this solution was not amenable to some degenerate DEM cases and we have now adjusted the algorithm to treat each plateau in the DEM as its own separate region that is processed independently from the other regions. This decreases memory use so we never effectively run out of memory at a minor hit to overall runtime.  We also now adjust the flow direction directly instead of adjust the dem itself.  This saves us from having to modify the DEM and potentially get it into a state where a drained plateau would be higher than its original pixel neighbors that used to drain into it.

There are side effects that result in sometimes large changes to un calibrated runs of SDR or nutrient.  These are related to slightly different flow directions across the landscape and a bug fix on the distance to stream calculation.

* InVEST geoprocessing now uses the PyGeoprocessing package (v0.1.4) rather than the built in functionality that used to be in InVEST.  This will not affect end users of InVEST but may be of interest to users who script InVEST calls who want a standalone Python processing package for raster stack math and hydrological routing.  The project is hosted at https://bitbucket.org/richpsharp/pygeoprocessing.

* Fixed an marine water quality issue where users could input AOIs that were unprojected, but output pixel sizes were specified in meters.  Really the output pixel size should be in the units of the polygon and are now specified as such.  Additionally an exception is raised if the pixel size is too small to generate a numerical solution that is no longer a deep scipy error.

* Added a suffix parameter to the timber and marine water quality models that append a user defined string to the output files; consistent with most of the other InVEST models.

* Fixed a user interface issue where sometimes the InVEST model run would not open a windows explorer to the user's workspace.  Instead it would open to C:\User[..]\My Documents.  This would often happen if there were spaces in the the workspace name or "/" characters in the path.

* Fixed an error across all InVEST models where a specific combination of rasters of different cell sizes and alignments and unsigned data types could create errors in internal interpolation of the raster stacks.  Often these would appear as 'KeyError: 0' across a variety of contexts.  Usually the '0' was an erroneous value introduced by a faulty interpolation scheme.

* Fixed a MemoryError that could occur in the pollination and habitat quality models when the the base landcover map was large and the biophysical properties table allowed the effect to be on the order of that map.  Now can use any raster or range values with only a minor hit to runtime performance.

* Fixed a serious bug in the plateau resolution algorithm that occurred on DEMs with large plateau areas greater than 10x10 in size.  The underlying 32 bit floating point value used to record small height offsets did not have a large enough precision to differentiate between some offsets thus creating an undefined flow direction and holes in the flow accumulation algorithm.

* Minor performance improvements in the routing core, in some cases decreasing runtimes by 30%.

* Fixed a minor issue in DEM resolution that occurred when a perfect plateau was encountered.  Rather that offset the height so the plateau would drain, it kept the plateau at the original height.  This occurred because the uphill offset was nonexistent so the algorithm assumed no plateau resolution was needed.  Perfect plateaus now drain correctly.  In practice this kind of DEM was encountered in areas with large bodies of water where the remote sensing algorithm would classify the center of a lake 1 meter higher than the rest of the lake.

* Fixed a serious routing issue where divergent flow directions were not getting accumulated 50% of the time. Related to a division speed optimization that fell back on C-style modulus which differs from Python.

* InVEST SDR model thresholded slopes in terms of radians, not percent thus clipping the slope tightly between 0.001 and 1%.  The model now only has a lower threshold of 0.00005% for the IC_0 factor, and no other thresholds.  We believe this was an artifact left over from an earlier design of the model.


* Fixed a potential memory inefficiency in Wave Energy Model when computing the percentile rasters. Implemented a new memory efficient percentile algorithm and updated the outputs to reflect the new open source framework of the model. Now outputting csv files that describe the ranges and meaning of the percentile raster outputs.

* Fixed a bug in Habitat Quality where the future output "quality_out_f.tif" was not reflecting the habitat value given in the sensitivity table for the specified landcover types.


3.1.0 (2014-11-19)
------------------
InVEST 3.1.0 (http://www.naturalcapitalproject.org/download.html) is a major software and science milestone that includes an overhauled sedimentation model, long awaited fixes to exponential decay routines in habitat quality and pollination, and a massive update to the underlying hydrological routing routines.  The updated sediment model, called SDR (sediment delivery ratio), is part of our continuing effort to improve the science and capabilities of the InVEST tool suite.  The SDR model inputs are backwards comparable with the InVEST 3.0.1 sediment model with two additional global calibration parameters and removed the need for the retention efficiency parameter in the biophysical table; most users can run SDR directly with the data they have prepared for previous versions.  The biophysical differences between the models are described in a section within the SDR user's guide and represent a superior representation of the hydrological connectivity of the watershed, biophysical parameters that are independent of cell size, and a more accurate representation of sediment retention on the landscape.  Other InVEST improvements to include standard bug fixes, performance improvements, and usability features which in part are described below:

* InVEST Sediment Model has been replaced with the InVEST Sediment Delivery Ratio model.  See the SDR user's guide chapter for the difference between the two.
* Fixed an issue in the pollination model where the exponential decay function decreased too quickly.
* Fixed an issue in the habitat quality model where the exponential decay function decreased too quickly and added back linear decay as an option.
* Fixed an InVEST wide issue where some input rasters that were signed bytes did not correctly map to their negative nodata values.
* Hydropower input rasters have been normalized to the LULC size so sampling error is the same for all the input watersheds.
* Adding a check to make sure that input biophysical parameters to the water yield model do not exceed invalid scientific ranges.
* Added a check on nutrient retention in case the upstream water yield was less than 1 so that the log value did not go negative.  In that case we clamp upstream water yield to 0.
* A KeyError issue in hydropower was resolved that occurred when the input rasters were at such a coarse resolution that at least one pixel was completely contained in each watershed.  Now a value of -9999 will be reported for watersheds that don't contain any valid data.
* An early version of the monthly water yield model that was erroneously included in was in the installer; it was removed in this version.
* Python scripts necessary for running the ArcGIS version of Coastal Protection were missing.  They've since been added back to the distribution.
* Raster calculations are now processed by raster block sizes.  Improvements in raster reads and writes.
* Fixed an issue in the routing core where some wide DEMs would cause out of memory errors.
* Scenario generator marked as stable.
* Fixed bug in HRA where raster extents of shapefiles were not properly encapsulating the whole AOI.
* Fixed bug in HRA where any number of habitats over 4 would compress the output plots. Now extends the figure so that all plots are correctly scaled.
* Fixed a bug in HRA where the AOI attribute 'name' could not be an int. Should now accept any type.
* Fixed bug in HRA which re-wrote the labels if it was run immediately without closing the UI.
* Fixed nodata masking bug in Water Yield when raster extents were less than that covered by the watershed.
* Removed hydropower calibration parameter form water yield model.
* Models that had suffixes used to only allow alphanumeric characters.  Now all suffix types are allowed.
* A bug in the core platform that would occasionally cause routing errors on irregularly pixel sized rasters was fixed.  This often had the effect that the user would see broken streams and/or nodata values scattered through sediment or nutrient results.
* Wind Energy:
        * Added new framework for valuation component. Can now input a yearly price table that spans the lifetime of the wind farm. Also if no price table is made, can specify a price for energy and an annual rate of change.
        * Added new memory efficient distance transform functionality
        * Added ability to leave out 'landing points' in 'grid connection points' input. If not landing points are found, it will calculate wind farm directly to grid point distances
* Error message added in Wave Energy if clip shape has no intersection
* Fixed an issue where the data type of the nodata value in a raster might be different than the values in the raster.  This was common in the case of 64 bit floating point values as nodata when the underlying raster was 32 bit.  Now nodata values are cast to the underlying types which improves the reliability of many of the InVEST models.


3.0.1 (2014-05-19)
------------------
* Blue Carbon model released.

* HRA UI now properly reflects that the Resolution of Analysis is in meters, not meters squared, and thus will be applied as a side length for a raster pixel.

* HRA now accepts CSVs for ratings scoring that are semicolon separated as well as comma separated.

* Fixed a minor bug in InVEST's geoprocessing aggregate core that now consistently outputs correct zonal stats from the underlying pixel level hydro outputs which affects the water yield, sediment, and nutrient models.

* Added compression to InVEST output geotiff files.  In most cases this reduces output disk usage by a factor of 5.

* Fixed an issue where CSVs in the sediment model weren't open in universal line read mode.

* Fixed an issue where approximating whether pixel edges were the same size was not doing an approximately equal function.

* Fixed an issue that made the CV model crash when the coastline computed from the landmass didn't align perfectly with that defined in the geomorphology layer.

* Fixed an issue in the CV model where the intensity of local wave exposure was very low, and yielded zero local wave power for the majority of coastal segments.

* Fixed an issue where the CV model crashes if a coastal segment is at the edge of the shore exposure raster.

* Fixed the exposure of segments surrounded by land that appeared as exposed when their depth was zero.

* Fixed an issue in the CV model where the natural habitat values less than 5 were one unit too low, leading to negative habitat values in some cases.

* Fixed an exponent issue in the CV model where the coastal vulnerability index was raised to a power that was too high.

* Fixed a bug in the Scenic Quality model that prevented it from starting, as well as a number of other issues.

* Updated the pollination model to conform with the latest InVEST geoprocessing standards, resulting in an approximately 33% speedup.

* Improved the UI's ability to remember the last folder visited, and to have all file and folder selection dialogs have access to this information.

* Fixed an issue in Marine Water Quality where the UV points were supposed to be optional, but instead raised an exception when not passed in.

3.0.0 (2014-03-23)
------------------
The 3.0.0 release of InVEST represents a shift away from the ArcGIS to the InVEST standalone computational platform.  The only exception to this shift is the marine coastal protection tier 1 model which is still supported in an ArcGIS toolbox and has no InVEST 3.0 standalone at the moment.  Specific changes are detailed below

* A standalone version of the aesthetic quality model has been developed and packaged along with this release.  The standalone outperforms the ArcGIS equivalent and includes a valuation component.  See the user's guide for details.

* The core water routing algorithms for the sediment and nutrient models have been overhauled.  The routing algorithms now correctly adjust flow in plateau regions, address a bug that would sometimes not route large sections of a DEM, and has been optimized for both run time and memory performance.  In most cases the core d-infinity flow accumulation algorithm out performs TauDEM.  We have also packaged a simple interface to these algorithms in a standalone tool called RouteDEM; the functions can also be referenced from the scripting API in the invest_natcap.routing package.

* The sediment and nutrient models are now at a production level release.  We no longer support the ArcGIS equivalent of these models.

* The sediment model has had its outputs simplified with major changes including the removal of the 'pixel mean' outputs, a direct output of the pixel level export and retention maps, and a single output shapefile whose attribute table contains aggregations of sediment output values.  Additionally all inputs to the sediment biophysical table including p, c, and retention coefficients are now expressed as a proportion between 0 and 1; the ArcGIS model had previously required those inputs were integer values between 0 and 1000.  See the "Interpreting Results" section of sediment model for full details on the outputs.

* The nutrient model has had a similar overhaul to the sediment model including a simplified output structure with many key outputs contained in the attribute table of the shapefile.  Retention coefficients are also expressed in proportions between 0 and 1.  See the "Interpreting Results" section of nutrient model for full details on the outputs.

* Fixed a bug in Habitat Risk Assessment where the HRA module would incorrectly error if a criteria with a 0 score (meant to be removed from the assessment) had a 0 data quality or weight.

* Fixed a bug in Habitat Risk Assessment where the average E/C/Risk values across the given subregion were evaluating to negative numbers.

* Fixed a bug in Overlap Analysis where Human Use Hubs would error if run without inter-activity weighting, and Intra-Activity weighting would error if run without Human Use Hubs.

* The runtime performance of the hydropower water yield model has been improved.

* Released InVEST's implementation of the D-infinity flow algorithm in a tool called RouteDEM available from the start menu.

* Unstable version of blue carbon available.

* Unstable version of scenario generator available.

* Numerous other minor bug fixes and performance enhacnements.



2.6.0 (2013-12-16)
------------------
The 2.6.0 release of InVEST removes most of the old InVEST models from the Arc toolbox in favor of the new InVEST standalone models.  While we have been developing standalone equivalents for the InVEST Arc models since version 2.3.0, this is the first release in which we removed support for the deprecated ArcGIS versions after an internal review of correctness, performance, and stability on the standalones.  Additionally, this is one of the last milestones before the InVEST 3.0.0 release later next year which will transition InVEST models away from strict ArcGIS dependence to a standalone form.

Specifically, support for the following models have been moved from the ArcGIS toolbox to their Windows based standalones: (1) hydropower/water yield, (2) finfish aquaculture, (3) coastal protection tier 0/coastal vulnerability, (4) wave energy, (5) carbon, (6) habitat quality/biodiversity, (7) pollination, (8) timber, and (9) overlap analysis.  Additionally, documentation references to ArcGIS for those models have been replaced with instructions for launching standalone InVEST models from the Windows start menu.

This release also addresses minor bugs, documentation updates, performance tweaks, and new functionality to the toolset, including:

*  A Google doc to provide guidance for scripting the InVEST standalone models: https://docs.google.com/document/d/158WKiSHQ3dBX9C3Kc99HUBic0nzZ3MqW3CmwQgvAqGo/edit?usp=sharing

* Fixed a bug in the sample data that defined Kc as a number between 0 and 1000 instead of a number between 0 and 1.

* Link to report an issue now takes user to the online forums rather than an email address.

* Changed InVEST Sediment model standalone so that retention values are now between 0 and 1 instead of 0 and 100.

* Fixed a bug in Biodiversity where if no suffix were entered output filenames would have a trailing underscore (_) behind them.

* Added documentation to the water purification/nutrient retention model documentation about the standalone outputs since they differ from the ArcGIS version of the model.

* Fixed an issue where the model would try to move the logfile to the workspace after the model run was complete and Windows would erroneously report that the move failed.

* Removed the separation between marine and freshwater terrestrial models in the user's guide.  Now just a list of models.

* Changed the name of InVEST "Biodiversity" model to "Habitat Quality" in the module names, start menu, user's guide, and sample data folders.

* Minor bug fixes, performance enhancements, and better error reporting in the internal infrastructure.

* HRA risk in the unstable standalone is calculated differently from the last release. If there is no spatial overlap within a cell, there is automatically a risk of 0. This also applies to the E and C intermediate files for a given pairing. If there is no spatial overlap, E and C will be 0 where there is only habitat. However, we still create a recovery potential raster which has habitat- specific risk values, even without spatial overlap of a stressor. HRA shapefile outputs for high, medium, low risk areas are now calculated using a user-defined maximum number of overlapping stressors, rather than all potential stressors. In the HTML subregion averaged output, we now attribute what portion of risk to a habitat comes from each habitat-stressor pairing. Any pairings which don't overlap will have an automatic risk of 0.

* Major changes to Water Yield : Reservoir Hydropower Production. Changes include an alternative equation for calculating Actual Evapotranspiration (AET) for non-vegetated land cover types including wetlands. This allows for a more accurate representation of processes on land covers such as urban, water, wetlands, where root depth values aren't applicable. To differentiate between the two equations a column 'LULC_veg' has been added to the Biophysical table in Hydropower/input/biophysical_table.csv. In this column a 1 indicates vegetated and 0 indicates non-vegetated.

* The output structure and outputs have also change in Water Yield : Reservoir Hydropower Production. There is now a folder 'output' that contains all output files including a sub directory 'per_pixel' which has three pixel raster outputs. The subwatershed results are only calculated for the water yield portion and those results can be found as a shapefile, 'subwatershed_results.shp', and CSV file, 'subwatershed_results.csv'. The watershed results can be found in similar files: watershed_results.shp and watershed_results.csv. These two files for the watershed outputs will aggregate the Scarcity and Valuation results as well.

* The evapotranspiration coefficients for crops, Kc, has been changed to a decimal input value in the biophysical table. These values used to be multiplied by 1000 so that they were in integer format, that pre processing step is no longer necessary.

* Changing support from richsharp@stanford.edu to the user support forums at http://ncp-yamato.stanford.edu/natcapforums.

2.5.6 (2013-09-06)
------------------
The 2.5.6 release of InVEST that addresses minor bugs, performance
tweaks, and new functionality of the InVEST standalone models.
Including:

* Change the changed the Carbon biophysical table to use code field
  name from LULC to lucode so it is consistent with the InVEST water
  yield biophysical table.

* Added Monte Carlo uncertainty analysis and documentation to finfish
  aquaculture model.

* Replaced sample data in overlap analysis that was causing the model
  to crash.

* Updates to the overlap analysis user's guide.

* Added preprocessing toolkit available under
  C:\{InVEST install directory}\utils

* Biodiversity Model now exits gracefully if a threat raster is not
  found in the input folder.

* Wind Energy now uses linear (bilinear because its over 2D space?)
  interpolation.

* Wind Energy has been refactored to current API.

* Potential Evapotranspiration input has been properly named to
  Reference Evapotranspiration.

* PET_mn for Water Yield is now Ref Evapotranspiration times Kc
  (evapotranspiration coefficient).

* The soil depth field has been renamed 'depth to root restricting
  layer' in both the hydropower and nutrient retention models.

* ETK column in biophysical table for Water Yield is now Kc.

* Added help text to Timber model.

* Changed the behavior of nutrient retention to return nodata values
  when the mean runoff index is zero.

* Fixed an issue where the hydropower model didn't use the suffix
  inputs.

* Fixed a bug in Biodiversity that did not allow for numerals in the
  threat names and rasters.

* Updated routing algorithm to use a modern algorithm for plateau
  direction resolution.

* Fixed an issue in HRA where individual risk pixels weren't being
  calculated correctly.

* HRA will now properly detect in the preprocessed CSVs when criteria
  or entire habitat-stressor pairs are not desired within an
  assessment.

* Added an infrastructure feature so that temporary files are created
  in the user's workspace rather than at the system level
  folder.  This lets users work in a secondary workspace on a USB
  attached hard drive and use the space of that drive, rather than the
  primary operating system drive.

2.5.5 (2013-08-06)
------------------
The 2.5.5 release of InVEST that addresses minor bugs, performance
tweaks, and new functionality of the InVEST standalone models.  Including:

 * Production level release of the 3.0 Coastal Vulnerability model.
    - This upgrades the InVEST 2.5.4 version of the beta standalone CV
      to a full release with full users guide.  This version of the
      CV model should be used in all cases over its ArcGIS equivalent.

 * Production level release of the Habitat Risk Assessment model.
    - This release upgrades the InVEST 2.5.4 beta version of the
      standalone habitat risk assessment model. It should be used in
      all cases over its ArcGIS equivalent.

 * Uncertainty analysis in Carbon model (beta)
    - Added functionality to assess uncertainty in sequestration and
      emissions given known uncertainty in carbon pool stocks.  Users
      can now specify standard  deviations of carbon pools with
      normal distributions as well as desired uncertainty levels.
      New outputs include masks for regions which both sequester and
      emit carbon with a high probability of confidence.  Please see
      the "Uncertainty Analysis" section of the carbon user's guide
      chapter for more information.

 * REDD+ Scenario Analysis in Carbon model (beta)
    - Additional functionality to assist users evaluating REDD
      and REDD+ scenarios in the carbon model.  The uncertainty analysis
      functionality can also be used with these scenarios.
      Please see the "REDD Scenario Analysis" section of the
      carbon user's guide chapter for more information.

 * Uncertainty analysis in Finfish Aquaculture model (beta)
    - Additionally functionality to account for uncertainty in
      alpha and beta growth parameters as well as histogram
      plots showing the distribution of harvest weights and
      net present value.   Uncertainty analysis is performed
      through Monte Carlo runs that normally sample the
      growth parameters.

 * Streamlined Nutrient Retention model functionality
    - The nutrient retention module no longer requires users to explicitly
      run the water yield model.  The model now seamlessly runs water yield
      during execution.

 * Beta release of the recreation model
    - The recreation is available for beta use with limited documentation.

 * Full release of the wind energy model
    - Removing the 'beta' designation on the wind energy model.


Known Issues:

 * Flow routing in the standalone sediment and nutrient models has a
   bug that prevents routing in some (not all) landscapes.  This bug is
   related to resolving d-infinity flow directions across flat areas.
   We are implementing the solution in Garbrecht and Martx (1997).
   In the meanwhile the sediment and nutrient models are still marked
   as beta until this issue is resolved.

2.5.4 (2013-06-07)
------------------
This is a minor release of InVEST that addresses numerous minor bugs and performance tweaks in the InVEST 3.0 models.  Including:

 * Refactor of Wave Energy Model:
    - Combining the Biophysical and Valuation modules into one.
    - Adding new data for the North Sea and Australia
    - Fixed a bug where elevation values that were equal to or greater than zero
      were being used in calculations.
    - Fixed memory issues when dealing with large datasets.
    - Updated core functions to remove any use of depracated functions

 * Performance updates to the carbon model.

 * Nodata masking fix for rarity raster in Biodiversity Model.
    - When computing rarity from a base landuse raster and current or future
      landuse raster, the intersection of the two was not being properly taken.

 * Fixes to the flow routing algorithms in the sediment and nutrient
   retention models in cases where stream layers were burned in by ArcGIS
   hydro tools.  In those cases streams were at the same elevation and caused
   routing issues.

 * Fixed an issue that affected several InVEST models that occured
   when watershed polygons were too small to cover a pixel.  Excessively
   small watersheds are now handled correctly

 * Arc model deprecation.  We are deprecating the following ArcGIS versions
   of our InVEST models in the sense we recommend ALL users use the InVEST
   standalones over the ArcGIS versions, and the existing ArcGIS versions
   of these models will be removed entirely in the next release.

        * Timber
        * Carbon
        * Pollination
        * Biodiversity
        * Finfish Aquaculture

Known Issues:

 * Flow routing in the standalone sediment and nutrient models has a
   bug that prevents routing in several landscapes.  We're not
   certain of the nature of the bug at the moment, but we will fix by
   the next release.  Thus, sediment and nutrient models are marked
   as (beta) since in some cases the DEM routes correctly.

2.5.3 (2013-03-21)
------------------
This is a minor release of InVEST that fixes an issue with the HRA model that caused ArcGIS versions of the model to fail when calculating habitat maps for risk hotspots. This upgrade is strongly recommended for users of InVEST 2.5.1 or 2.5.2.

2.5.2 (2013-03-17)
------------------
This is a minor release of InVEST that fixes an issue with the HRA sample data that caused ArcGIS versions of the model to fail on the training data.  There is no need to upgrade for most users unless you are doing InVEST training.

2.5.1 (2013-03-12)
------------------
This is a minor release of InVEST that does not add any new models, but
does add additional functionality, stability, and increased performance to
one of the InVEST 3.0 standalones:

  - Pollination 3.0 Beta:
        - Fixed a bug where Windows users of InVEST could run the model, but
          most raster outputs were filled with nodata values.

Additionally, this minor release fixes a bug in the InVEST user interface where
collapsible containers became entirely non-interactive.

2.5.0 (2013-03-08)
------------------
This a major release of InVEST that includes new standalone versions (ArcGIS
is not required) our models as well as additional functionality, stability,
and increased performance to many of the existing models.  This release is
timed to support our group's annual training event at Stanford University.
We expect to release InVEST 2.5.1 a couple of weeks after to address any
software issues that arise during the training.  See the release notes
below for details of the release, and please contact richsharp@stanford.edu
for any issues relating to software:

  - *new* Sediment 3.0 Beta:
      - This is a standalone model that executes an order of magnitude faster
        than the original ArcGIS model, but may have memory issues with
        larger datasets. This fix is scheduled for the 2.5.1 release of InVEST.
      - Uses a d-infinity flow algorithm (ArcGIS version uses D8).
      - Includes a more accurate LS factor.
      - Outputs are now summarized by polygon rather than rasterized polygons.
        Users can view results directly as a table rather than sampling a
        GIS raster.
  - *new* Nutrient 3.0 Beta:
      - This is a standalone model that executes an order of magnitude faster
        than the original ArcGIS model, but may have memory issues with
        larger datasets. This fix is scheduled for the 2.5.1 release of InVEST.
      - Uses a d-infinity flow algorithm (ArcGIS version uses D8).
      - Includes a more accurate LS factor.
      - Outputs are now summarized by polygon rather than rasterized polygons.
        Users can view results directly as a table rather than sampling a
        GIS raster.
  - *new* Wind Energy:
      - A new offshore wind energy model.  This is a standalone-only model
        available under the windows start menu.
  - *new* Recreation Alpha:
      - This is a working demo of our soon to be released future land and near
        shore recreation model.  The model itself is incomplete and should only
        be used as a demo or by NatCap partners that know what they're doing.
  - *new* Habitat Risk Assessment 3.0 Alpha:
      - This is a working demo of our soon to be released 3.0 version of habitat
        risk assessment.  The model itself is incomplete and should only
        be used as a demo or by NatCap partners that know what they're doing.
        Users that need to use the habitat risk assessment should use the
        ArcGIS version of this model.

  - Improvements to the InVEST 2.x ArcGIS-based toolset:
      - Bug fixes to the ArcGIS based Coastal Protection toolset.

  - Removed support for the ArcGIS invest_VERSION.mxd map.  We expect to
    transition the InVEST toolset exclusive standalone tools in a few months.  In
    preparation of this we are starting to deprecate parts of our old ArcGIS
    toolset including this ArcMap document.  The InVEST ArcToolbox is still
    available in C:\InVEST_2_5_0\invest_250.tbx.

  - Known issues:

    - The InVEST 3.0 standalones generate open source GeoTiffs as
      outputs rather than the proprietary ESRI Grid format.  ArcGIS 9.3.1
      occasionally displays these rasters incorrectly.  We have found
      that these layers can be visualized in ArcGIS 9.3.1 by following
      convoluted steps: Right Click on the layer and select Properties; click on
      the Symbology tab; select Stretch, agree to calculate a histogram (this will
      create an .aux file that Arc can use for visualization), click "Ok", remove
      the raster from the layer list, then add it back. As an alternative, we
      suggest using an open source GIS Desktop Tool like Quantum GIS or ArcGIS
      version 10.0 or greater.

   - The InVEST 3.0 carbon model will generate inaccurate sequestration results
     if the extents of the current and future maps don't align.  This will be
     fixed in InVEST 2.5.1; in the meanwhile a workaround is to clip both LULCs
     so they have identical overlaps.

   - A user reported an unstable run of InVEST 3.0 water yield.  We are not
     certain what is causing the issue, but we do have a fix that will go out
     in InVEST 2.5.1.

   - At the moment the InVEST standalones do not run on Windows XP.  This appears
     to be related to an incompatibility between Windows XP and GDAL, the an open
     source gis library we use to create and read GIS data.  At the moment we are
     uncertain if we will be able to fix this bug in future releases, but will
     pass along more information in the future.

2.4.5 (2013-02-01)
------------------
This is a minor release of InVEST that does not add any new models, but
does add additional functionality, stability, and increased performance to
many of the InVEST 3.0 standalones:

  - Pollination 3.0 Beta:
      - Greatly improved memory efficiency over previous versions of this model.
      - 3.0 Beta Pollination Biophysical and Valuation have been merged into a
        single tool, run through a unified user interface.
      - Slightly improved runtime through the use of newer core InVEST GIS libraries.
      - Optional ability to weight different species individually.  This feature
        adds a column to the Guilds table that allows the user to specify a
        relative weight for each species, which will be used before combining all
        species supply rasters.
      - Optional ability to aggregate pollinator abundances at specific points
        provided by an optional points shapefile input.
      - Bugfix: non-agricultural pixels are set to a value of 0.0 to indicate no
        value on the farm value output raster.
      - Bugfix: sup_val_<beename>_<scenario>.tif rasters are now saved to the
        intermediate folder inside the user's workspace instead of the output
        folder.
  - Carbon Biophysical 3.0 Beta:
        * Tweaked the user interface to require the user to
          provide a future LULC raster when the 'Calculate Sequestration' checkbox
          is checked.
        * Fixed a bug that restricted naming of harvest layers.  Harvest layers are
          now selected simply by taking the first available layer.
  - Better memory efficiency in hydropower model.
  - Better support for unicode filepaths in all 3.0 Beta user interfaces.
  - Improved state saving and retrieval when loading up previous-run parameters
    in all 3.0 Beta user interfaces.
  - All 3.0 Beta tools now report elapsed time on completion of a model.
  - All 3.0 Beta tools now provide disk space usage reports on completion of a
    model.
  - All 3.0 Beta tools now report arguments at the top of each logfile.
  - Biodiversity 3.0 Beta: The half-saturation constant is now allowed to be a
    positive floating-point number.
  - Timber 3.0 Beta: Validation has been added to the user interface for this
    tool for all tabular and shapefile inputs.
  - Fixed some typos in Equation 1 in the Finfish Aquaculture user's guide.
  - Fixed a bug where start menu items were not getting deleted during an InVEST
    uninstall.
  - Added a feature so that if the user selects to download datasets but the
    datasets don't successfully download the installation alerts the user and
    continues normally.
  - Fixed a typo with tau in aquaculture guide, originally said 0.8, really 0.08.

  - Improvements to the InVEST 2.x ArcGIS-based toolset:
      - Minor bugfix to Coastal Vulnerability, where an internal unit of
        measurements was off by a couple digits in the Fetch Calculator.
      - Minor fixes to various helper tools used in InVEST 2.x models.
      - Outputs for Hargreaves are now saved as geoTIFFs.
      - Thornwaite allows more flexible entering of hours of sunlight.

2.4.4 (2012-10-24)
------------------
- Fixes memory errors experienced by some users in the Carbon Valuation 3.0 Beta model.
- Minor improvements to logging in the InVEST User Interface
- Fixes an issue importing packages for some officially-unreleased InVEST models.

2.4.3 (2012-10-19)
------------------
- Fixed a minor issue with hydropower output vaulation rasters whose statistics were not pre-calculated.  This would cause the range in ArcGIS to show ther rasters at -3e38 to 3e38.
- The InVEST installer now saves a log of the installation process to InVEST_<version>\install_log.txt
- Fixed an issue with Carbon 3.0 where carbon output values were incorrectly calculated.
- Added a feature to Carbon 3.0 were total carbon stored and sequestered is output as part of the running log.
- Fixed an issue in Carbon 3.0 that would occur when users had text representations of floating point numbers in the carbon pool dbf input file.
- Added a feature to all InVEST 3.0 models to list disk usage before and after each run and in most cases report a low free space error if relevant.

2.4.2 (2012-10-15)
------------------
- Fixed an issue with the ArcMap document where the paths to default data were not saved as relative paths.  This caused the default data in the document to not be found by ArcGIS.
- Introduced some more memory-efficient processing for Biodiversity 3.0 Beta.  This fixes an out-of-memory issue encountered by some users when using very large raster datasets as inputs.

2.4.1 (2012-10-08)
------------------
- Fixed a compatibility issue with ArcGIS 9.3 where the ArcMap and ArcToolbox were unable to be opened by Arc 9.3.

2.4.0 (2012-10-05)
------------------
Changes in InVEST 2.4.0

General:

This is a major release which releases two additional beta versions of the
InVEST models in the InVEST 3.0 framework.  Additionally, this release
introduces start menu shortcuts for all available InVEST 3.0 beta models.
Existing InVEST 2.x models can still be found in the included Arc toolbox.

Existing InVEST models migrated to the 3.0 framework in this release
include:

- Biodiversity 3.0 Beta
    - Minor bug fixes and usability enhancements
    - Runtime decreased by a factor of 210
- Overlap Analysis 3.0 Beta
    - In most cases runtime decreased by at least a factor of 15
    - Minor bug fixes and usability enhancements
    - Split into two separate tools:
        * Overlap Analysis outputs rasters with individually-weighted pixels
        * Overlap Analysis: Management Zones produces a shapefile output.
    - Updated table format for input activity CSVs
    - Removed the "grid the seascape" step

Updates to ArcGIS models:

- Coastal vulnerability
    - Removed the "structures" option
    - Minor bug fixes and usability enhancements
- Coastal protection (erosion protection)
    - Incorporated economic valuation option
    - Minor bug fixes and usability enhancements

Additionally there are a handful of minor fixes and feature
enhancements:

- InVEST 3.0 Beta standalones (identified by a new InVEST icon) may be run
  from the Start Menu (on windows navigate to
  Start Menu -> All Programs -> InVEST 2.4.0
- Bug fixes for the calculation of raster statistics.
- InVEST 3.0 wave energy no longer requires an AOI for global runs, but
  encounters memory issues on machines with less than 4GB of RAM.  This
  is a known issue that will be fixed in a minor release.
- Minor fixes to several chapters in the user's guide.
- Minor bug fix to the 3.0 Carbon model: harvest maps are no longer required
  inputs.
- Other minor bug fixes and runtime performance tweaks in the 3.0 framework.
- Improved installer allows users to remove InVEST from the Windows Add/Remove
  programs menu.
- Fixed a visualization bug with wave energy where output rasters did not have the min/max/stdev calculations on them.  This made the default visualization in arc be a gray blob.

2.3.0 (2012-08-02)
------------------
Changes in InVEST 2.3.0

General:

This is a major release which releases several beta versions of the
InVEST models in the InVEST 3.0 framework.  These models run as
standalones, but a GIS platform is needed to edit and view the data
inputs and outputs.  Until InVEST 3.0 is released the original ArcGIS
based versions of these tools will remain the release.

Existing InVEST models migrated to the 3.0 framework in this release
include:

- Reservoir Hydropower Production 3.0 beta
    - Minor bug fixes.
- Finfish Aquaculture
    - Minor bug fixes and usability enhancements.
- Wave Energy 3.0 beta
    - Runtimes for non-global runs decreased by a factor of 7
    - Minor bugs in interpolation that exist in the 2.x model is fixed in
      3.0 beta.
- Crop Pollination 3.0 beta
    - Runtimes decreased by a factor of over 10,000

This release also includes the new models which only exist in the 3.0
framework:

- Marine Water Quality 3.0 alpha with a preliminary  user's guide.

InVEST models in the 3.0 framework from previous releases that now
have a standalone executable include:

- Managed Timber Production Model
- Carbon Storage and Sequestration

Additionally there are a handful of other minor fixes and feature
enhancements since the previous release:

- Minor bug fix to 2.x sedimentation model that now correctly
  calculates slope exponentials.
- Minor fixes to several chapters in the user's guide.
- The 3.0 version of the Carbon model now can value the price of carbon
  in metric tons of C or CO2.
- Other minor bug fixes and runtime performance tweaks in the 3.0 framework.

2.2.2 (2012-03-03)
------------------
Changes in InVEST 2.2.2

General:

This is a minor release which fixes the following defects:

-Fixed an issue with sediment retention model where large watersheds
 allowed loading per cell was incorrectly rounded to integer values.

-Fixed bug where changing the threshold didn't affect the retention output
 because function was incorrectly rounded to integer values.

-Added total water yield in meters cubed to to output table by watershed.

-Fixed bug where smaller than default (2000) resolutions threw an error about
 not being able to find the field in "unitynew".  With non-default resolution,
 "unitynew" was created without an attribute table, so one was created by
 force.

-Removed mention of beta state and ecoinformatics from header of software
 license.

-Modified overlap analysis toolbox so it reports an error directly in the
 toolbox if the workspace name is too long.

2.2.1 (2012-01-26)
------------------
Changes in InVEST 2.2.1

General:

This is a minor release which fixes the following defects:

-A variety of miscellaneous bugs were fixed that were causing crashes of the Coastal Protection model in Arc 9.3.
-Fixed an issue in the Pollination model that was looking for an InVEST1005 directory.
-The InVEST "models only" release had an entry for the InVEST 3.0 Beta tools, but was missing the underlying runtime.  This has been added to the models only 2.2.1 release at the cost of a larger installer.
-The default InVEST ArcMap document wouldn't open in ArcGIS 9.3.  It can now be opened by Arc 9.3 and above.
-Minor updates to the Coastal Protection user's guide.

2.2.0 (2011-12-22)
------------------
In this release we include updates to the habitat risk assessment
model, updates to Coastal Vulnerability Tier 0 (previously named
Coastal Protection), and a new tier 1 Coastal Vulnerability tool.
Additionally, we are releasing a beta version of our 3.0 platform that
includes the terrestrial timber and carbon models.

See the "Marine Models" and "InVEST 3.0 Beta" sections below for more details.

**Marine Models**

1. Marine Python Extension Check

   This tool has been updated to include extension requirements for the new
   Coastal Protection T1 model.  It also reflects changes to the Habitat Risk
   Assessment and Coastal Protection T0 models, as they no longer require the
   PythonWin extension.

2. Habitat Risk Assessment (HRA)

   This model has been updated and is now part of three-step toolset.  The
   first step is a new Ratings Survey Tool which eliminates the need for
   Microsoft Excel when users are providing habitat-stressor ratings.  This
   Survey Tool now allows users to up- and down-weight the importance of
   various criteria.  For step 2, a copy of the Grid the Seascape tool has been
   placed in the HRA toolset.  In the last step, users will run the HRA model
   which includes the following updates:

   - New habitat outputs classifying risk as low, medium, and high
   - Model run status updates (% complete) in the message window
   - Improved habitat risk plots embedded in the output HTML

3. Coastal Protection

   This module is now split into sub-models, each with two parts.  The first
   sub-model is Coastal Vulnerability (Tier 0) and the new addition is Coastal
   Protection (Tier 1).

   Coastal Vulnerability (T0)
   Step 1) Fetch Calculator - there are no updates to this tool.
   Step 2) Vulnerability Index

   - Wave Exposure: In this version of the model, we define wave exposure for
     sites facing the open ocean as the maximum of the weighted average of
     wave's power coming from the ocean or generated by local winds.  We
     weight wave power coming from each of the 16 equiangular sector by the
     percent of time that waves occur in that sector, and based on whether or
     not fetch in that sector exceeds 20km.  For sites that are sheltered, wave
     exposure is the average of wave power generated by the local storm winds
     weighted by the percent occurrence of those winds in each sector.  This
     new method takes into account the seasonality of wind and wave patterns
     (storm waves generally come from a preferential direction), and helps
     identify regions that are not exposed to powerful waves although they are
     open to the ocean (e.g. the leeside of islands).

   - Natural Habitats: The ranking is now computed using the rank of all
     natural habitats present in front of a segment, and we weight the lowest
     ranking habitat 50% more than all other habitats.  Also, rankings and
     protective distance information are to be provided by CSV file instead of
     Excel.  With this new method, shoreline segments that have more habitats
     than others will have a lower risk of inundation and/or erosion during
     storms.

   - Structures: The model has been updated to now incorporate the presence of
     structures by decreasing the ranking of shoreline segments that adjoin
     structures.

   Coastal Protection (T1) - This is a new model which plots the amount of
   sandy beach erosion or consolidated bed scour that backshore regions
   experience in the presence or absence of natural habitats.  It is composed
   of two steps: a Profile Generator and Nearshore Waves and Erosion.  It is
   recommended to run the Profile Generator before the Nearshore Waves and
   Erosion model.

   Step 1) Profile Generator:  This tool helps the user generate a 1-dimensional
   bathymetric and topographic profile perpendicular to the shoreline at the
   user-defined location.  This model provides plenty of guidance for building
   backshore profiles for beaches, marshes and mangroves.  It will help users
   modify bathymetry profiles that they already have, or can generate profiles
   for sandy beaches if the user has not bathymetric data.  Also, the model
   estimates and maps the location of natural habitats present in front of the
   region of interest.  Finally, it provides sample wave and wind data that
   can be later used in the Nearshore Waves and Erosion model, based on
   computed fetch values and default Wave Watch III data.

   Step 2) Nearshore Waves and Erosion: This model estimates profiles of beach
   erosion or values of rates of consolidated bed scour at a site as a function
   of the type of habitats present in the area of interest.  The model takes
   into account the protective effects of vegetation, coral and oyster reefs,
   and sand dunes.  It also shows the difference of protection provided when
   those habitats are present, degraded, or gone.

4. Aesthetic Quality

   This model no longer requires users to provide a projection for Overlap
   Analysis.  Instead, it uses the projection from the user-specified Area of
   Interest (AOI) polygon.  Additionally, the population estimates for this
   model have been fixed.

**InVEST 3.0 Beta**

The 2.2.0 release includes a preliminary version of our InVEST 3.0 beta
platform.  It is included as a toolset named "InVEST 3.0 Beta" in the
InVEST220.tbx.  It is currently only supported with ArcGIS 10.  To launch
an InVEST 3.0 beta tool, double click on the desired tool in the InVEST 3.0
toolset then click "Ok" on the Arc toolbox screen that opens. The InVEST 3.0
tool panel has inputs very similar to the InVEST 2.2.0 versions of the tools
with the following modifications:

InVEST 3.0 Carbon:
  * Fixes a minor bug in the 2.2 version that ignored floating point values
    in carbon pool inputs.
  * Separation of carbon model into a biophysical and valuation model.
  * Calculates carbon storage and sequestration at the minimum resolution of
    the input maps.
  * Runtime efficiency improved by an order of magnitude.
  * User interface streamlined including dynamic activation of inputs based
    on user preference, direct link to documentation, and recall of inputs
    based on user's previous run.

InVEST 3.0 Timber:
  * User interface streamlined including dynamic activation of inputs based
    on user preference, direct link to documentation, and recall of inputs
    based on user's previous run.


2.1.1 (2011-10-17)
------------------
Changes in InVEST 2.1.1

General:

This is a minor release which fixes the following defects:

-A truncation error was fixed on nutrient retention and sedimentation model that involved division by the number of cells in a watershed.  Now correctly calculates floating point division.
-Minor typos were fixed across the user's guide.


2.1 Beta (2011-05-11)
---------------------
Updates to InVEST Beta

InVEST 2.1 . Beta

Changes in InVEST 2.1

General:

1. InVEST versioning
We have altered our versioning scheme.  Integer changes will reflect major changes (e.g. the addition of marine models warranted moving from 1.x to 2.0).  An increment in the digit after the primary decimal indicates major new features (e.g the addition of a new model) or major revisions.  For example, this release is numbered InVEST 2.1 because two new models are included).  We will add another decimal to reflect minor feature revisions or bug fixes.  For example, InVEST 2.1.1 will likely be out soon as we are continually working to improve our tool.
2. HTML guide
With this release, we have migrated the entire InVEST users. guide to an HTML format.  The HTML version will output a pdf version for use off-line, printing, etc.


**MARINE MODELS**

1.Marine Python Extension Check

-This tool has been updated to allow users to select the marine models they intend to run.  Based on this selection, it will provide a summary of which Python and ArcGIS extensions are necessary and if the Python extensions have been successfully installed on the user.s machine.

2.Grid the Seascape (GS)

-This tool has been created to allow marine model users to generate an seascape analysis grid within a specified area of interest (AOI).

-It only requires an AOI and cell size (in meters) as inputs, and produces a polygon grid which can be used as inputs for the Habitat Risk Assessment and Overlap Analysis models.

3. Coastal Protection

- This is now a two-part model for assessing Coastal Vulnerability.  The first part is a tool for calculating fetch and the second maps the value of a Vulnerability Index, which differentiates areas with relatively high or low exposure to erosion and inundation during storms.

- The model has been updated to now incorporate coastal relief and the protective influence of up to eight natural habitat input layers.

- A global Wave Watch 3 dataset is also provided to allow users to quickly generate rankings for wind and wave exposure worldwide.

4. Habitat Risk Assessment (HRA)

This new model allows users to assess the risk posed to coastal and marine habitats by human activities and the potential consequences of exposure for the delivery of ecosystem services and biodiversity.  The HRA model is suited to screening the risk of current and future human activities in order to prioritize management strategies that best mitigate risk.

5. Overlap Analysis

This new model maps current human uses in and around the seascape and summarizes the relative importance of various regions for particular activities.  The model was designed to produce maps that can be used to identify marine and coastal areas that are most important for human use, in particular recreation and fisheries, but also other activities.

**FRESHWATER MODELS**

All Freshwater models now support ArcMap 10.


Sample data:

1. Bug fix for error in Water_Tables.mdb Biophysical table where many field values were shifted over one column relative to the correct field name.

2. Bug fix for incorrect units in erosivity layer.


Hydropower:

1.In Water Yield, new output tables have been added containing mean biophysical outputs (precipitation, actual and potential evapotranspiration, water yield)  for each watershed and sub-watershed.


Water Purification:

1. The Water Purification Threshold table now allows users to specify separate thresholds for nitrogen and phosphorus.   Field names thresh_n and thresh_p replace the old ann_load.

2. The Nutrient Retention output tables nutrient_watershed.dbf and nutrient_subwatershed.dbf now include a column for nutrient retention per watershed/sub-watershed.

3. In Nutrient Retention, some output file names have changed.

4. The user's guide has been updated to explain more accurately the inclusion of thresholds in the biophysical service estimates.


Sedimentation:

1. The Soil Loss output tables sediment_watershed.dbf and sediment_subwatershed.dbf now include a column for sediment retention per watershed/sub-watershed.

2. In Soil Loss, some output file names have changed.

3. The default input value for Slope Threshold is now 75.

4. The user's guide has been updated to explain more accurately the inclusion of thresholds in the biophysical service estimates.

5. Valuation: Bug fix where the present value was not being applied correctly.





2.0 Beta (2011-02-14)
---------------------
Changes in InVEST 2.0

InVEST 1.005 is a minor release with the following modification:

1. Aesthetic Quality

    This new model allows users to determine the locations from which new nearshore or offshore features can be seen.  It generates viewshed maps that can be used to identify the visual footprint of new offshore development.


2. Coastal Vulnerability

    This new model produces maps of coastal human populations and a coastal exposure to erosion and inundation index map.  These outputs can be used to understand the relative contributions of different variables to coastal exposure and to highlight the protective services offered by natural habitats.


3. Aquaculture

    This new model is used to evaluate how human activities (e.g., addition or removal of farms, changes in harvest management practices) and climate change (e.g., change in sea surface temperature) may affect the production and economic value of aquacultured Atlantic salmon.


4. Wave Energy

    This new model provides spatially explicit information, showing potential areas for siting Wave Energy conversion (WEC) facilities with the greatest energy production and value.  This site- and device-specific information for the WEC facilities can then be used to identify and quantify potential trade-offs that may arise when siting WEC facilities.


5. Avoided Reservoir Sedimentation

    - The name of this model has been changed to the Sediment Retention model.

    - We have added a water quality valuation model for sediment retention. The user now has the option to select avoided dredge cost analysis, avoided water treatment cost analysis or both.  The water quality valuation approach is the same as that used in the Water Purification: Nutrient Retention model.

    - The threshold information for allowed sediment loads (TMDL, dead volume, etc.) are now input in a stand alone table instead of being included in the valuation table. This adjusts the biophysical service output for any social allowance of pollution. Previously, the adjustment was only done in the valuation model.

    - The watersheds and sub-watershed layers are now input as shapefiles instead of rasters.

    - Final outputs are now aggregated to the sub-basin scale. The user must input a sub-basin shapefile. We provide the Hydro 1K dataset as a starting option. See users guide for changes to many file output names.

    - Users are strongly advised not to interpret pixel-scale outputs for hydrological understanding or decision-making of any kind. Pixel outputs should only be used for calibration/validation or model checking.


6. Hydropower Production

    - The watersheds and sub-watershed layers are now input as shapefiles instead of rasters.

    - Final outputs are now aggregated to the sub-basin scale. The user must input a sub-basin shapefile. We provide the Hydro 1K dataset as a starting option. See users guide for changes to many file output names.

    - Users are strongly advised not to interpret pixel-scale outputs for hydrological understanding or decision-making of any kind. Pixel outputs should only be used for calibration/validation or model checking.

    - The calibration constant for each watershed is now input in a stand-alone table instead of being included in the valuation table. This makes running the water scarcity model simpler.


7. Water Purification: Nutrient Retention

    - The threshold information for allowed pollutant levels (TMDL, etc.) are now input in a stand alone table instead of being included in the valuation table. This adjusts the biophysical service output for any social allowance of pollution. Previously, the adjustment was only done in the valuation model.

    - The watersheds and sub-watershed layers are now input as shapefiles instead of rasters.

    - Final outputs are now aggregated to the sub-basin scale. The user must input a sub-basin shapefile. We provide the Hydro 1K dataset as a starting option. See users guide for changes to many file output names.

    - Users are strongly advised not to interpret pixel-scale outputs for hydrological understanding or decision-making of any kind. Pixel outputs should only be used for calibration/validation or model checking.


8. Carbon Storage and Sequestration

    The model now outputs an aggregate sum of the carbon storage.


9. Habitat Quality and Rarity

    This model had an error while running ReclassByACII if the land cover codes were not sorted alphabetically.  This has now been corrected and it sorts the reclass file before running the reclassification

    The model now outputs an aggregate sum of the habitat quality.

10. Pollination

    In this version, the pollination model accepts an additional parameter which indicated the proportion of a crops yield that is attributed to wild pollinators.<|MERGE_RESOLUTION|>--- conflicted
+++ resolved
@@ -45,11 +45,9 @@
     * Fixed an issue where Urban Nature Access would crash if an administrative
       boundary geometry did not overlap any people in the population raster.
       https://github.com/natcap/invest/issues/1503
-<<<<<<< HEAD
     * Fixed an issue where validation was failing to catch missing values in
       the uniform search radius args key when using uniform search radii.
       https://github.com/natcap/invest/issues/1509
-=======
     * Fixed an issue where the output administrative units vector's
       ``Pund_adm`` and ``Povr_adm`` fields representing undersupplied and
       oversupplied populations, respectively, had values of 0 when running the
@@ -66,7 +64,6 @@
       to negative dimensions. https://github.com/natcap/invest/issues/1431
     * Optimized the creation of the summary vector by minimizing the number of
       times the target vector needs to be rasterized.
->>>>>>> 886bb2ca
 
 3.14.1 (2023-12-18)
 -------------------
