{
<<<<<<< HEAD
    "data/invest-data": "100",
    "data/invest-test-data": "55",
    "doc/users-guide": "8d6214ee4d3b",
=======
    "data/invest-data": "98",
    "data/invest-test-data": "57",
    "doc/users-guide": "6e38346b3f3f",
>>>>>>> 25b692ae
    "src/invest-natcap.default": "f18244edcff0f68871b9f839a904bc98b5a50b82",
    "src/pygeoprocessing": "REQUIREMENTS_TXT:pygeoprocessing",
    "src/pyinstaller": {
        "Darwin": "v3.1.1",
        "Windows": "v2.1",
        "Linux": "064388440f8ed6b592b1c6a2f980e9cb378c7d6f"
    }
}<|MERGE_RESOLUTION|>--- conflicted
+++ resolved
@@ -1,13 +1,7 @@
 {
-<<<<<<< HEAD
     "data/invest-data": "100",
-    "data/invest-test-data": "55",
+    "data/invest-test-data": "57",
     "doc/users-guide": "8d6214ee4d3b",
-=======
-    "data/invest-data": "98",
-    "data/invest-test-data": "57",
-    "doc/users-guide": "6e38346b3f3f",
->>>>>>> 25b692ae
     "src/invest-natcap.default": "f18244edcff0f68871b9f839a904bc98b5a50b82",
     "src/pygeoprocessing": "REQUIREMENTS_TXT:pygeoprocessing",
     "src/pyinstaller": {
