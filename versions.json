{
<<<<<<< HEAD
    "data/invest-data": "71",
    "data/invest-test-data": "12",
    "doc/users-guide": "a24fe291fda5e6e59fa7c0a5125ef8be3052be3b",
    "src/invest-natcap.default": "f18244edcff0f68871b9f839a904bc98b5a50b82",
    "src/pygeoprocessing": "0.3.0a11",
=======
    "data/invest-data": "68",
    "tests/data": "15",
    "doc/users-guide": "a24fe291fda5e6e59fa7c0a5125ef8be3052be3b",
    "src/invest-natcap.default": "f18244edcff0f68871b9f839a904bc98b5a50b82",
    "src/pygeoprocessing": "REQUIREMENTS_TXT:pygeoprocessing",
>>>>>>> d3ca2db1
    "src/pyinstaller": {
        "Darwin": "064388440f8ed6b592b1c6a2f980e9cb378c7d6f",
        "Windows": "v2.1",
        "Linux": "064388440f8ed6b592b1c6a2f980e9cb378c7d6f"
    }
}<|MERGE_RESOLUTION|>--- conflicted
+++ resolved
@@ -1,17 +1,9 @@
 {
-<<<<<<< HEAD
     "data/invest-data": "71",
-    "data/invest-test-data": "12",
-    "doc/users-guide": "a24fe291fda5e6e59fa7c0a5125ef8be3052be3b",
-    "src/invest-natcap.default": "f18244edcff0f68871b9f839a904bc98b5a50b82",
-    "src/pygeoprocessing": "0.3.0a11",
-=======
-    "data/invest-data": "68",
-    "tests/data": "15",
+    "data/invest-test-data": "15",
     "doc/users-guide": "a24fe291fda5e6e59fa7c0a5125ef8be3052be3b",
     "src/invest-natcap.default": "f18244edcff0f68871b9f839a904bc98b5a50b82",
     "src/pygeoprocessing": "REQUIREMENTS_TXT:pygeoprocessing",
->>>>>>> d3ca2db1
     "src/pyinstaller": {
         "Darwin": "064388440f8ed6b592b1c6a2f980e9cb378c7d6f",
         "Windows": "v2.1",
