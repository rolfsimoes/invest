--- conflicted
+++ resolved
@@ -100,9 +100,6 @@
 
     - name: Test electron app with puppeteer
       run: npm run test-electron-app
-<<<<<<< HEAD
-   
-=======
 
     - name: Upload app logging from puppeteer to github
       uses: actions/upload-artifact@v2.2.1
@@ -111,7 +108,6 @@
         name: 'puppeteer_log.zip'
         path: '~/AppData/Roaming/invest-workbench/invest-workbench*'
 
->>>>>>> 9264e419
     - name: Upload installer artifacts to github
       uses: actions/upload-artifact@v2.2.1
       if: ${{ always() }}
