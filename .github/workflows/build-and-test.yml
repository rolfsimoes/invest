--- conflicted
+++ resolved
@@ -4,7 +4,6 @@
     push:
     pull_request:
 
-<<<<<<< HEAD
 defaults:
   run:
     shell: bash -l {0}
@@ -14,12 +13,9 @@
   # nomkl: make sure numpy w/out mkl
   # requests: dependency of convert-requirements-to-conda-yml.py
   DEFAULT_DEPENDENCIES: build nomkl requests
-=======
-env:
   WINDOWS_PIP_CACHE: ~\AppData\Local\pip\Cache
   MACOS_PIP_CACHE: ~/Library/Caches/pip
   CONDA_CACHE: ~/conda_pkgs_dir  # setup-miniconda sets same cache dir on windows and mac
->>>>>>> 5748ae7c
 
 jobs:
     # This job will check for obvious syntax errors.
