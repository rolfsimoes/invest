{
  "name": "invest-workbench",
  "productName": "invest-workbench",
  "version": "0.1.0-alpha",
  "description": "Models that map and value the goods and services from nature that sustain and fulfill human life",
  "main": "src/main.js",
  "homepage": "./",
  "scripts": {
    "start": "electron . --dev",
    "lint": "eslint --cache --color --ext .jsx,.js src",
    "test": "cross-env DEBUG_PRINT_LIMIT=10 jest --testMatch **/tests/binary_tests/puppet.test.js",
    "test-flask-app": "jest --runInBand --testMatch **/tests/binary_tests/flaskapp.test.js",
    "test-electron-app": "jest --runInBand --testMatch **/tests/binary_tests/puppet.test.js",
    "postinstall": "electron-builder install-app-deps",
    "fetch-invest": "node ./scripts/fetch_invest_binaries.js && unzip ./build/binaries.zip -d build/invest/",
    "build": "node ./build.js",
    "dist": "electron-builder -c.extraMetadata.main=build/main.js",
    "pack": "electron-builder --dir -c.extraMetadata.main=build/main.js"
  },
  "build": {
    "extraResources": [
      {
        "from": "build/invest",
        "to": "invest"
      }
    ],
    "appId": "NaturalCapitalProject.Invest.Workbench",
    "productName": "InVEST Workbench",
    "artifactName": "invest-workbench_${os}_${arch}_${version}.${ext}",
    "mac": {
      "category": "public.app-category.business",
      "icon": "resources/invest-in-shadow-white.png",
      "target": "dmg"
    },
    "linux": {
      "target": [
        "AppImage"
      ],
      "icon": "resources/invest-in-shadow-white.png",
      "category": "Science"
    },
    "win": {
      "target": "nsis",
      "icon": "resources/invest-in-shadow-white.png"
    },
    "files": [
      "build/**/*",
      "node_modules/**/*"
    ]
  },
  "jest": {
    "verbose": true,
    "collectCoverage": true,
    "testEnvironment": "jest-environment-jsdom-sixteen",
    "setupFiles": [
      "./tests/jest.overrides.js"
    ]
  },
  "invest": {
<<<<<<< HEAD
    "version": "3.9.0"
=======
    "hostname": "https://storage.googleapis.com",
    "bucket": "releases.naturalcapitalproject.org",
    "fork": "invest",
    "version": "3.9.0.post235+g296690d7",
    "target": {
      "macos": "mac_invest_binaries.zip",
      "windows": "windows_invest_binaries.zip"
    }
>>>>>>> 3961bfeb
  },
  "keywords": [],
  "author": "dmf",
  "license": "MIT",
  "dependencies": {
    "cross-env": "^5.2.1",
    "esm": "^3.2.25",
    "glob": "^7.1.6",
    "localforage": "^1.9.0",
    "material-design-icons": "^3.0.1",
    "node-fetch": "^2.6.1",
    "prop-types": "^15.7.2",
    "react": "^17.0.1",
    "react-bootstrap": "^1.4.3",
    "react-dom": "^17.0.1",
    "react-hot-loader": "^4.13.0",
    "react-lazylog": "^4.5.3",
    "sanitize-html": "^2.2.0",
    "tail": "^2.2.0",
    "winston": "^3.3.3",
    "winston-daily-rotate-file": "^4.5.0"
  },
  "devDependencies": {
    "@babel/cli": "^7.12.10",
    "@babel/plugin-transform-runtime": "^7.12.10",
    "@babel/preset-env": "^7.12.11",
    "@babel/preset-react": "^7.12.10",
    "@babel/register": "^7.12.10",
    "@babel/runtime": "^7.12.5",
    "@jest-runner/electron": "^3.0.0",
    "@testing-library/dom": "^7.29.4",
    "@testing-library/jest-dom": "^5.11.9",
    "@testing-library/react": "^11.2.3",
    "@testing-library/user-event": "^12.7.0",
    "babel-eslint": "^10.1.0",
    "dotenv": "^8.2.0",
    "electron": "^11.2.1",
    "electron-builder": "^22.9.1",
    "electron-devtools-installer": "^3.1.1",
    "eslint": "^7.18.0",
    "eslint-config-airbnb": "^18.2.1",
    "eslint-plugin-import": "^2.22.1",
    "eslint-plugin-jest": "^24.1.3",
    "eslint-plugin-jsdoc": "^31.4.0",
    "eslint-plugin-jsx-a11y": "^6.4.1",
    "eslint-plugin-react": "^7.22.0",
    "eslint-plugin-react-hooks": "^4.2.0",
    "fs-extra": "^9.1.0",
    "jest": "^26.6.3",
    "jest-environment-jsdom-sixteen": "^1.0.3",
    "pptr-testing-library": "^0.6.4",
    "puppeteer-core": "^5.5.0",
    "react-devtools": "^4.10.1",
    "react-test-renderer": "^17.0.1"
  },
  "browserslist": {
    "production": [
      ">0.2%",
      "not dead",
      "not op_mini all"
    ],
    "development": [
      "last 1 chrome version",
      "last 1 firefox version",
      "last 1 safari version"
    ]
  }
}<|MERGE_RESOLUTION|>--- conflicted
+++ resolved
@@ -57,9 +57,6 @@
     ]
   },
   "invest": {
-<<<<<<< HEAD
-    "version": "3.9.0"
-=======
     "hostname": "https://storage.googleapis.com",
     "bucket": "releases.naturalcapitalproject.org",
     "fork": "invest",
@@ -68,7 +65,6 @@
       "macos": "mac_invest_binaries.zip",
       "windows": "windows_invest_binaries.zip"
     }
->>>>>>> 3961bfeb
   },
   "keywords": [],
   "author": "dmf",
