--- conflicted
+++ resolved
@@ -337,13 +337,8 @@
         numpy.testing.assert_allclose(
             expected_array, kernel)
 
-<<<<<<< HEAD
     def test_urban_nature_balance(self):
         """UNA: Test the per-capita urban_nature balance functions."""
-=======
-    def test_greenspace_balance_percapita(self):
-        """UNA: Test the per-capita greenspace balance functions."""
->>>>>>> d7a0e484
         from natcap.invest import urban_nature_access
 
         nodata = urban_nature_access.FLOAT32_NODATA
@@ -356,28 +351,17 @@
             [50, 100],
             [40.75, nodata]], dtype=numpy.float32)
 
-<<<<<<< HEAD
-        urban_nature_budget = urban_nature_access._urban_nature_balance_op(
-                urban_nature_supply, urban_nature_demand)
+        urban_nature_budget = (
+            urban_nature_access._urban_nature_balance_percapita_op(
+                urban_nature_supply, urban_nature_demand))
         expected_urban_nature_budget = numpy.array([
-=======
-        greenspace_budget = (
-            urban_nature_access._greenspace_balance_percapita_op(
-                greenspace_supply, greenspace_demand))
-        expected_greenspace_budget = numpy.array([
->>>>>>> d7a0e484
             [nodata, 50.5],
             [25, 50]], dtype=numpy.float32)
         numpy.testing.assert_allclose(
             urban_nature_budget, expected_urban_nature_budget)
 
-<<<<<<< HEAD
-        supply_demand = urban_nature_access._urban_nature_supply_demand_op(
+        supply_demand = urban_nature_access._urban_nature_balance_totalpop_op(
             urban_nature_budget, population)
-=======
-        supply_demand = urban_nature_access._greenspace_balance_totalpop_op(
-            greenspace_budget, population)
->>>>>>> d7a0e484
         expected_supply_demand = numpy.array([
             [nodata, 100 * 50.5],
             [25 * 40.75, nodata]], dtype=numpy.float32)
@@ -760,27 +744,27 @@
                                         f'{basename}_{suffix}{ext}')
                 self.assertTrue(os.path.exists(filepath))
 
-            # check the greenspace demand raster
+            # check the urban_nature demand raster
             population = pygeoprocessing.raster_to_numpy_array(
                 os.path.join(args['workspace_dir'], 'intermediate',
                              f'masked_population_{suffix}.tif'))
             demand = pygeoprocessing.raster_to_numpy_array(
                 os.path.join(args['workspace_dir'], 'output',
-                             f'greenspace_demand_{suffix}.tif'))
+                             f'urban_nature_demand_{suffix}.tif'))
             nodata = urban_nature_access.FLOAT32_NODATA
             valid_pixels = ~utils.array_equals_nodata(population, nodata)
             numpy.testing.assert_allclose(
                 (population[valid_pixels].sum() *
-                    float(args['greenspace_demand'])),
+                    float(args['urban_nature_demand'])),
                 demand[valid_pixels].sum())
 
-            # check the total-population greenspace balance
+            # check the total-population urban_nature balance
             per_capita_balance = pygeoprocessing.raster_to_numpy_array(
                 os.path.join(args['workspace_dir'], 'output',
-                             f'greenspace_balance_percapita_{suffix}.tif'))
+                             f'urban_nature_balance_percapita_{suffix}.tif'))
             totalpop_balance = pygeoprocessing.raster_to_numpy_array(
                 os.path.join(args['workspace_dir'], 'output',
-                             f'greenspace_balance_totalpop_{suffix}.tif'))
+                             f'urban_nature_balance_totalpop_{suffix}.tif'))
             numpy.testing.assert_allclose(
                 per_capita_balance[valid_pixels] * population[valid_pixels],
                 totalpop_balance[valid_pixels],
