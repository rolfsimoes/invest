import path from 'path';
import events from 'events';
import { spawn, exec } from 'child_process';
import Stream from 'stream';

import React from 'react';
import { ipcRenderer } from 'electron';
import {
  fireEvent, render, waitFor, within
} from '@testing-library/react';
import userEvent from '@testing-library/user-event';
import '@testing-library/jest-dom';

import App from '../../src/renderer/app';
import {
  getInvestModelNames, getSpec, fetchValidation, fetchDatastackFromFile
} from '../../src/renderer/server_requests';
import InvestJob from '../../src/renderer/InvestJob';
import {
  getSettingsValue, saveSettingsStore
} from '../../src/renderer/components/SettingsModal/SettingsStorage';
import {
  setupInvestRunHandlers,
  setupInvestLogReaderHandler,
} from '../../src/main/setupInvestHandlers';
import { removeIpcMainListeners } from '../../src/main/main';

// mock out the global gettext function - avoid setting up translation
global.window._ = x => x;

jest.mock('child_process');
jest.mock('../../src/renderer/server_requests');
jest.mock('node-fetch');

const MOCK_MODEL_TITLE = 'Carbon';
const MOCK_MODEL_RUN_NAME = 'carbon';
const MOCK_INVEST_LIST = {
  [MOCK_MODEL_TITLE]: {
    model_name: MOCK_MODEL_RUN_NAME,
  },
};
const MOCK_VALIDATION_VALUE = [[['workspace_dir'], 'invalid because']];

const SAMPLE_SPEC = {
  model_name: MOCK_MODEL_TITLE,
  pyname: 'natcap.invest.carbon',
  userguide_html: 'carbonstorage.html',
  args: {
    workspace_dir: {
      name: 'Workspace',
      about: 'help text',
      type: 'directory',
    },
    carbon_pools_path: {
      name: 'Carbon Pools',
      about: 'help text',
      type: 'csv',
    }
  }
};

const UI_CONFIG_PATH = '../../src/renderer/ui_config';
function mockUISpec(spec, modelName) {
  return {
    [modelName]: { order: [Object.keys(spec.args)] }
  };
}

describe('Various ways to open and close InVEST models', () => {
  beforeAll(async () => {
    getInvestModelNames.mockResolvedValue(MOCK_INVEST_LIST);
    getSpec.mockResolvedValue(SAMPLE_SPEC);
    fetchValidation.mockResolvedValue(MOCK_VALIDATION_VALUE);
    const mockSpec = SAMPLE_SPEC; // jest.mock not allowed to ref out-of-scope var
    jest.mock(UI_CONFIG_PATH, () => mockUISpec(mockSpec, MOCK_MODEL_RUN_NAME));
  });
  afterAll(async () => {
    jest.resetAllMocks();
    jest.resetModules();
  });
  afterEach(async () => {
    jest.clearAllMocks(); // clears usage data, does not reset/restore
    await InvestJob.clearStore(); // because a test calls InvestJob.saveJob()
  });

  test('Clicking an invest model button renders SetupTab', async () => {
    const { findByText, findByRole } = render(
      <App />
    );

    const carbon = await findByRole(
      'button', { name: MOCK_MODEL_TITLE }
    );
    fireEvent.click(carbon);
    const executeButton = await findByRole('button', { name: /Run/ });
    expect(executeButton).toBeDisabled();
    const setupTab = await findByText('Setup');
    expect(setupTab.classList.contains('active')).toBeTruthy();
    expect(getSpec).toHaveBeenCalledTimes(1);
  });

  test('Clicking a recent job renders SetupTab', async () => {
    const workspacePath = 'my_workspace';
    const argsValues = {
      workspace_dir: workspacePath,
    };
    const mockJob = new InvestJob({
      modelRunName: 'carbon',
      modelHumanName: 'Carbon Sequestration',
      argsValues: argsValues,
      status: 'success',
    });
    await InvestJob.saveJob(mockJob);

    const { findByText, findByLabelText, findByRole } = render(
      <App />
    );

    const recentJobCard = await findByText(
      argsValues.workspace_dir
    );
    fireEvent.click(recentJobCard);
    const executeButton = await findByRole('button', { name: /Run/ });
    expect(executeButton).toBeDisabled();
    const setupTab = await findByText('Setup');
    expect(setupTab.classList.contains('active')).toBeTruthy();

    // Expect some arg values that were loaded from the saved job:
    const input = await findByLabelText(SAMPLE_SPEC.args.workspace_dir.name);
    expect(input).toHaveValue(
      argsValues.workspace_dir
    );
  });

  test('Open File: Dialog callback renders SetupTab', async () => {
    const mockDialogData = {
      filePaths: ['foo.json'],
    };
    const mockDatastack = {
      args: {
        carbon_pools_path: 'Carbon/carbon_pools_willamette.csv',
      },
      module_name: 'natcap.invest.carbon',
      model_run_name: 'carbon',
      model_human_name: 'Carbon',
    };
    ipcRenderer.invoke.mockResolvedValue(mockDialogData);
    fetchDatastackFromFile.mockResolvedValue(mockDatastack);

    const { findByText, findByLabelText, findByRole } = render(
      <App />
    );

    const openButton = await findByRole('button', { name: 'Open' });
    expect(openButton).not.toBeDisabled();
    fireEvent.click(openButton);
    const executeButton = await findByRole('button', { name: /Run/ });
    expect(executeButton).toBeDisabled();
    const setupTab = await findByText('Setup');
    const input = await findByLabelText(
      SAMPLE_SPEC.args.carbon_pools_path.name
    );
    expect(setupTab.classList.contains('active')).toBeTruthy();
    expect(input).toHaveValue(mockDatastack.args.carbon_pools_path);
  });

  test('Open File: Dialog callback is canceled', async () => {
    // Resembles callback data if the dialog was canceled
    const mockDialogData = {
      filePaths: [],
    };
    ipcRenderer.invoke.mockResolvedValue(mockDialogData);

    const { findByRole } = render(
      <App />
    );

    const openButton = await findByRole('button', { name: 'Open' });
    fireEvent.click(openButton);
    const homeTab = await findByRole('tabpanel', { name: 'home tab' });
    // expect we're on the same tab we started on instead of switching to Setup
    expect(homeTab.classList.contains('active')).toBeTruthy();
    // These are the calls that would have triggered if a file was selected
    expect(fetchDatastackFromFile).toHaveBeenCalledTimes(0);
    expect(getSpec).toHaveBeenCalledTimes(0);
  });

  test('Open three tabs and close them', async () => {
    const {
      findByRole,
      findAllByRole,
      queryAllByRole,
    } = render(<App />);

    const carbon = await findByRole(
      'button', { name: MOCK_MODEL_TITLE }
    );
    const homeTab = await findByRole('tabpanel', { name: 'home tab' });

    // Open a model tab and expect that it's active
    fireEvent.click(carbon);
    let modelTabs = await findAllByRole('tab', { name: MOCK_MODEL_TITLE });
    expect(modelTabs).toHaveLength(1); // one carbon tab open
    const tab1 = modelTabs[0];
    const tab1EventKey = tab1.getAttribute('data-rb-event-key');
    expect(tab1.classList.contains('active')).toBeTruthy();
    expect(homeTab.classList.contains('active')).toBeFalsy();

    // Open a second model tab and expect that it's active
    fireEvent.click(homeTab);
    fireEvent.click(carbon);
    modelTabs = await findAllByRole('tab', { name: MOCK_MODEL_TITLE });
    expect(modelTabs).toHaveLength(2); // 2 carbon tabs open
    const tab2 = modelTabs[1];
    const tab2EventKey = tab2.getAttribute('data-rb-event-key');
    expect(tab2.classList.contains('active')).toBeTruthy();
    expect(tab1.classList.contains('active')).toBeFalsy();
    expect(homeTab.classList.contains('active')).toBeFalsy();
    // make sure that we switched away from the first tab
    expect(tab2EventKey).not.toEqual(tab1EventKey);

    // Open a third model tab and expect that it's active
    fireEvent.click(homeTab);
    fireEvent.click(carbon);
    modelTabs = await findAllByRole('tab', { name: MOCK_MODEL_TITLE });
    expect(modelTabs).toHaveLength(3); // 3 carbon tabs open
    const tab3 = modelTabs[2];
    const tab3EventKey = tab3.getAttribute('data-rb-event-key');
    expect(tab3.classList.contains('active')).toBeTruthy();
    expect(tab2.classList.contains('active')).toBeFalsy();
    expect(tab1.classList.contains('active')).toBeFalsy();
    expect(homeTab.classList.contains('active')).toBeFalsy();
    // make sure that we switched away from the first model tabs
    expect(tab3EventKey).not.toEqual(tab2EventKey);
    expect(tab3EventKey).not.toEqual(tab1EventKey);

    // Click the close button on the middle tab
    const tab2CloseButton = await within(tab2.closest('.nav-item'))
      .getByRole('button', { name: new RegExp(`close ${MOCK_MODEL_TITLE}`) });
    fireEvent.click(tab2CloseButton);
    // Now there should only be 2 model tabs open
    modelTabs = await findAllByRole('tab', { name: MOCK_MODEL_TITLE });
    expect(modelTabs).toHaveLength(2);
    // Should have switched to tab3, the next tab to the right
    expect(tab3.classList.contains('active')).toBeTruthy();
    expect(tab1.classList.contains('active')).toBeFalsy();

    // Click the close button on the right tab
    const tab3CloseButton = await within(tab3.closest('.nav-item'))
      .getByRole('button', { name: new RegExp(`close ${MOCK_MODEL_TITLE}`) });
    fireEvent.click(tab3CloseButton);
    // Now there should only be 1 model tab open
    modelTabs = await findAllByRole('tab', { name: MOCK_MODEL_TITLE });
    expect(modelTabs).toHaveLength(1);
    // No model tabs to the right, so it should switch to the next tab to the left.
    expect(tab1.classList.contains('active')).toBeTruthy();
    expect(homeTab.classList.contains('active')).toBeFalsy();

    // Click the close button on the last tab
    const tab1CloseButton = await within(tab1.closest('.nav-item'))
      .getByRole('button', { name: new RegExp(`close ${MOCK_MODEL_TITLE}`) });
    fireEvent.click(tab1CloseButton);
    // Now there should be no model tabs open.
    modelTabs = await queryAllByRole('tab', { name: MOCK_MODEL_TITLE });
    expect(modelTabs).toHaveLength(0);
    // No more model tabs, so it should switch back to the home tab.
    expect(homeTab.classList.contains('active')).toBeTruthy();
  });
});

describe('Display recently executed InVEST jobs on Home tab', () => {
  beforeEach(() => {
    getInvestModelNames.mockResolvedValue({});
  });
  afterEach(async () => {
    await InvestJob.clearStore();
    jest.resetAllMocks();
  });

  test('Recent Jobs: each has a button', async () => {
    const job1 = new InvestJob({
      modelRunName: 'carbon',
      modelHumanName: 'Carbon Sequestration',
      argsValues: {
        workspace_dir: 'work1',
      },
      status: 'success',
    });
    await InvestJob.saveJob(job1);
    const job2 = new InvestJob({
      modelRunName: 'sdr',
      modelHumanName: 'Sediment Ratio Delivery',
      argsValues: {
        workspace_dir: 'work2',
        results_suffix: 'suffix',
      },
      status: 'error',
      finalTraceback: 'ValueError ...',
    });
    const recentJobs = await InvestJob.saveJob(job2);
    const initialJobs = [job1, job2];

    const { getByText } = render(<App />);

    await waitFor(() => {
      initialJobs.forEach((job, idx) => {
        const recent = recentJobs[idx];
        const card = getByText(job.modelHumanName)
          .closest('button');
        expect(within(card).getByText(job.argsValues.workspace_dir))
          .toBeInTheDocument();
        if (job.status === 'success') {
          expect(getByText('\u{2705}'))
            .toBeInTheDocument();
        }
        if (job.status === 'error' && job.finalTraceback) {
          expect(getByText(job.finalTraceback))
            .toBeInTheDocument();
        }
        if (job.argsValues.results_suffix) {
          expect(getByText(job.argsValues.results_suffix))
            .toBeInTheDocument();
        }
        // The timestamp is not part of the initial object, but should
        // in the saved object
        expect(within(card).getByText(recent.humanTime))
          .toBeInTheDocument();
      });
    });
  });

  test('Recent Jobs: placeholder if there are no recent jobs', async () => {
    const { findByText } = render(
      <App />
    );

    const node = await findByText(/button to setup a model/);
    expect(node).toBeInTheDocument();
  });

  test('Recent Jobs: cleared by button', async () => {
    const job1 = new InvestJob({
      modelRunName: 'carbon',
      modelHumanName: 'Carbon Sequestration',
      argsValues: {
        workspace_dir: 'work1',
      },
      status: 'success',
    });
    const recentJobs = await InvestJob.saveJob(job1);

    const { getByText, findByText, getByRole } = render(<App />);

    await waitFor(() => {
      recentJobs.forEach((job) => {
        expect(getByText(job.argsValues.workspace_dir))
          .toBeTruthy();
      });
    });
    fireEvent.click(getByRole('button', { name: 'settings' }));
    fireEvent.click(getByText('Clear Recent Jobs'));
    const node = await findByText(/button to setup a model/);
    expect(node).toBeInTheDocument();
  });
});

describe('InVEST global settings: dialog interactions', () => {
  const nWorkersLabelText = 'Taskgraph n_workers parameter';
  const loggingLabelText = 'Logging threshold';

  beforeEach(async () => {
    getInvestModelNames.mockResolvedValue({});
    ipcRenderer.invoke.mockResolvedValue({});
  });

  afterEach(async () => {
    jest.resetAllMocks();
  });
<<<<<<< HEAD
  test('Invest settings', async () => {
    const nWorkers = '2';
    const loggingLevel = 'DEBUG';
    const language = 'es';
    const nWorkersLabelText = 'Taskgraph n_workers parameter';
    const loggingLabelText = 'Logging threshold';
    const languageLabelText = 'Language';
    const badValue = 'a';
=======

  test('Invest settings save on change', async () => {
    const nWorkersLabel = 'Threaded task management (0)';
    const nWorkersValue = '0';
    const loggingLevel = 'DEBUG';
>>>>>>> 6f8a29ca

    const {
      getByText, getByRole, getByLabelText, findByRole
    } = render(
      <App />
    );

    userEvent.click(await findByRole('button', { name: 'settings' }));
    const nWorkersInput = getByLabelText(nWorkersLabelText, { exact: false });
    const loggingInput = getByLabelText(loggingLabelText, { exact: false });
    const languageInput = getByLabelText(languageLabelText, { exact: false });

    userEvent.selectOptions(nWorkersInput, [getByText(nWorkersLabel)]);
    userEvent.selectOptions(loggingInput, [loggingLevel]);
    await waitFor(() => {
<<<<<<< HEAD
      expect(nWorkersInput).toHaveValue('-1');
      expect(loggingInput).toHaveValue('INFO');
      expect(languageInput).toHaveValue('en');
    });

    // Change the select input and click away -- expect values are saved
    fireEvent.change(nWorkersInput, { target: { value: nWorkers } });
    fireEvent.change(loggingInput, { target: { value: loggingLevel } });
    fireEvent.change(languageInput, { target: { value: language } });
    await waitFor(() => { // the value to test is inherited through props
      expect(nWorkersInput).toHaveValue(nWorkers);
=======
      expect(nWorkersInput).toHaveValue(nWorkersValue);
>>>>>>> 6f8a29ca
      expect(loggingInput).toHaveValue(loggingLevel);
      expect(languageInput).toHaveValue(language);
    });
<<<<<<< HEAD
    fireEvent.click(getByText('settings'));
    fireEvent.click(getByText('settings'));
    await waitFor(() => {
      expect(nWorkersInput).toHaveValue(nWorkers);
=======
    userEvent.click(getByRole('button', { name: 'close settings' }));

    // Check values were saved in app and in store
    userEvent.click(await findByRole('button', { name: 'settings' }));
    await waitFor(() => {
      expect(nWorkersInput).toHaveValue(nWorkersValue);
>>>>>>> 6f8a29ca
      expect(loggingInput).toHaveValue(loggingLevel);
      expect(languageInput).toHaveValue(language);
    });
<<<<<<< HEAD

    // Check values in the settings store were saved
    const nWorkersStore = await getSettingsValue('nWorkers');
    const loggingLevelStore = await getSettingsValue('loggingLevel');
    const languageStore = await getSettingsValue('language');
    expect(nWorkersStore).toBe(nWorkers);
    expect(loggingLevelStore).toBe(loggingLevel);
    expect(languageStore).toBe(language);

    // Change n_workers to bad value -- expect invalid signal
    fireEvent.change(nWorkersInput, { target: { value: badValue} });
    expect(nWorkersInput.classList.contains('is-invalid')).toBeTruthy();
=======
    expect(await getSettingsValue('nWorkers')).toBe(nWorkersValue);
    expect(await getSettingsValue('loggingLevel')).toBe(loggingLevel);
>>>>>>> 6f8a29ca
  });

  test('Load invest settings from storage and test Reset', async () => {
    const defaultSettings = {
      nWorkers: '-1',
      loggingLevel: 'INFO',
      language: 'en',
    };
<<<<<<< HEAD
    const newSettings = {
      nWorkers: '3',
=======
    const expectedSettings = {
      nWorkers: '0',
>>>>>>> 6f8a29ca
      loggingLevel: 'ERROR',
      language: 'es',
    };
<<<<<<< HEAD
    const nWorkersLabelText = 'Taskgraph n_workers parameter';
    const loggingLabelText = 'Logging threshold';
    const languageLabelText = 'Language';
=======
>>>>>>> 6f8a29ca

    await saveSettingsStore(newSettings);

    const {
      getByText, getByLabelText, findByRole
    } = render(
      <App />
    );

    userEvent.click(await findByRole('button', { name: 'settings' }));
    const nWorkersInput = getByLabelText(nWorkersLabelText, { exact: false });
    const loggingInput = getByLabelText(loggingLabelText, { exact: false });
    const languageInput = getByLabelText(languageLabelText, { exact: false });

    // Test that the invest settings were loaded in from store.
    await waitFor(() => {
      expect(nWorkersInput).toHaveValue(newSettings.nWorkers);
      expect(loggingInput).toHaveValue(newSettings.loggingLevel);
      expect(languageInput).toHaveValue(newSettings.language);
    });

    // Test Reset sets values to default
    userEvent.click(getByText('Reset to Defaults'));
    await waitFor(() => {
      expect(nWorkersInput).toHaveValue(defaultSettings.nWorkers);
      expect(loggingInput).toHaveValue(defaultSettings.loggingLevel);
      expect(languageInput).toHaveValue(defaultSettings.language);
    });
<<<<<<< HEAD

    // Expect reset values to have been saved
    fireEvent.click(getByText('settings'));
    await waitFor(() => {
      expect(nWorkersInput).toHaveValue(defaultSettings.nWorkers);
      expect(loggingInput).toHaveValue(defaultSettings.loggingLevel);
      expect(languageInput).toHaveValue(defaultSettings.language);
    });
=======
>>>>>>> 6f8a29ca
  });

  test('Access sampledata download Modal from settings', async () => {
    const {
      findByText, findByRole, queryByText
    } = render(
      <App />
    );

    const settingsBtn = await findByRole('button', { name: 'settings' });
    userEvent.click(settingsBtn);
    userEvent.click(
      await findByRole('button', { name: 'Download Sample Data' })
    );

    expect(await findByText('Download InVEST sample data'))
      .toBeInTheDocument();
    expect(queryByText('Settings')).toBeNull();
  });
});

describe('InVEST subprocess testing', () => {
  const spec = {
    args: {
      workspace_dir: {
        name: 'Workspace',
        type: 'directory',
      },
      results_suffix: {
        name: 'Suffix',
        type: 'freestyle_string',
      },
    },
    model_name: 'EcoModel',
    pyname: 'natcap.invest.dot',
  };
  const modelName = 'carbon';
  // nothing is written to the fake workspace in these tests,
  // and we mock validation, so this dir need not exist.
  const fakeWorkspace = 'foo_dir';
  const logfilePath = path.join(fakeWorkspace, 'invest-log.txt');
  // invest always emits this message, and the workbench always listens for it:
  const stdOutLogfileSignal = `Writing log messages to ${logfilePath}`;
  const stdOutText = 'hello from invest';
  const investExe = 'foo';
  let mockInvestProc;
  let spyKill;

  beforeAll(() => {
    setupInvestRunHandlers(investExe);
    setupInvestLogReaderHandler();
  });

  beforeEach(() => {
    getSpec.mockResolvedValue(spec);
    fetchValidation.mockResolvedValue([]);
    getInvestModelNames.mockResolvedValue(
      { Carbon: { model_name: modelName } }
    );
    const mockSpec = spec;
    const mockModelName = modelName;
    jest.mock(UI_CONFIG_PATH, () => mockUISpec(mockSpec, mockModelName));

    // Need to reset these streams since mockInvestProc is shared by tests
    // and the streams apparently receive the EOF signal in each test.
    mockInvestProc = new events.EventEmitter();
    mockInvestProc.pid = -9999999; // a value that is not a plausible pid
    mockInvestProc.stdout = new Stream.Readable({
      read: () => {},
    });
    mockInvestProc.stderr = new Stream.Readable({
      read: () => {},
    });

    spawn.mockImplementation(() => mockInvestProc);

    if (process.platform !== 'win32') {
      spyKill = jest.spyOn(process, 'kill')
        .mockImplementation(() => {
          mockInvestProc.emit('exit', null);
        });
    } else {
      exec.mockImplementation(() => {
        mockInvestProc.emit('exit', null);
      });
    }
  });

  afterAll(() => {
    if (spyKill) {
      spyKill.mockRestore();
    }
    removeIpcMainListeners();
  });

  afterEach(async () => {
    mockInvestProc = null;
    await InvestJob.clearStore();
    jest.resetAllMocks();
    jest.resetModules();
  });

  test('exit without error - expect log display', async () => {
    const {
      findByText,
      findByLabelText,
      findByRole,
      getByRole,
      queryByText,
    } = render(<App />);

    const carbon = await findByRole(
      'button', { name: MOCK_MODEL_TITLE }
    );
    fireEvent.click(carbon);
    const workspaceInput = await findByLabelText(
      `${spec.args.workspace_dir.name}`
    );
    fireEvent.change(workspaceInput, { target: { value: fakeWorkspace } });
    const execute = await findByRole('button', { name: /Run/ });
    fireEvent.click(execute);
    await waitFor(() => {
      expect(execute).toBeDisabled();
    });

    // logfile signal on stdout listener is how app knows the process started
    mockInvestProc.stdout.push(stdOutText);
    mockInvestProc.stdout.push(stdOutLogfileSignal);
    const logTab = await findByText('Log');
    await waitFor(() => {
      expect(logTab.classList.contains('active')).toBeTruthy();
    });
    expect(await findByText(stdOutText, { exact: false }))
      .toBeInTheDocument();
    expect(queryByText('Model Complete')).toBeNull();
    expect(queryByText('Open Workspace')).toBeNull();

    mockInvestProc.emit('exit', 0); // 0 - exit w/o error
    expect(await findByText('Model Complete')).toBeInTheDocument();
    expect(await findByText('Open Workspace')).toBeEnabled();
    expect(execute).toBeEnabled();

    // A recent job card should be rendered
    await getByRole('button', { name: 'InVEST' }).click();
    const homeTab = await getByRole('tabpanel', { name: 'home tab' });
    const cardText = await within(homeTab)
      .findByText(`${path.resolve(fakeWorkspace)}`);
    expect(cardText).toBeInTheDocument();
  });

  test('exit with error - expect log & alert display', async () => {
    const {
      findByText,
      findByLabelText,
      findByRole,
      getByRole,
    } = render(<App />);

    const carbon = await findByRole(
      'button', { name: MOCK_MODEL_TITLE }
    );
    fireEvent.click(carbon);
    const workspaceInput = await findByLabelText(
      `${spec.args.workspace_dir.name}`
    );
    fireEvent.change(workspaceInput, { target: { value: fakeWorkspace } });

    const execute = await findByRole('button', { name: /Run/ });
    fireEvent.click(execute);

    // To test that we can parse the finalTraceback even after extra data
    const someStdErr = 'something went wrong';
    const finalTraceback = 'ValueError';
    const pyInstallerErr = "[12345] Failed to execute script 'cli' due to unhandled exception!";
    const allStdErr = `${someStdErr}\n${finalTraceback}\n${pyInstallerErr}\n`;

    mockInvestProc.stdout.push(stdOutText);
    mockInvestProc.stdout.push(stdOutLogfileSignal);
    mockInvestProc.stderr.push(allStdErr);
    const logTab = await findByText('Log');
    await waitFor(() => {
      expect(logTab.classList.contains('active')).toBeTruthy();
    });

    expect(await findByText(stdOutText, { exact: false }))
      .toBeInTheDocument();

    mockInvestProc.emit('exit', 1); // 1 - exit w/ error

    // Only finalTraceback text should be rendered in a red alert
    const alert = await findByRole('alert');
    await waitFor(() => {
      expect(alert).toHaveTextContent(new RegExp(`^${finalTraceback}`));
      expect(alert).not.toHaveTextContent(someStdErr);
      expect(alert).toHaveClass('alert-danger');
    });
    expect(await findByRole('button', { name: 'Open Workspace' }))
      .toBeEnabled();

    // A recent job card should be rendered
    await getByRole('button', { name: 'InVEST' }).click();
    const homeTab = await getByRole('tabpanel', { name: 'home tab' });
    const cardText = await within(homeTab)
      .findByText(`${path.resolve(fakeWorkspace)}`);
    expect(cardText).toBeInTheDocument();
  });

  test('user terminates process - expect log & alert display', async () => {
    const {
      findByText,
      findByLabelText,
      findByRole,
      getByRole,
      queryByText,
    } = render(<App />);

    const carbon = await findByRole(
      'button', { name: MOCK_MODEL_TITLE }
    );
    fireEvent.click(carbon);
    const workspaceInput = await findByLabelText(
      `${spec.args.workspace_dir.name}`
    );
    fireEvent.change(workspaceInput, { target: { value: fakeWorkspace } });

    const execute = await findByRole('button', { name: /Run/ });
    fireEvent.click(execute);

    // stdout listener is how the app knows the process started
    // Canel button only appears after this signal.
    mockInvestProc.stdout.push(stdOutText);
    expect(queryByText('Cancel Run')).toBeNull();
    mockInvestProc.stdout.push(stdOutLogfileSignal);
    const logTab = await findByText('Log');
    await waitFor(() => {
      expect(logTab.classList.contains('active')).toBeTruthy();
    });
    expect(await findByText(stdOutText, { exact: false }))
      .toBeInTheDocument();

    const cancelButton = await findByText('Cancel Run');
    fireEvent.click(cancelButton);
    expect(await findByText('Open Workspace'))
      .toBeEnabled();
    expect(await findByRole('alert'))
      .toHaveTextContent('Run Canceled');

    // A recent job card should be rendered
    await getByRole('button', { name: 'InVEST' }).click();
    const homeTab = await getByRole('tabpanel', { name: 'home tab' });
    const cardText = await within(homeTab)
      .findByText(`${path.resolve(fakeWorkspace)}`);
    expect(cardText).toBeInTheDocument();
  });

  test('Run & re-run a job - expect new log display', async () => {
    const {
      findByText,
      findByLabelText,
      findByRole,
    } = render(<App />);

    const carbon = await findByRole(
      'button', { name: MOCK_MODEL_TITLE }
    );
    fireEvent.click(carbon);
    const workspaceInput = await findByLabelText(
      `${spec.args.workspace_dir.name}`
    );
    fireEvent.change(workspaceInput, { target: { value: fakeWorkspace } });

    const execute = await findByRole('button', { name: /Run/ });
    fireEvent.click(execute);

    // stdout listener is how the app knows the process started
    mockInvestProc.stdout.push(stdOutText);
    mockInvestProc.stdout.push(stdOutLogfileSignal);
    let logTab = await findByText('Log');
    await waitFor(() => {
      expect(logTab.classList.contains('active')).toBeTruthy();
    });
    expect(await findByText(stdOutText, { exact: false }))
      .toBeInTheDocument();

    const cancelButton = await findByText('Cancel Run');
    fireEvent.click(cancelButton);
    expect(await findByText('Open Workspace'))
      .toBeEnabled();

    // Now click away from Log, re-run, and expect the switch
    // back to the new log
    const setupTab = await findByText('Setup');
    fireEvent.click(setupTab);
    fireEvent.click(execute);
    // firing execute re-assigns mockInvestProc via the spawn mock,
    // but we need to wait for that before pushing to it's stdout.
    // Since the production code cannot 'await spawn()',
    // we do this manual timeout instead.
    await new Promise((resolve) => setTimeout(resolve, 500));
    const newStdOutText = 'this is new stdout text';
    mockInvestProc.stdout.push(newStdOutText);
    mockInvestProc.stdout.push(stdOutLogfileSignal);
    logTab = await findByText('Log');
    await waitFor(() => {
      expect(logTab.classList.contains('active')).toBeTruthy();
    });
    expect(await findByText(newStdOutText, { exact: false }))
      .toBeInTheDocument();
    mockInvestProc.emit('exit', 0);
    // Give it time to run the listener before unmounting.
    await new Promise((resolve) => setTimeout(resolve, 300));
  });

  test('Load Recent run & re-run it - expect new log display', async () => {
    const argsValues = {
      workspace_dir: fakeWorkspace,
    };
    const mockJob = new InvestJob({
      modelRunName: 'carbon',
      modelHumanName: 'Carbon Sequestration',
      argsValues: argsValues,
      status: 'success',
      logfile: logfilePath
    });
    await InvestJob.saveJob(mockJob);

    const {
      findByText,
      findByRole,
      queryByText,
    } = render(<App />);

    const recentJobCard = await findByText(
      argsValues.workspace_dir
    );
    fireEvent.click(recentJobCard);
    fireEvent.click(await findByText('Log'));
    // We don't need to have a real logfile in order to test that LogTab
    // is trying to read from a file instead of from stdout
    expect(await findByText(/Logfile is missing/)).toBeInTheDocument();

    // Now re-run from the same InvestTab component and expect
    // LogTab is displaying the new invest process stdout
    const setupTab = await findByText('Setup');
    fireEvent.click(setupTab);
    const execute = await findByRole('button', { name: /Run/ });
    fireEvent.click(execute);
    // firing execute re-assigns mockInvestProc via the spawn mock,
    // but we need to wait for that before pushing to it's stdout.
    // Since the production code cannot 'await spawn()',
    // we do this manual timeout instead.
    await new Promise((resolve) => setTimeout(resolve, 500));
    mockInvestProc.stdout.push(stdOutText);
    mockInvestProc.stdout.push(stdOutLogfileSignal);
    const logTab = await findByText('Log');
    await waitFor(() => {
      expect(logTab.classList.contains('active')).toBeTruthy();
    });
    expect(await findByText(stdOutText, { exact: false }))
      .toBeInTheDocument();
    expect(queryByText('Logfile is missing')).toBeNull();
    mockInvestProc.emit('exit', 0);
    // Give it time to run the listener before unmounting.
    await new Promise((resolve) => setTimeout(resolve, 300));
  });
});<|MERGE_RESOLUTION|>--- conflicted
+++ resolved
@@ -24,9 +24,6 @@
   setupInvestLogReaderHandler,
 } from '../../src/main/setupInvestHandlers';
 import { removeIpcMainListeners } from '../../src/main/main';
-
-// mock out the global gettext function - avoid setting up translation
-global.window._ = x => x;
 
 jest.mock('child_process');
 jest.mock('../../src/renderer/server_requests');
@@ -370,28 +367,16 @@
 
   beforeEach(async () => {
     getInvestModelNames.mockResolvedValue({});
-    ipcRenderer.invoke.mockResolvedValue({});
   });
 
   afterEach(async () => {
     jest.resetAllMocks();
   });
-<<<<<<< HEAD
-  test('Invest settings', async () => {
-    const nWorkers = '2';
-    const loggingLevel = 'DEBUG';
-    const language = 'es';
-    const nWorkersLabelText = 'Taskgraph n_workers parameter';
-    const loggingLabelText = 'Logging threshold';
-    const languageLabelText = 'Language';
-    const badValue = 'a';
-=======
 
   test('Invest settings save on change', async () => {
     const nWorkersLabel = 'Threaded task management (0)';
     const nWorkersValue = '0';
     const loggingLevel = 'DEBUG';
->>>>>>> 6f8a29ca
 
     const {
       getByText, getByRole, getByLabelText, findByRole
@@ -402,88 +387,36 @@
     userEvent.click(await findByRole('button', { name: 'settings' }));
     const nWorkersInput = getByLabelText(nWorkersLabelText, { exact: false });
     const loggingInput = getByLabelText(loggingLabelText, { exact: false });
-    const languageInput = getByLabelText(languageLabelText, { exact: false });
 
     userEvent.selectOptions(nWorkersInput, [getByText(nWorkersLabel)]);
     userEvent.selectOptions(loggingInput, [loggingLevel]);
     await waitFor(() => {
-<<<<<<< HEAD
-      expect(nWorkersInput).toHaveValue('-1');
-      expect(loggingInput).toHaveValue('INFO');
-      expect(languageInput).toHaveValue('en');
-    });
-
-    // Change the select input and click away -- expect values are saved
-    fireEvent.change(nWorkersInput, { target: { value: nWorkers } });
-    fireEvent.change(loggingInput, { target: { value: loggingLevel } });
-    fireEvent.change(languageInput, { target: { value: language } });
-    await waitFor(() => { // the value to test is inherited through props
-      expect(nWorkersInput).toHaveValue(nWorkers);
-=======
       expect(nWorkersInput).toHaveValue(nWorkersValue);
->>>>>>> 6f8a29ca
       expect(loggingInput).toHaveValue(loggingLevel);
-      expect(languageInput).toHaveValue(language);
-    });
-<<<<<<< HEAD
-    fireEvent.click(getByText('settings'));
-    fireEvent.click(getByText('settings'));
-    await waitFor(() => {
-      expect(nWorkersInput).toHaveValue(nWorkers);
-=======
+    });
     userEvent.click(getByRole('button', { name: 'close settings' }));
 
     // Check values were saved in app and in store
     userEvent.click(await findByRole('button', { name: 'settings' }));
     await waitFor(() => {
       expect(nWorkersInput).toHaveValue(nWorkersValue);
->>>>>>> 6f8a29ca
       expect(loggingInput).toHaveValue(loggingLevel);
-      expect(languageInput).toHaveValue(language);
-    });
-<<<<<<< HEAD
-
-    // Check values in the settings store were saved
-    const nWorkersStore = await getSettingsValue('nWorkers');
-    const loggingLevelStore = await getSettingsValue('loggingLevel');
-    const languageStore = await getSettingsValue('language');
-    expect(nWorkersStore).toBe(nWorkers);
-    expect(loggingLevelStore).toBe(loggingLevel);
-    expect(languageStore).toBe(language);
-
-    // Change n_workers to bad value -- expect invalid signal
-    fireEvent.change(nWorkersInput, { target: { value: badValue} });
-    expect(nWorkersInput.classList.contains('is-invalid')).toBeTruthy();
-=======
+    });
     expect(await getSettingsValue('nWorkers')).toBe(nWorkersValue);
     expect(await getSettingsValue('loggingLevel')).toBe(loggingLevel);
->>>>>>> 6f8a29ca
   });
 
   test('Load invest settings from storage and test Reset', async () => {
     const defaultSettings = {
       nWorkers: '-1',
       loggingLevel: 'INFO',
-      language: 'en',
     };
-<<<<<<< HEAD
-    const newSettings = {
-      nWorkers: '3',
-=======
     const expectedSettings = {
       nWorkers: '0',
->>>>>>> 6f8a29ca
       loggingLevel: 'ERROR',
-      language: 'es',
     };
-<<<<<<< HEAD
-    const nWorkersLabelText = 'Taskgraph n_workers parameter';
-    const loggingLabelText = 'Logging threshold';
-    const languageLabelText = 'Language';
-=======
->>>>>>> 6f8a29ca
-
-    await saveSettingsStore(newSettings);
+
+    await saveSettingsStore(expectedSettings);
 
     const {
       getByText, getByLabelText, findByRole
@@ -494,13 +427,11 @@
     userEvent.click(await findByRole('button', { name: 'settings' }));
     const nWorkersInput = getByLabelText(nWorkersLabelText, { exact: false });
     const loggingInput = getByLabelText(loggingLabelText, { exact: false });
-    const languageInput = getByLabelText(languageLabelText, { exact: false });
 
     // Test that the invest settings were loaded in from store.
     await waitFor(() => {
-      expect(nWorkersInput).toHaveValue(newSettings.nWorkers);
-      expect(loggingInput).toHaveValue(newSettings.loggingLevel);
-      expect(languageInput).toHaveValue(newSettings.language);
+      expect(nWorkersInput).toHaveValue(expectedSettings.nWorkers);
+      expect(loggingInput).toHaveValue(expectedSettings.loggingLevel);
     });
 
     // Test Reset sets values to default
@@ -508,19 +439,7 @@
     await waitFor(() => {
       expect(nWorkersInput).toHaveValue(defaultSettings.nWorkers);
       expect(loggingInput).toHaveValue(defaultSettings.loggingLevel);
-      expect(languageInput).toHaveValue(defaultSettings.language);
-    });
-<<<<<<< HEAD
-
-    // Expect reset values to have been saved
-    fireEvent.click(getByText('settings'));
-    await waitFor(() => {
-      expect(nWorkersInput).toHaveValue(defaultSettings.nWorkers);
-      expect(loggingInput).toHaveValue(defaultSettings.loggingLevel);
-      expect(languageInput).toHaveValue(defaultSettings.language);
-    });
-=======
->>>>>>> 6f8a29ca
+    });
   });
 
   test('Access sampledata download Modal from settings', async () => {
