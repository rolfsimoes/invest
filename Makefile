--- conflicted
+++ resolved
@@ -6,11 +6,7 @@
 
 GIT_TEST_DATA_REPO          := https://bitbucket.org/natcap/invest-test-data.git
 GIT_TEST_DATA_REPO_PATH     := $(DATA_DIR)/invest-test-data
-<<<<<<< HEAD
-GIT_TEST_DATA_REPO_REV      := 8913471ecc1b91b6d9f10b5c20976ac1a5858c5f
-=======
 GIT_TEST_DATA_REPO_REV      := 92206b9a9fff0aa975adf5bcddfaa3347b20f857
->>>>>>> 8dedfe72
 
 GIT_UG_REPO                  := https://github.com/natcap/invest.users-guide
 GIT_UG_REPO_PATH             := doc/users-guide
