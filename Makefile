# Repositories managed by the makefile task tree
DATA_DIR := data
GIT_SAMPLE_DATA_REPO        := https://bitbucket.org/natcap/invest-sample-data.git
GIT_SAMPLE_DATA_REPO_PATH   := $(DATA_DIR)/invest-sample-data
<<<<<<< HEAD
GIT_SAMPLE_DATA_REPO_REV    := 11a887014944a0c11751917b61411b95eff7da59
=======
GIT_SAMPLE_DATA_REPO_REV    := e9bf37762255535f7c74edb8139847edd1866702
>>>>>>> 88d55252

GIT_TEST_DATA_REPO          := https://bitbucket.org/natcap/invest-test-data.git
GIT_TEST_DATA_REPO_PATH     := $(DATA_DIR)/invest-test-data
GIT_TEST_DATA_REPO_REV      := 49d21d840086bda8be8bf65b1a24fdd83376ee68

GIT_UG_REPO                  := https://github.com/natcap/invest.users-guide
GIT_UG_REPO_PATH             := doc/users-guide
GIT_UG_REPO_REV              := f414425390a790867e076c38a5400fe13c59d812

ENV = env
ifeq ($(OS),Windows_NT)
	# Double $$ indicates windows environment variable
	NULL := $$null
	PROGRAM_CHECK_SCRIPT := .\scripts\check_required_programs.bat
	ENV_SCRIPTS = $(ENV)\Scripts
	ENV_ACTIVATE = $(ENV_SCRIPTS)\activate
	CP := cp
	COPYDIR := $(CP) -r
	MKDIR := mkdir -p
	RM := rm
	RMDIR := $(RM) -r
	# Windows doesn't install a python3 binary, just python.
	PYTHON = python
	# Just use what's on the PATH for make.  Avoids issues with escaping spaces in path.
	MAKE := make
	# Powershell has been inconsistent for allowing make commands to be
	# ignored on failure. Many times if a command writes to std error
	# powershell interprets that as a failure and exits. Bash shells are
	# widely available on Windows now, especially through git-bash
	SHELL := /usr/bin/bash
	CONDA := conda.bat
	BASHLIKE_SHELL_COMMAND := $(SHELL) -c
	.DEFAULT_GOAL := windows_installer
	RM_DATA_DIR := $(RMDIR) $(DATA_DIR)
	/ := '\'
else
	NULL := /dev/null
	PROGRAM_CHECK_SCRIPT := ./scripts/check_required_programs.sh
	SHELL := /bin/bash
	CONDA := conda
	BASHLIKE_SHELL_COMMAND := $(SHELL) -c
	CP := cp
	COPYDIR := $(CP) -r
	MKDIR := mkdir -p
	RM := rm
	RMDIR := $(RM) -r
	/ := /
	# linux, mac distinguish between python2 and python3
	PYTHON = python3
	RM_DATA_DIR := yes | $(RMDIR) $(DATA_DIR)

	ifeq ($(shell sh -c 'uname -s 2>/dev/null || echo not'),Darwin)  # mac OSX
		.DEFAULT_GOAL := mac_installer
	else
		.DEFAULT_GOAL := binaries
	endif
endif

REQUIRED_PROGRAMS := make zip pandoc $(PYTHON) git git-lfs conda
ifeq ($(OS),Windows_NT)
	REQUIRED_PROGRAMS += makensis
endif

ZIP := zip
PIP = $(PYTHON) -m pip
VERSION := $(shell $(PYTHON) setup.py --version)
PYTHON_ARCH := $(shell $(PYTHON) -c "import sys; print('x86' if sys.maxsize <= 2**32 else 'x64')")

GSUTIL := gsutil
SIGNTOOL := SignTool

# Output directory names
DIST_DIR := dist
DIST_DATA_DIR := $(DIST_DIR)/data
BUILD_DIR := build

# The fork name and user here are derived from the git path on github.
# The fork name will need to be set manually (e.g. make FORKNAME=natcap/invest)
# if someone wants to build from source outside of git (like if they grabbed
# a zipfile of the source code).
FORKNAME := $(word 2, $(subst :,,$(subst github.com, ,$(shell git remote get-url origin))))
FORKUSER := $(word 1, $(subst /, ,$(FORKNAME)))

# We use these release buckets here in Makefile and also in our release scripts.
# See scripts/release-3-publish.sh.
RELEASES_BUCKET := gs://releases.naturalcapitalproject.org
DEV_BUILD_BUCKET := gs://natcap-dev-build-artifacts

ifeq ($(FORKUSER),natcap)
	BUCKET := $(RELEASES_BUCKET)
	DIST_URL_BASE := $(BUCKET)/invest/$(VERSION)
	INSTALLER_NAME_FORKUSER :=
else
	BUCKET := $(DEV_BUILD_BUCKET)
	DIST_URL_BASE := $(BUCKET)/invest/$(FORKUSER)/$(VERSION)
	INSTALLER_NAME_FORKUSER := $(FORKUSER)
endif
DOWNLOAD_DIR_URL := $(subst gs://,https://storage.googleapis.com/,$(DIST_URL_BASE))
DATA_BASE_URL := $(DOWNLOAD_DIR_URL)/data

TESTRUNNER := pytest -vs --import-mode=importlib --durations=0

DATAVALIDATOR := $(PYTHON) scripts/invest-autovalidate.py $(GIT_SAMPLE_DATA_REPO_PATH)
TEST_DATAVALIDATOR := $(PYTHON) -m pytest -vs scripts/invest-autovalidate.py

# Target names.
INVEST_BINARIES_DIR := $(DIST_DIR)/invest
APIDOCS_HTML_DIR := $(DIST_DIR)/apidocs
APIDOCS_ZIP_FILE := $(DIST_DIR)/InVEST_$(VERSION)_apidocs.zip
USERGUIDE_HTML_DIR := $(DIST_DIR)/userguide
USERGUIDE_ZIP_FILE := $(DIST_DIR)/InVEST_$(VERSION)_userguide.zip
MAC_DISK_IMAGE_FILE := "$(DIST_DIR)/InVEST_$(VERSION).dmg"
MAC_BINARIES_ZIP_FILE := "$(DIST_DIR)/InVEST-$(VERSION)-mac.zip"
MAC_APPLICATION_BUNDLE := "$(BUILD_DIR)/mac_app_$(VERSION)/InVEST.app"


.PHONY: fetch install binaries apidocs userguide windows_installer mac_installer sampledata sampledata_single test test_ui clean help check python_packages jenkins purge mac_zipfile deploy signcode $(GIT_SAMPLE_DATA_REPO_PATH) $(GIT_TEST_DATA_REPO_PATH) $(GIT_UG_REPO_REV)

# Very useful for debugging variables!
# $ make print-FORKNAME, for example, would print the value of the variable $(FORKNAME)
print-%:
	@echo "$* = $($*)"

# Very useful for printing variables within scripts!
# Like `make print-<variable>, only without also printing the variable name.
# the 'j' prefix stands for just.  We're just printing the variable name.
jprint-%:
	@echo "$($*)"

help:
	@echo "Please use make <target> where <target> is one of"
	@echo "  check             to verify all needed programs and packages are installed"
	@echo "  env               to create a virtualenv with packages from requirements.txt, requirements-dev.txt"
	@echo "  fetch             to clone all managed repositories"
	@echo "  install           to build and install a wheel of natcap.invest into the active python installation"
	@echo "  binaries          to build pyinstaller binaries"
	@echo "  apidocs           to build HTML API documentation"
	@echo "  userguide         to build HTML version of the users guide"
	@echo "  python_packages   to build natcap.invest wheel and source distributions"
	@echo "  windows_installer to build an NSIS installer for distribution"
	@echo "  mac_installer     to build a disk image for distribution"
	@echo "  sampledata        to build sample data zipfiles"
	@echo "  sampledata_single to build a single self-contained data zipfile.  Used for advanced NSIS install."
	@echo "  test              to run pytest on the tests directory"
	@echo "  test_ui           to run pytest on the ui_tests directory"
	@echo "  clean             to remove temporary directories and files (but not dist/)"
	@echo "  purge             to remove temporary directories, cloned repositories and the built environment."
	@echo "  help              to print this help and exit"

$(BUILD_DIR) $(DATA_DIR) $(DIST_DIR) $(DIST_DATA_DIR):
	$(MKDIR) $@

test: $(GIT_TEST_DATA_REPO_PATH)
	coverage run -m --omit='*/invest/ui/*' $(TESTRUNNER) tests
	coverage report
	coverage html
	coverage xml

test_ui: $(GIT_TEST_DATA_REPO_PATH)
	coverage run -m --include='*/invest/ui/*' $(TESTRUNNER) ui_tests
	coverage report
	coverage html
	coverage xml

validate_sampledata: $(GIT_SAMPLE_DATA_REPO_PATH)
	$(TEST_DATAVALIDATOR)
	$(DATAVALIDATOR)

clean:
	$(PYTHON) setup.py clean
	-$(RMDIR) $(BUILD_DIR)
	-$(RMDIR) natcap.invest.egg-info
	-$(RMDIR) cover
	-$(RM) coverage.xml

purge: clean
	-$(RM_DATA_DIR)
	-$(RMDIR) $(GIT_UG_REPO_PATH)
	-$(RMDIR) $(ENV)

check:
	@echo "Checking required applications"
	@$(PROGRAM_CHECK_SCRIPT) $(REQUIRED_PROGRAMS)
	@echo "----------------------------"
	@echo "Checking python packages"
	@$(PIP) freeze --all -r requirements.txt -r requirements-dev.txt > $(NULL)


# Subrepository management.
$(GIT_UG_REPO_PATH):
	-git clone $(GIT_UG_REPO) $(GIT_UG_REPO_PATH)
	git -C $(GIT_UG_REPO_PATH) fetch
	git -C $(GIT_UG_REPO_PATH) checkout $(GIT_UG_REPO_REV)

$(GIT_SAMPLE_DATA_REPO_PATH): | $(DATA_DIR)
	-git clone $(GIT_SAMPLE_DATA_REPO) $(GIT_SAMPLE_DATA_REPO_PATH)
	git -C $(GIT_SAMPLE_DATA_REPO_PATH) fetch
	git -C $(GIT_SAMPLE_DATA_REPO_PATH) lfs install
	git -C $(GIT_SAMPLE_DATA_REPO_PATH) lfs fetch
	git -C $(GIT_SAMPLE_DATA_REPO_PATH) checkout $(GIT_SAMPLE_DATA_REPO_REV)

$(GIT_TEST_DATA_REPO_PATH): | $(DATA_DIR)
	-git clone $(GIT_TEST_DATA_REPO) $(GIT_TEST_DATA_REPO_PATH)
	git -C $(GIT_TEST_DATA_REPO_PATH) fetch
	git -C $(GIT_TEST_DATA_REPO_PATH) lfs install
	git -C $(GIT_TEST_DATA_REPO_PATH) lfs fetch
	git -C $(GIT_TEST_DATA_REPO_PATH) checkout $(GIT_TEST_DATA_REPO_REV)

fetch: $(GIT_UG_REPO_PATH) $(GIT_SAMPLE_DATA_REPO_PATH) $(GIT_TEST_DATA_REPO_PATH)


# Python environment management
env:
    ifeq ($(OS),Windows_NT)
		$(PYTHON) -m virtualenv --system-site-packages $(ENV)
		$(BASHLIKE_SHELL_COMMAND) "$(ENV_ACTIVATE) && $(PIP) install -r requirements.txt -r requirements-gui.txt"
		$(BASHLIKE_SHELL_COMMAND) "$(ENV_ACTIVATE) && $(PIP) install -I -r requirements-dev.txt"
		$(BASHLIKE_SHELL_COMMAND) "$(ENV_ACTIVATE) && $(MAKE) install"
    else
		$(PYTHON) ./scripts/convert-requirements-to-conda-yml.py requirements.txt requirements-dev.txt requirements-gui.txt > requirements-all.yml
		$(CONDA) create -p $(ENV) -y -c conda-forge
		$(CONDA) env update -p $(ENV) --file requirements-all.yml
		$(BASHLIKE_SHELL_COMMAND) "source activate ./$(ENV) && $(MAKE) install"
    endif

# compatible with pip>=7.0.0
# REQUIRED: Need to remove natcap.invest.egg-info directory so recent versions
# of pip don't think CWD is a valid package.
install: $(DIST_DIR)/natcap.invest%.whl
	-$(RMDIR) natcap.invest.egg-info
	$(PIP) install --isolated --upgrade --no-index --only-binary natcap.invest --find-links=dist natcap.invest


# Bulid python packages and put them in dist/
python_packages: $(DIST_DIR)/natcap.invest%.whl $(DIST_DIR)/natcap.invest%.zip
$(DIST_DIR)/natcap.invest%.whl: | $(DIST_DIR)
	$(PYTHON) setup.py bdist_wheel

$(DIST_DIR)/natcap.invest%.zip: | $(DIST_DIR)
	$(PYTHON) setup.py sdist --formats=zip


# Build binaries and put them in dist/invest
# The `invest list` is to test the binaries.  If something doesn't
# import, we want to know right away.  No need to provide the `.exe` extension
# on Windows as the .exe extension is assumed.
binaries: $(INVEST_BINARIES_DIR)
$(INVEST_BINARIES_DIR): | $(DIST_DIR) $(BUILD_DIR)
	-$(RMDIR) $(BUILD_DIR)/pyi-build
	-$(RMDIR) $(INVEST_BINARIES_DIR)
	$(PYTHON) -m PyInstaller --workpath $(BUILD_DIR)/pyi-build --clean --distpath $(DIST_DIR) exe/invest.spec
	$(CONDA) list --export > $(INVEST_BINARIES_DIR)/package_versions.txt
	$(INVEST_BINARIES_DIR)/invest list

# Documentation.
# API docs are copied to dist/apidocs
# Userguide HTML docs are copied to dist/userguide
# Userguide PDF file is copied to dist/InVEST_<version>_.pdf
apidocs: $(APIDOCS_HTML_DIR) $(APIDOCS_ZIP_FILE)
$(APIDOCS_HTML_DIR): | $(DIST_DIR)
	$(PYTHON) setup.py build_sphinx -a --source-dir doc/api-docs
	$(COPYDIR) build/sphinx/html $(APIDOCS_HTML_DIR)

$(APIDOCS_ZIP_FILE): $(APIDOCS_HTML_DIR)
	$(BASHLIKE_SHELL_COMMAND) "cd $(DIST_DIR) && $(ZIP) -r $(notdir $(APIDOCS_ZIP_FILE)) $(notdir $(APIDOCS_HTML_DIR))"

userguide: $(USERGUIDE_HTML_DIR) $(USERGUIDE_ZIP_FILE)
$(USERGUIDE_HTML_DIR): $(GIT_UG_REPO_PATH) | $(DIST_DIR)
	$(MAKE) -C doc/users-guide SPHINXBUILD="$(PYTHON) -m sphinx" BUILDDIR=../../build/userguide html
	-$(RMDIR) $(USERGUIDE_HTML_DIR)
	$(COPYDIR) build/userguide/html dist/userguide

$(USERGUIDE_ZIP_FILE): $(USERGUIDE_HTML_DIR)
	cd $(DIST_DIR) && $(ZIP) -r $(notdir $(USERGUIDE_ZIP_FILE)) $(notdir $(USERGUIDE_HTML_DIR))

# Tracking the expected zipfiles here avoids a race condition where we can't
# know which data zipfiles to create until the data repo is cloned.
# All data zipfiles are written to dist/data/*.zip
ZIPDIRS = Annual_Water_Yield \
		  Aquaculture \
		  Base_Data \
		  Carbon \
		  CoastalBlueCarbon \
		  CoastalVulnerability \
		  CropProduction \
		  DelineateIt \
		  Fisheries \
		  forest_carbon_edge_effect \
		  globio \
		  GridSeascape \
		  HabitatQuality \
		  HabitatRiskAssess \
		  Malaria \
		  NDR \
		  pollination \
		  recreation \
		  RouteDEM \
		  scenario_proximity \
		  ScenicQuality \
		  SDR \
		  Seasonal_Water_Yield \
		  storm_impact \
		  UrbanFloodMitigation \
		  UrbanCoolingModel \
		  WaveEnergy \
		  WindEnergy

ZIPTARGETS = $(foreach dirname,$(ZIPDIRS),$(addprefix $(DIST_DATA_DIR)/,$(dirname).zip))

sampledata: $(ZIPTARGETS)
$(DIST_DATA_DIR)/%.zip: $(DIST_DATA_DIR) $(GIT_SAMPLE_DATA_REPO_PATH)
	cd $(GIT_SAMPLE_DATA_REPO_PATH); $(BASHLIKE_SHELL_COMMAND) "$(ZIP) -r $(addprefix ../../,$@) $(subst $(DIST_DATA_DIR)/,$(DATADIR),$(subst .zip,,$@))"

SAMPLEDATA_SINGLE_ARCHIVE := dist/InVEST_$(VERSION)_sample_data.zip
sampledata_single: $(SAMPLEDATA_SINGLE_ARCHIVE)

$(SAMPLEDATA_SINGLE_ARCHIVE): $(GIT_SAMPLE_DATA_REPO_PATH) dist
	$(BASHLIKE_SHELL_COMMAND) "cd $(GIT_SAMPLE_DATA_REPO_PATH) && $(ZIP) -r ../../$(SAMPLEDATA_SINGLE_ARCHIVE) ./* -x .svn -x .git -x *.json"


# Installers for each platform.
# Windows (NSIS) installer is written to dist/InVEST_<version>_x86_Setup.exe
# Mac (DMG) disk image is written to dist/InVEST <version>.dmg
WINDOWS_INSTALLER_FILE := $(DIST_DIR)/InVEST_$(INSTALLER_NAME_FORKUSER)$(VERSION)_$(PYTHON_ARCH)_Setup.exe
windows_installer: $(WINDOWS_INSTALLER_FILE)
$(WINDOWS_INSTALLER_FILE): $(INVEST_BINARIES_DIR) $(USERGUIDE_ZIP_FILE) build/vcredist_x86.exe | $(GIT_SAMPLE_DATA_REPO_PATH)
	-$(RM) $(WINDOWS_INSTALLER_FILE)
	makensis /DVERSION=$(VERSION) /DBINDIR=$(INVEST_BINARIES_DIR) /DARCHITECTURE=$(PYTHON_ARCH) /DFORKNAME=$(INSTALLER_NAME_FORKUSER) /DDATA_LOCATION=$(DATA_BASE_URL) installer\windows\invest_installer.nsi

mac_app: $(MAC_APPLICATION_BUNDLE)
$(MAC_APPLICATION_BUNDLE): $(BUILD_DIR) $(INVEST_BINARIES_DIR)
	./installer/darwin/build_app_bundle.sh "$(VERSION)" "$(INVEST_BINARIES_DIR)" "$(MAC_APPLICATION_BUNDLE)"

mac_installer: $(MAC_DISK_IMAGE_FILE)
$(MAC_DISK_IMAGE_FILE): $(DIST_DIR) $(MAC_APPLICATION_BUNDLE) $(USERGUIDE_HTML_DIR)
	./installer/darwin/build_dmg.sh "$(VERSION)" "$(MAC_APPLICATION_BUNDLE)" "$(USERGUIDE_HTML_DIR)"

mac_zipfile: $(MAC_BINARIES_ZIP_FILE)
$(MAC_BINARIES_ZIP_FILE): $(DIST_DIR) $(MAC_APPLICATION_BUNDLE) $(USERGUIDE_HTML_DIR)
	./installer/darwin/build_zip.sh "$(VERSION)" "$(MAC_APPLICATION_BUNDLE)" "$(USERGUIDE_HTML_DIR)"

build/vcredist_x86.exe: | build
	powershell.exe -Command "Start-BitsTransfer -Source https://download.microsoft.com/download/5/D/8/5D8C65CB-C849-4025-8E95-C3966CAFD8AE/vcredist_x86.exe -Destination build\vcredist_x86.exe"

CERT_FILE := StanfordUniversity.crt
KEY_FILE := Stanford-natcap-code-signing-2019-03-07.key.pem
signcode:
	$(GSUTIL) cp gs://stanford_cert/$(CERT_FILE) $(BUILD_DIR)/$(CERT_FILE)
	$(GSUTIL) cp gs://stanford_cert/$(KEY_FILE) $(BUILD_DIR)/$(KEY_FILE)
	# On some OS (including our build container), osslsigncode fails with Bus error if we overwrite the binary when signing.
	osslsigncode -certs $(BUILD_DIR)/$(CERT_FILE) -key $(BUILD_DIR)/$(KEY_FILE) -pass $(CERT_KEY_PASS) -in $(BIN_TO_SIGN) -out "signed.exe"
	mv "signed.exe" $(BIN_TO_SIGN)
	$(RM) $(BUILD_DIR)/$(CERT_FILE)
	$(RM) $(BUILD_DIR)/$(KEY_FILE)
	@echo "Installer was signed with osslsigncode"

P12_FILE := Stanford-natcap-code-signing-2019-03-07.p12
signcode_windows:
	$(GSUTIL) cp 'gs://stanford_cert/$(P12_FILE)' '$(BUILD_DIR)/$(P12_FILE)'
	powershell.exe "& '$(SIGNTOOL)' sign /f '$(BUILD_DIR)\$(P12_FILE)' /p '$(CERT_KEY_PASS)' '$(BIN_TO_SIGN)'"
	-$(RM) $(BUILD_DIR)/$(P12_FILE)
	@echo "Installer was signed with signtool"

deploy:
	-$(GSUTIL) -m rsync $(DIST_DIR) $(DIST_URL_BASE)
	-$(GSUTIL) -m rsync -r $(DIST_DIR)/data $(DIST_URL_BASE)/data
	-$(GSUTIL) -m rsync -r $(DIST_DIR)/userguide $(DIST_URL_BASE)/userguide
	@echo "Application binaries (if they were created) can be downloaded from:"
	@echo "  * $(DOWNLOAD_DIR_URL)/$(subst $(DIST_DIR)/,,$(WINDOWS_INSTALLER_FILE))"

# Notes on Makefile development
#
# * Use the -drR to show the decision tree (and none of the implicit rules)
#   if a task is (or is not) executing when expected.
# * Use -n to print the actions to be executed instead of actually executing them.<|MERGE_RESOLUTION|>--- conflicted
+++ resolved
@@ -2,11 +2,7 @@
 DATA_DIR := data
 GIT_SAMPLE_DATA_REPO        := https://bitbucket.org/natcap/invest-sample-data.git
 GIT_SAMPLE_DATA_REPO_PATH   := $(DATA_DIR)/invest-sample-data
-<<<<<<< HEAD
 GIT_SAMPLE_DATA_REPO_REV    := 11a887014944a0c11751917b61411b95eff7da59
-=======
-GIT_SAMPLE_DATA_REPO_REV    := e9bf37762255535f7c74edb8139847edd1866702
->>>>>>> 88d55252
 
 GIT_TEST_DATA_REPO          := https://bitbucket.org/natcap/invest-test-data.git
 GIT_TEST_DATA_REPO_PATH     := $(DATA_DIR)/invest-test-data
