# Repositories managed by the makefile task tree
DATA_DIR := data
GIT_SAMPLE_DATA_REPO        := https://bitbucket.org/natcap/invest-sample-data.git
GIT_SAMPLE_DATA_REPO_PATH   := $(DATA_DIR)/invest-sample-data
<<<<<<< HEAD
GIT_SAMPLE_DATA_REPO_REV    := a566628798350ed818fc156da1989324fa97c28e

GIT_TEST_DATA_REPO          := https://bitbucket.org/natcap/invest-test-data.git
GIT_TEST_DATA_REPO_PATH     := $(DATA_DIR)/invest-test-data
GIT_TEST_DATA_REPO_REV      := 3d7e7208f660678b3440a3be06e4a7aacfc6b3ad

GIT_UG_REPO                 := https://github.com/natcap/invest.users-guide
GIT_UG_REPO_PATH            := doc/users-guide
GIT_UG_REPO_REV             := b2ec6b79e26cb8852ab8cdbf69fd31e4eabf4a2b
=======
GIT_SAMPLE_DATA_REPO_REV    := 9adec6ee9000e192589b3538ff381e574c1812d6

GIT_TEST_DATA_REPO          := https://bitbucket.org/natcap/invest-test-data.git
GIT_TEST_DATA_REPO_PATH     := $(DATA_DIR)/invest-test-data
GIT_TEST_DATA_REPO_REV      := 15754c80bc32bf15f30eaec265512014c9c8fab3

GIT_UG_REPO                 := https://github.com/natcap/invest.users-guide
GIT_UG_REPO_PATH            := doc/users-guide
GIT_UG_REPO_REV             := d046b3b3ab3cfed99a383db972b74639a8591e4b
>>>>>>> 812ea055

ENV = "./env"
ifeq ($(OS),Windows_NT)
	# Double $$ indicates windows environment variable
	NULL := $$null
	PROGRAM_CHECK_SCRIPT := .\scripts\check_required_programs.bat
	ENV_SCRIPTS = $(ENV)\Scripts
	ENV_ACTIVATE = $(ENV_SCRIPTS)\activate
	CP := cp
	COPYDIR := $(CP) -r
	MKDIR := mkdir -p
	RM := rm
	RMDIR := $(RM) -r
	# Windows doesn't install a python3 binary, just python.
	PYTHON = python
	# Just use what's on the PATH for make.  Avoids issues with escaping spaces in path.
	MAKE := make
	# Powershell has been inconsistent for allowing make commands to be
	# ignored on failure. Many times if a command writes to std error
	# powershell interprets that as a failure and exits. Bash shells are
	# widely available on Windows now, especially through git-bash
	SHELL := /usr/bin/bash
	CONDA := conda.bat
	BASHLIKE_SHELL_COMMAND := $(SHELL) -c
	.DEFAULT_GOAL := windows_installer
	RM_DATA_DIR := $(RMDIR) $(DATA_DIR)
	/ := '\'
	OSNAME = 'windows'
else
	NULL := /dev/null
	PROGRAM_CHECK_SCRIPT := ./scripts/check_required_programs.sh
	SHELL := /bin/bash
	CONDA := conda
	BASHLIKE_SHELL_COMMAND := $(SHELL) -c
	CP := cp
	COPYDIR := $(CP) -r
	MKDIR := mkdir -p
	RM := rm
	RMDIR := $(RM) -r
	/ := /
	# linux, mac distinguish between python2 and python3
	PYTHON = python3
	RM_DATA_DIR := yes | $(RMDIR) $(DATA_DIR)

	ifeq ($(shell sh -c 'uname -s 2>/dev/null || echo not'),Darwin)  # mac OSX
		.DEFAULT_GOAL := mac_dmg
		OSNAME = 'mac'
	else
		.DEFAULT_GOAL := binaries
	endif
endif

REQUIRED_PROGRAMS := make zip pandoc $(PYTHON) git git-lfs conda
ifeq ($(OS),Windows_NT)
	REQUIRED_PROGRAMS += makensis
endif

ZIP := zip
PIP = $(PYTHON) -m pip
VERSION := $(shell $(PYTHON) setup.py --version)
PYTHON_ARCH := $(shell $(PYTHON) -c "import sys; print('x86' if sys.maxsize <= 2**32 else 'x64')")

GSUTIL := gsutil
SIGNTOOL := SignTool

# Output directory names
DIST_DIR := dist
DIST_DATA_DIR := $(DIST_DIR)/data
BUILD_DIR := build

# The fork name and user here are derived from the git path on github.
# The fork name will need to be set manually (e.g. make FORKNAME=natcap/invest)
# if someone wants to build from source outside of git (like if they grabbed
# a zipfile of the source code).
FORKNAME := $(word 2, $(subst :,,$(subst github.com, ,$(shell git remote get-url origin))))
FORKUSER := $(word 1, $(subst /, ,$(FORKNAME)))

# We use these release buckets here in Makefile and also in our release scripts.
# See scripts/release-3-publish.sh.
RELEASES_BUCKET := gs://releases.naturalcapitalproject.org
DEV_BUILD_BUCKET := gs://natcap-dev-build-artifacts

ifeq ($(FORKUSER),natcap)
	BUCKET := $(RELEASES_BUCKET)
	DIST_URL_BASE := $(BUCKET)/invest/$(VERSION)
	INSTALLER_NAME_FORKUSER :=
else
	BUCKET := $(DEV_BUILD_BUCKET)
	DIST_URL_BASE := $(BUCKET)/invest/$(FORKUSER)/$(VERSION)
	INSTALLER_NAME_FORKUSER := $(FORKUSER)
endif
DOWNLOAD_DIR_URL := $(subst gs://,https://storage.googleapis.com/,$(DIST_URL_BASE))
DATA_BASE_URL := $(DOWNLOAD_DIR_URL)/data

TESTRUNNER := pytest -vs --import-mode=importlib --durations=0

DATAVALIDATOR := $(PYTHON) scripts/invest-autovalidate.py $(GIT_SAMPLE_DATA_REPO_PATH)
TEST_DATAVALIDATOR := $(PYTHON) -m pytest -vs scripts/invest-autovalidate.py

# Target names.
INVEST_BINARIES_DIR := $(DIST_DIR)/invest
INVEST_BINARIES_DIR_ZIP := $(OSNAME)_invest_binaries.zip

APIDOCS_BUILD_DIR := $(BUILD_DIR)/sphinx/apidocs
APIDOCS_TARGET_DIR := $(DIST_DIR)/apidocs
APIDOCS_ZIP_FILE := $(DIST_DIR)/InVEST_$(VERSION)_apidocs.zip

USERGUIDE_BUILD_DIR := $(BUILD_DIR)/sphinx/userguide
USERGUIDE_TARGET_DIR := $(DIST_DIR)/userguide
USERGUIDE_ZIP_FILE := $(DIST_DIR)/InVEST_$(VERSION)_userguide.zip

MAC_DISK_IMAGE_FILE := "$(DIST_DIR)/InVEST_$(VERSION).dmg"
MAC_BINARIES_ZIP_FILE := "$(DIST_DIR)/InVEST-$(VERSION)-mac.zip"
MAC_APPLICATION_BUNDLE := "$(BUILD_DIR)/mac_app_$(VERSION)/InVEST.app"


.PHONY: fetch install binaries apidocs userguide windows_installer mac_dmg sampledata sampledata_single test test_ui clean help check python_packages jenkins purge mac_zipfile deploy codesign_mac codesign_windows $(GIT_SAMPLE_DATA_REPO_PATH) $(GIT_TEST_DATA_REPO_PATH) $(GIT_UG_REPO_REV)

# Very useful for debugging variables!
# $ make print-FORKNAME, for example, would print the value of the variable $(FORKNAME)
print-%:
	@echo "$* = $($*)"

# Very useful for printing variables within scripts!
# Like `make print-<variable>, only without also printing the variable name.
# the 'j' prefix stands for just.  We're just printing the variable name.
jprint-%:
	@echo "$($*)"

help:
	@echo "Please use make <target> where <target> is one of"
	@echo "  check             to verify all needed programs and packages are installed"
	@echo "  env               to create a virtualenv with packages from requirements.txt, requirements-dev.txt"
	@echo "  fetch             to clone all managed repositories"
	@echo "  install           to build and install a wheel of natcap.invest into the active python installation"
	@echo "  binaries          to build pyinstaller binaries"
	@echo "  apidocs           to build HTML API documentation"
	@echo "  userguide         to build HTML version of the users guide"
	@echo "  python_packages   to build natcap.invest wheel and source distributions"
	@echo "  windows_installer to build an NSIS installer for distribution"
	@echo "  mac_dmg           to build a disk image for distribution"
	@echo "  codesign_mac      to sign the mac disk image using the codesign utility"
	@echo "  codesign_windows  to sign the windows installer using the SignTool utility"
	@echo "  sampledata        to build sample data zipfiles"
	@echo "  sampledata_single to build a single self-contained data zipfile.  Used for advanced NSIS install."
	@echo "  test              to run pytest on the tests directory"
	@echo "  test_ui           to run pytest on the ui_tests directory"
	@echo "  clean             to remove temporary directories and files (but not dist/)"
	@echo "  purge             to remove temporary directories, cloned repositories and the built environment."
	@echo "  help              to print this help and exit"

$(BUILD_DIR) $(DATA_DIR) $(DIST_DIR) $(DIST_DATA_DIR):
	$(MKDIR) $@

test: $(GIT_TEST_DATA_REPO_PATH)
	$(TESTRUNNER) tests

test_ui: $(GIT_TEST_DATA_REPO_PATH)
	$(TESTRUNNER) ui_tests

validate_sampledata: $(GIT_SAMPLE_DATA_REPO_PATH)
	$(TEST_DATAVALIDATOR)
	$(DATAVALIDATOR)

clean:
	$(PYTHON) setup.py clean
	-$(RMDIR) $(BUILD_DIR)
	-$(RMDIR) natcap.invest.egg-info
	-$(RMDIR) cover
	-$(RM) coverage.xml

purge: clean
	-$(RM_DATA_DIR)
	-$(RMDIR) $(GIT_UG_REPO_PATH)
	-$(RMDIR) $(ENV)

check:
	@echo "Checking required applications"
	@$(PROGRAM_CHECK_SCRIPT) $(REQUIRED_PROGRAMS)
	@echo "----------------------------"
	@echo "Checking python packages"
	@$(PIP) freeze --all -r requirements.txt -r requirements-dev.txt > $(NULL)


# Subrepository management.
$(GIT_UG_REPO_PATH):
	-git clone $(GIT_UG_REPO) $(GIT_UG_REPO_PATH)
	git -C $(GIT_UG_REPO_PATH) fetch
	git -C $(GIT_UG_REPO_PATH) checkout $(GIT_UG_REPO_REV)

$(GIT_SAMPLE_DATA_REPO_PATH): | $(DATA_DIR)
	-git clone $(GIT_SAMPLE_DATA_REPO) $(GIT_SAMPLE_DATA_REPO_PATH)
	git -C $(GIT_SAMPLE_DATA_REPO_PATH) fetch
	git -C $(GIT_SAMPLE_DATA_REPO_PATH) lfs install
	git -C $(GIT_SAMPLE_DATA_REPO_PATH) lfs fetch
	git -C $(GIT_SAMPLE_DATA_REPO_PATH) checkout $(GIT_SAMPLE_DATA_REPO_REV)
	git -C $(GIT_SAMPLE_DATA_REPO_PATH) lfs checkout

$(GIT_TEST_DATA_REPO_PATH): | $(DATA_DIR)
	-git clone $(GIT_TEST_DATA_REPO) $(GIT_TEST_DATA_REPO_PATH)
	git -C $(GIT_TEST_DATA_REPO_PATH) fetch
	git -C $(GIT_TEST_DATA_REPO_PATH) lfs install
	git -C $(GIT_TEST_DATA_REPO_PATH) lfs fetch
	git -C $(GIT_TEST_DATA_REPO_PATH) checkout $(GIT_TEST_DATA_REPO_REV)
	git -C $(GIT_TEST_DATA_REPO_PATH) lfs checkout

fetch: $(GIT_UG_REPO_PATH) $(GIT_SAMPLE_DATA_REPO_PATH) $(GIT_TEST_DATA_REPO_PATH)


# Python conda environment management
env:
	@echo "NOTE: requires 'requests' be installed in base Python"
	$(PYTHON) ./scripts/convert-requirements-to-conda-yml.py requirements.txt requirements-dev.txt requirements-gui.txt > requirements-all.yml
	$(CONDA) create -p $(ENV) -y -c conda-forge python=3.8 nomkl
	$(CONDA) env update -p $(ENV) --file requirements-all.yml
	@echo "----------------------------"
	@echo "To activate the new conda environment and install natcap.invest:"
	@echo ">> conda activate $(ENV)"
	@echo ">> make install"


# compatible with pip>=7.0.0
# REQUIRED: Need to remove natcap.invest.egg-info directory so recent versions
# of pip don't think CWD is a valid package.
install: $(DIST_DIR)/natcap.invest%.whl
	-$(RMDIR) natcap.invest.egg-info
	$(PIP) install --isolated --upgrade --no-index --only-binary natcap.invest --find-links=dist natcap.invest


# Build python packages and put them in dist/
python_packages: $(DIST_DIR)/natcap.invest%.whl $(DIST_DIR)/natcap.invest%.zip
$(DIST_DIR)/natcap.invest%.whl: | $(DIST_DIR)
	$(PYTHON) setup.py bdist_wheel

$(DIST_DIR)/natcap.invest%.zip: | $(DIST_DIR)
	$(PYTHON) setup.py sdist --formats=zip


# Build binaries and put them in dist/invest
# The `invest list` is to test the binaries.  If something doesn't
# import, we want to know right away.  No need to provide the `.exe` extension
# on Windows as the .exe extension is assumed.
binaries: $(INVEST_BINARIES_DIR)
$(INVEST_BINARIES_DIR): | $(DIST_DIR) $(BUILD_DIR)
	-$(RMDIR) $(BUILD_DIR)/pyi-build
	-$(RMDIR) $(INVEST_BINARIES_DIR)
	$(PYTHON) -m PyInstaller --workpath $(BUILD_DIR)/pyi-build --clean --distpath $(DIST_DIR) exe/invest.spec
	$(CONDA) list --export > $(INVEST_BINARIES_DIR)/package_versions.txt
	$(INVEST_BINARIES_DIR)/invest list

# Documentation.
# API docs are built in build/sphinx and copied to dist/apidocs
apidocs: $(APIDOCS_TARGET_DIR) $(APIDOCS_ZIP_FILE)
$(APIDOCS_TARGET_DIR): | $(DIST_DIR)
	# -a: always build all files
	$(PYTHON) setup.py build_sphinx -a --source-dir doc/api-docs --build-dir $(APIDOCS_BUILD_DIR)
	# only copy over the built html files, not the doctrees
	$(COPYDIR) $(APIDOCS_BUILD_DIR)/html $(APIDOCS_TARGET_DIR)

$(APIDOCS_ZIP_FILE): $(APIDOCS_TARGET_DIR)
	$(BASHLIKE_SHELL_COMMAND) "cd $(DIST_DIR) && $(ZIP) -r $(notdir $(APIDOCS_ZIP_FILE)) $(notdir $(APIDOCS_TARGET_DIR))"

# need to get the working directory path because ln doesn't work with relative paths
WORKING_DIR := $(shell pwd)
ifeq ($(OS),Windows_NT)
	# this setting is necessary for ln to work on git bash for windows
	export MSYS = winsymlinks:nativestrict
endif
# Userguide HTML docs are copied to dist/userguide
userguide: $(USERGUIDE_TARGET_DIR) $(USERGUIDE_ZIP_FILE)
$(USERGUIDE_TARGET_DIR): $(GIT_UG_REPO_PATH) $(GIT_SAMPLE_DATA_REPO_PATH) | $(DIST_DIR)
	ln -s $(WORKING_DIR)/$(GIT_SAMPLE_DATA_REPO_PATH) $(WORKING_DIR)/$(GIT_UG_REPO_PATH)
	$(MAKE) -C $(GIT_UG_REPO_PATH) SPHINXBUILD="$(PYTHON) -m sphinx" BUILDDIR=../../$(USERGUIDE_BUILD_DIR) html
	$(COPYDIR) $(USERGUIDE_BUILD_DIR)/html $(USERGUIDE_TARGET_DIR)

$(USERGUIDE_ZIP_FILE): $(USERGUIDE_TARGET_DIR)
	cd $(DIST_DIR) && $(ZIP) -r $(notdir $(USERGUIDE_ZIP_FILE)) $(notdir $(USERGUIDE_TARGET_DIR))

# Tracking the expected zipfiles here avoids a race condition where we can't
# know which data zipfiles to create until the data repo is cloned.
# All data zipfiles are written to dist/data/*.zip
ZIPDIRS = Annual_Water_Yield \
		  Base_Data \
		  Carbon \
		  CoastalBlueCarbon \
		  CoastalVulnerability \
		  CropProduction \
		  DelineateIt \
		  forest_carbon_edge_effect \
		  globio \
		  GridSeascape \
		  HabitatQuality \
		  HabitatRiskAssess \
		  Malaria \
		  NDR \
		  pollination \
		  recreation \
		  RouteDEM \
		  scenario_proximity \
		  ScenicQuality \
		  SDR \
		  Seasonal_Water_Yield \
		  storm_impact \
		  UrbanFloodMitigation \
		  UrbanCoolingModel \
		  WaveEnergy \
		  WindEnergy

ZIPTARGETS = $(foreach dirname,$(ZIPDIRS),$(addprefix $(DIST_DATA_DIR)/,$(dirname).zip))

sampledata: $(ZIPTARGETS)
$(DIST_DATA_DIR)/%.zip: $(DIST_DATA_DIR) $(GIT_SAMPLE_DATA_REPO_PATH)
	cd $(GIT_SAMPLE_DATA_REPO_PATH); $(BASHLIKE_SHELL_COMMAND) "$(ZIP) -r $(addprefix ../../,$@) $(subst $(DIST_DATA_DIR)/,$(DATADIR),$(subst .zip,,$@))"

SAMPLEDATA_SINGLE_ARCHIVE := dist/InVEST_$(VERSION)_sample_data.zip
sampledata_single: $(SAMPLEDATA_SINGLE_ARCHIVE)

$(SAMPLEDATA_SINGLE_ARCHIVE): $(GIT_SAMPLE_DATA_REPO_PATH) dist
	$(BASHLIKE_SHELL_COMMAND) "cd $(GIT_SAMPLE_DATA_REPO_PATH) && $(ZIP) -r ../../$(SAMPLEDATA_SINGLE_ARCHIVE) ./* -x .svn -x .git"


# Installers for each platform.
# Windows (NSIS) installer is written to dist/InVEST_<version>_x86_Setup.exe
# Mac (DMG) disk image is written to dist/InVEST <version>.dmg
WINDOWS_INSTALLER_FILE := $(DIST_DIR)/InVEST_$(INSTALLER_NAME_FORKUSER)$(VERSION)_$(PYTHON_ARCH)_Setup.exe
windows_installer: $(WINDOWS_INSTALLER_FILE)
$(WINDOWS_INSTALLER_FILE): $(INVEST_BINARIES_DIR) $(USERGUIDE_ZIP_FILE) build/vcredist_x86.exe | $(GIT_SAMPLE_DATA_REPO_PATH)
	-$(RM) $(WINDOWS_INSTALLER_FILE)
	makensis /DVERSION=$(VERSION) /DBINDIR=$(INVEST_BINARIES_DIR) /DARCHITECTURE=$(PYTHON_ARCH) /DFORKNAME=$(INSTALLER_NAME_FORKUSER) /DDATA_LOCATION=$(DATA_BASE_URL) installer\windows\invest_installer.nsi

DMG_CONFIG_FILE := installer/darwin/dmgconf.py
mac_dmg: $(MAC_DISK_IMAGE_FILE)
$(MAC_DISK_IMAGE_FILE): $(DIST_DIR) $(MAC_APPLICATION_BUNDLE) $(USERGUIDE_TARGET_DIR)
	dmgbuild -Dinvestdir=$(MAC_APPLICATION_BUNDLE) -s $(DMG_CONFIG_FILE) "InVEST $(VERSION)" $(MAC_DISK_IMAGE_FILE)

mac_app: $(MAC_APPLICATION_BUNDLE)
$(MAC_APPLICATION_BUNDLE): $(BUILD_DIR) $(INVEST_BINARIES_DIR) $(USERGUIDE_TARGET_DIR)
	./installer/darwin/build_app_bundle.sh $(VERSION) $(INVEST_BINARIES_DIR) $(USERGUIDE_TARGET_DIR) $(MAC_APPLICATION_BUNDLE)

mac_zipfile: $(MAC_BINARIES_ZIP_FILE)
$(MAC_BINARIES_ZIP_FILE): $(DIST_DIR) $(MAC_APPLICATION_BUNDLE) $(USERGUIDE_TARGET_DIR)
	./installer/darwin/build_zip.sh $(VERSION) $(MAC_APPLICATION_BUNDLE) $(USERGUIDE_TARGET_DIR)

build/vcredist_x86.exe: | build
	powershell.exe -Command "Start-BitsTransfer -Source https://download.microsoft.com/download/5/D/8/5D8C65CB-C849-4025-8E95-C3966CAFD8AE/vcredist_x86.exe -Destination build\vcredist_x86.exe"

KEYCHAIN_NAME := codesign_keychain
# only need password to be able to create the keychain, not for security
KEYCHAIN_PASS := password
codesign_mac:
	# download the p12 certificate file from google cloud
	$(GSUTIL) cp gs://stanford_cert/$(CERT_FILE) $(BUILD_DIR)/$(CERT_FILE)
	# create a new keychain (so that we can know what the password is)
	security create-keychain -p $(KEYCHAIN_PASS) $(KEYCHAIN_NAME)
	# add the keychain to the search list so it can be found
	security list-keychains -s $(KEYCHAIN_NAME)
	# unlock the keychain so we can import to it (stays unlocked 5 minutes by default)
	security unlock-keychain -p $(KEYCHAIN_PASS) $(KEYCHAIN_NAME)
	# add the certificate to the keychain
	# -T option says that the codesign executable can access the keychain
	# for some reason this alone is not enough, also need the following step
	security import $(BUILD_DIR)/$(CERT_FILE) -k $(KEYCHAIN_NAME) -P "$(CERT_PASS)" -T /usr/bin/codesign
	# this is essential to avoid the UI password prompt
	security set-key-partition-list -S apple-tool:,apple: -s -k $(KEYCHAIN_PASS) $(KEYCHAIN_NAME)
	# sign the dmg using certificate that's looked up by unique identifier 'Stanford'
	codesign --timestamp --verbose --sign Stanford $(MAC_DISK_IMAGE_FILE)

codesign_windows:
	$(GSUTIL) cp gs://stanford_cert/$(CERT_FILE) $(BUILD_DIR)/$(CERT_FILE)
	"$(SIGNTOOL)" sign -fd SHA256 -f $(BUILD_DIR)/$(CERT_FILE) -p $(CERT_PASS) $(BIN_TO_SIGN)
	"$(SIGNTOOL)" timestamp -tr http://timestamp.sectigo.com -td SHA256 $(BIN_TO_SIGN)
	$(RM) $(BUILD_DIR)/$(CERT_FILE)
	@echo "Installer was signed with signtool"

deploy:
	-(cd $(INVEST_BINARIES_DIR) && $(ZIP) -r ../$(INVEST_BINARIES_DIR_ZIP) .)
	-$(GSUTIL) -m rsync $(DIST_DIR) $(DIST_URL_BASE)
	-$(GSUTIL) -m rsync -r $(DIST_DIR)/data $(DIST_URL_BASE)/data
	-$(GSUTIL) -m rsync -r $(DIST_DIR)/userguide $(DIST_URL_BASE)/userguide
	@echo "Application binaries (if they were created) can be downloaded from:"
	@echo "  * $(DOWNLOAD_DIR_URL)/$(subst $(DIST_DIR)/,,$(WINDOWS_INSTALLER_FILE))"

# Notes on Makefile development
#
# * Use the -drR to show the decision tree (and none of the implicit rules)
#   if a task is (or is not) executing when expected.
# * Use -n to print the actions to be executed instead of actually executing them.<|MERGE_RESOLUTION|>--- conflicted
+++ resolved
@@ -2,27 +2,15 @@
 DATA_DIR := data
 GIT_SAMPLE_DATA_REPO        := https://bitbucket.org/natcap/invest-sample-data.git
 GIT_SAMPLE_DATA_REPO_PATH   := $(DATA_DIR)/invest-sample-data
-<<<<<<< HEAD
-GIT_SAMPLE_DATA_REPO_REV    := a566628798350ed818fc156da1989324fa97c28e
+GIT_SAMPLE_DATA_REPO_REV    := ef05ac1f4e43d8dc217f26624de030ecba820bc9
 
 GIT_TEST_DATA_REPO          := https://bitbucket.org/natcap/invest-test-data.git
 GIT_TEST_DATA_REPO_PATH     := $(DATA_DIR)/invest-test-data
-GIT_TEST_DATA_REPO_REV      := 3d7e7208f660678b3440a3be06e4a7aacfc6b3ad
+GIT_TEST_DATA_REPO_REV      := fc2fe9dc216cbfb351f4973b9cff832835ebf4d2
 
 GIT_UG_REPO                 := https://github.com/natcap/invest.users-guide
 GIT_UG_REPO_PATH            := doc/users-guide
 GIT_UG_REPO_REV             := b2ec6b79e26cb8852ab8cdbf69fd31e4eabf4a2b
-=======
-GIT_SAMPLE_DATA_REPO_REV    := 9adec6ee9000e192589b3538ff381e574c1812d6
-
-GIT_TEST_DATA_REPO          := https://bitbucket.org/natcap/invest-test-data.git
-GIT_TEST_DATA_REPO_PATH     := $(DATA_DIR)/invest-test-data
-GIT_TEST_DATA_REPO_REV      := 15754c80bc32bf15f30eaec265512014c9c8fab3
-
-GIT_UG_REPO                 := https://github.com/natcap/invest.users-guide
-GIT_UG_REPO_PATH            := doc/users-guide
-GIT_UG_REPO_REV             := d046b3b3ab3cfed99a383db972b74639a8591e4b
->>>>>>> 812ea055
 
 ENV = "./env"
 ifeq ($(OS),Windows_NT)
