import sys
import os
import multiprocessing
import platform

multiprocessing.freeze_support()

os.environ['PROJ_LIB'] = os.path.join(sys._MEIPASS, 'proj')

if platform.system() == 'Darwin':
    # This allows Qt 5.13+ to start on Big Sur.
    # See https://bugreports.qt.io/browse/QTBUG-87014
    # and https://github.com/natcap/invest/issues/384
    os.environ['QT_MAC_WANTS_LAYER'] = '1'

<<<<<<< HEAD
if platform.system() == 'Windows':
    # On Windows, with Python >= 3.8, DLLs are no longer imported from the PATH.
  # If gdalXXX.dll is in the PATH, then set the USE_PATH_FOR_GDAL_PYTHON=YES environment variable
  # to feed the PATH into os.add_dll_directory().
  os.environ['USE_PATH_FOR_GDAL_PYTHON'] = 'YES'
=======
    # Rtree will look in this directory first for libspatialindex_c.dylib.
    # In response to issues with github mac binary builds:
    # https://github.com/natcap/invest/issues/594
    # sys._MEIPASS is the path to where the pyinstaller entrypoint bundle
    # lives.  See the pyinstaller docs for more details.
    os.environ['SPATIALINDEX_C_LIBRARY'] = sys._MEIPASS
>>>>>>> 4d0fbcb4
<|MERGE_RESOLUTION|>--- conflicted
+++ resolved
@@ -12,18 +12,16 @@
     # See https://bugreports.qt.io/browse/QTBUG-87014
     # and https://github.com/natcap/invest/issues/384
     os.environ['QT_MAC_WANTS_LAYER'] = '1'
-
-<<<<<<< HEAD
-if platform.system() == 'Windows':
-    # On Windows, with Python >= 3.8, DLLs are no longer imported from the PATH.
-  # If gdalXXX.dll is in the PATH, then set the USE_PATH_FOR_GDAL_PYTHON=YES environment variable
-  # to feed the PATH into os.add_dll_directory().
-  os.environ['USE_PATH_FOR_GDAL_PYTHON'] = 'YES'
-=======
+    
     # Rtree will look in this directory first for libspatialindex_c.dylib.
     # In response to issues with github mac binary builds:
     # https://github.com/natcap/invest/issues/594
     # sys._MEIPASS is the path to where the pyinstaller entrypoint bundle
     # lives.  See the pyinstaller docs for more details.
     os.environ['SPATIALINDEX_C_LIBRARY'] = sys._MEIPASS
->>>>>>> 4d0fbcb4
+
+if platform.system() == 'Windows':
+    # On Windows, with Python >= 3.8, DLLs are no longer imported from the PATH.
+    # If gdalXXX.dll is in the PATH, then set the USE_PATH_FOR_GDAL_PYTHON=YES environment variable
+    # to feed the PATH into os.add_dll_directory().
+    os.environ['USE_PATH_FOR_GDAL_PYTHON'] = 'YES'