--- conflicted
+++ resolved
@@ -45,11 +45,5 @@
 .then(response => {
   // render the App after receiving any critical data
   // from the main process
-<<<<<<< HEAD
-  render(arg.investExe, arg.releaseDataURL);
-});
-ipcRenderer.send('variable-request', 'ping');
-=======
-  render(response.investExe);
-});
->>>>>>> 9264e419
+  render(response.investExe, response.releaseDataURL);
+});