import { getVectorColumnNames } from './server_requests';

<<<<<<< HEAD
/*
Some input fields are rendered conditionally on the state of other inputs.
This file describes these dependencies between fields.
=======
// Some input fields are rendered differently conditional upon the state of other input fields.
// This file describes these dependencies between fields.
//
// Format:
// const uiSpec = {
//     order: [['arg']]
//     modelName: {
//        category: {
//            arg: f
//         }
//     }
// }
// where
// - `order` is a 2D array of args in the order that they should be rendered.
//    Args within each nested array are visually grouped together.
// - `modelName` equals `ARGS_SPEC.model_name`
// - `category` is a category that the SetupTab component looks for
//    (currently `enabledFunctions` or `dropdownFunctions`)
// - `f` is a function that accepts `SetupTab.state` as its one argument
//     - in the `enabledFunctions` section, `f` returns a boolean where true = enabled,
//       false = disabled
//     - in the `dropdownFunctions` section, `f` returns a list of dropdown options.
//       Note: Most dropdown inputs will have a static list of options defined in the ARGS_SPEC.
//       This is only for dynamically populating a dropdown.
>>>>>>> dd5c54c2

const uiSpec = {
  modelName: {
    order: [['arg']],
    hidden: ['arg_to_hide'],
    category: {
      arg: f
    }
  }
}

where
- `order` is a 2D array of args in the order that they should be rendered.
   Args within each nested array are visually grouped together.
- `hidden` (optional) a 1D array of args that should not be displayed in a GUI.
   Use this for model-specific args, no need to include 'n_workers'.
   All args in ARGS_SPEC (except n_workers) must be contained in `order`+`hidden`.
   `hidden` is only used in tests, to catch args that should be in `order`,
   but are missing.
- `modelName` as passed to `invest getspec <modelName>`
- `category` is a category that the SetupTab component looks for
   (currently `enabledFunctions` or `dropdownFunctions`)
- `f` is a function that accepts `SetupTab.state` as its one argument
    - in the `enabledFunctions` section, `f` returns a boolean where true = enabled, false = disabled
    - in the `dropdownFunctions` section, `f` returns a list of dropdown options.
      Note: Most dropdown inputs will have a static list of options defined in the ARGS_SPEC.
      This is only for dynamically populating a dropdown.

When the SetupTab component renders, it calls `f(this.state)` to get
the enabled state of each input, and dropdown options if any.
*/

/** Check whether an input is sufficient given the state.
 *
 * @param {string} argkey - arg key of the input to check sufficiency for
 * @param {object} state - representation of the state of all inputs
 * @returns {boolean} true if the input is sufficient, false if not
 */
function isSufficient(argkey, state) {
  return state.argsEnabled[argkey] && !!state.argsValues[argkey].value;
}

/** Check whether an input is insufficient given the state.
 *
 * @param {string} argkey - arg key of the input to check insufficiency for
 * @param {object} state - representation of the state of all inputs
 * @returns {boolean} false if the input is sufficient, true if not
 */
function isNotSufficient(argkey, state) {
  return !isSufficient(argkey, state);
}

const uiSpec = {
  annual_water_yield: {
    order: [
      ['workspace_dir', 'results_suffix'],
      ['precipitation_path', 'eto_path', 'depth_to_root_rest_layer_path', 'pawc_path'],
      ['lulc_path', 'biophysical_table_path', 'seasonality_constant'],
      ['watersheds_path', 'sub_watersheds_path'],
      ['demand_table_path', 'valuation_table_path'],
    ],
  },
  carbon: {
    order: [
      ['workspace_dir', 'results_suffix'],
      ['lulc_cur_path', 'carbon_pools_path'],
      ['calc_sequestration', 'lulc_fut_path'],
      ['do_redd', 'lulc_redd_path'],
      [
        'do_valuation',
        'lulc_cur_year',
        'lulc_fut_year',
        'price_per_metric_ton_of_c',
        'discount_rate',
        'rate_change',
      ],
    ],
    enabledFunctions: {
      lulc_fut_path: isSufficient.bind(null, 'calc_sequestration'),

      do_redd: isSufficient.bind(null, 'calc_sequestration'),
      lulc_redd_path: isSufficient.bind(null, 'do_redd'),

      do_valuation: isSufficient.bind(null, 'calc_sequestration'),
      lulc_cur_year: isSufficient.bind(null, 'do_valuation'),
      lulc_fut_year: isSufficient.bind(null, 'do_valuation'),
      price_per_metric_ton_of_c: isSufficient.bind(null, 'do_valuation'),
      discount_rate: isSufficient.bind(null, 'do_valuation'),
      rate_change: isSufficient.bind(null, 'do_valuation'),
    },
  },
  coastal_blue_carbon: {
    order: [
      ['workspace_dir', 'results_suffix'],
      ['landcover_snapshot_csv', 'biophysical_table_path', 'landcover_transitions_table', 'analysis_year'],
      ['do_economic_analysis', 'use_price_table', 'price', 'inflation_rate', 'price_table_path', 'discount_rate'],
    ],
    enabledFunctions: {
      use_price_table: isSufficient.bind(null, 'do_economic_analysis'),
      price: ((state) => isSufficient('do_economic_analysis', state)
        && isNotSufficient('use_price_table', state)),
      inflation_rate: ((state) => isSufficient('do_economic_analysis', state)
        && isNotSufficient('use_price_table', state)),
      price_table_path: isSufficient.bind(null, 'use_price_table'),
      discount_rate: isSufficient.bind(null, 'do_economic_analysis'),
    },
  },
  coastal_blue_carbon_preprocessor: {
    order: [
      ['workspace_dir', 'results_suffix'],
      ['lulc_lookup_table_path', 'landcover_snapshot_csv'],
    ],
  },
  coastal_vulnerability: {
    order: [
      ['workspace_dir', 'results_suffix'],
      ['aoi_vector_path', 'model_resolution', 'landmass_vector_path'],
      ['bathymetry_raster_path', 'wwiii_vector_path', 'max_fetch_distance'],
      [
        'habitat_table_path',
        'shelf_contour_vector_path',
        'dem_path',
        'dem_averaging_radius',
      ],
      ['geomorphology_vector_path', 'geomorphology_fill_value'],
      ['population_raster_path', 'population_radius'],
      ['slr_vector_path', 'slr_field'],
    ],
    dropdownFunctions: {
      slr_field: ((state) => getVectorColumnNames(state.argsValues.slr_vector_path.value)),
    },
    enabledFunctions: {
      slr_field: isSufficient.bind(null, 'slr_vector_path'),
      geomorphology_fill_value: isSufficient.bind(null, 'geomorphology_vector_path'),
      population_radius: isSufficient.bind(null, 'population_raster_path'),
    },
  },
  crop_production_percentile: {
    order: [
      ['workspace_dir', 'results_suffix'],
      ['model_data_path', 'landcover_raster_path', 'landcover_to_crop_table_path', 'aggregate_polygon_path'],
    ],
  },
  crop_production_regression: {
    order: [
      ['workspace_dir', 'results_suffix'],
      ['model_data_path', 'landcover_raster_path', 'landcover_to_crop_table_path', 'fertilization_rate_table_path', 'aggregate_polygon_path'],
    ],
  },
  delineateit: {
    order: [
      ['workspace_dir', 'results_suffix'],
      ['dem_path', 'detect_pour_points', 'outlet_vector_path', 'skip_invalid_geometry'],
      ['snap_points', 'flow_threshold', 'snap_distance'],
    ],
    enabledFunctions: {
      outlet_vector_path: isNotSufficient.bind(null, 'detect_pour_points'),
      skip_invalid_geometry: isNotSufficient.bind(null, 'detect_pour_points'),
      flow_threshold: isSufficient.bind(null, 'snap_points'),
      snap_distance: isSufficient.bind(null, 'snap_points'),
    },
  },
  forest_carbon_edge_effect: {
    order: [
      ['workspace_dir', 'results_suffix'],
      ['lulc_raster_path', 'biophysical_table_path', 'pools_to_calculate'],
      ['compute_forest_edge_effects', 'tropical_forest_edge_carbon_model_vector_path', 'n_nearest_model_points', 'biomass_to_carbon_conversion_factor'],
      ['aoi_vector_path'],
    ],
    enabledFunctions: {
      tropical_forest_edge_carbon_model_vector_path: isSufficient.bind(null, 'compute_forest_edge_effects'),
      n_nearest_model_points: isSufficient.bind(null, 'compute_forest_edge_effects'),
      biomass_to_carbon_conversion_factor: isSufficient.bind(null, 'compute_forest_edge_effects'),
    },
  },
  globio: {
    order: [
      ['workspace_dir', 'results_suffix'],
      ['predefined_globio', 'globio_lulc_path'],
      ['lulc_to_globio_table_path', 'lulc_path', 'pasture_path', 'potential_vegetation_path', 'primary_threshold', 'pasture_threshold'],
      ['aoi_path', 'infrastructure_dir', 'intensification_fraction', 'msa_parameters_path'],
    ],
    enabledFunctions: {
      globio_lulc_path: isSufficient.bind(null, 'predefined_globio'),
      lulc_to_globio_table_path: isNotSufficient.bind(null, 'predefined_globio'),
      lulc_path: isNotSufficient.bind(null, 'predefined_globio'),
      pasture_path: isNotSufficient.bind(null, 'predefined_globio'),
      potential_vegetation_path: isNotSufficient.bind(null, 'predefined_globio'),
      primary_threshold: isNotSufficient.bind(null, 'predefined_globio'),
      pasture_threshold: isNotSufficient.bind(null, 'predefined_globio'),
    },
  },
  habitat_quality: {
    order: [
      ['workspace_dir', 'results_suffix'],
      ['lulc_cur_path', 'lulc_fut_path', 'lulc_bas_path'],
      ['threats_table_path', 'access_vector_path', 'sensitivity_table_path', 'half_saturation_constant'],
    ],
  },
  habitat_risk_assessment: {
    order: [
      ['workspace_dir', 'results_suffix'],
      ['info_table_path', 'criteria_table_path'],
      ['resolution', 'max_rating'],
      ['risk_eq', 'decay_eq'],
      ['aoi_vector_path'],
      ['visualize_outputs'],
    ],
  },
  ndr: {
    order: [
<<<<<<< HEAD
      ["workspace_dir", "results_suffix"],
      ["dem_path", "lulc_path", "runoff_proxy_path", "watersheds_path", "biophysical_table_path"],
      ["calc_p"],
      ["calc_n", "subsurface_critical_length_n", "subsurface_eff_n"],
      ["threshold_flow_accumulation", "k_param"],
=======
      ['workspace_dir', 'results_suffix'],
      ['dem_path', 'lulc_path', 'runoff_proxy_path', 'watersheds_path', 'biophysical_table_path'],
      ['calc_p', 'calc_n'],
      ['subsurface_critical_length_n', 'subsurface_eff_n'],
      ['threshold_flow_accumulation', 'k_param'],
>>>>>>> dd5c54c2
    ],
    enabledFunctions: {
      subsurface_critical_length_n: isSufficient.bind(null, 'calc_n'),
      subsurface_eff_n: isSufficient.bind(null, 'calc_n'),
    },
  },
  pollination: {
    order: [
      ['workspace_dir', 'results_suffix'],
      ['landcover_raster_path', 'landcover_biophysical_table_path'],
      ['guild_table_path', 'farm_vector_path'],
    ],
  },
  recreation: {
    order: [
      ['workspace_dir', 'results_suffix'],
      ['aoi_path', 'start_year', 'end_year'],
      ['compute_regression', 'predictor_table_path', 'scenario_predictor_table_path'],
      ['grid_aoi', 'grid_type', 'cell_size'],
    ],
    hidden: ['hostname', 'port'],
    enabledFunctions: {
      predictor_table_path: isSufficient.bind(null, 'compute_regression'),
      scenario_predictor_table_path: isSufficient.bind(null, 'compute_regression'),
      grid_type: isSufficient.bind(null, 'grid_aoi'),
      cell_size: isSufficient.bind(null, 'grid_aoi'),
    },
  },
  routedem: {
    order: [
      ['workspace_dir', 'results_suffix'],
      ['dem_path', 'dem_band_index'],
      ['calculate_slope'],
      ['algorithm'],
      ['calculate_flow_direction'],
      ['calculate_flow_accumulation'],
      ['calculate_stream_threshold', 'threshold_flow_accumulation', 'calculate_downstream_distance'],
    ],
    enabledFunctions: {
      calculate_flow_accumulation: isSufficient.bind(null, 'calculate_flow_direction'),
      calculate_stream_threshold: isSufficient.bind(null, 'calculate_flow_accumulation'),
      threshold_flow_accumulation: isSufficient.bind(null, 'calculate_stream_threshold'),
      calculate_downstream_distance: isSufficient.bind(null, 'calculate_stream_threshold'),
    },
  },
  scenario_generator_proximity: {
    order: [
<<<<<<< HEAD
      ["workspace_dir", "results_suffix"],
      ["base_lulc_path", "aoi_path"],
      ["area_to_convert", "focal_landcover_codes", "convertible_landcover_codes", "replacement_lucode"],
      ["convert_farthest_from_edge", "convert_nearest_to_edge", "n_fragmentation_steps"]
    ]
=======
      ['workspace_dir', 'results_suffix'],
      ['base_lulc_path', 'aoi_path'],
      ['area_to_convert', 'focal_landcover_codes', 'convertible_landcover_codes', 'replacement_lucode'],
      ['convert_farthest_from_edge', 'convert_nearest_to_edge', 'n_fragmentation_steps'],
    ],
>>>>>>> dd5c54c2
  },
  scenic_quality: {
    order: [
      ['workspace_dir', 'results_suffix'],
      ['aoi_path', 'structure_path', 'dem_path', 'refraction'],
      ['do_valuation', 'valuation_function', 'a_coef', 'b_coef', 'max_valuation_radius'],
    ],
    enabledFunctions: {
      valuation_function: isSufficient.bind(null, 'do_valuation'),
      a_coef: isSufficient.bind(null, 'do_valuation'),
      b_coef: isSufficient.bind(null, 'do_valuation'),
      max_valuation_radius: isSufficient.bind(null, 'do_valuation'),
    },
  },
  sdr: {
    order: [
<<<<<<< HEAD
      ["workspace_dir", "results_suffix"],
      ["dem_path", "erosivity_path", "erodibility_path"],
      ["lulc_path", "biophysical_table_path"],
      ["watersheds_path", "drainage_path"],
      ["threshold_flow_accumulation", "k_param", "sdr_max", "ic_0_param", "l_max"]
    ]
=======
      ['workspace_dir', 'results_suffix'],
      ['dem_path', 'erosivity_path', 'erodibility_path'],
      ['lulc_path', 'biophysical_table_path'],
      ['watersheds_path', 'drainage_path'],
      ['threshold_flow_accumulation', 'k_param', 'sdr_max', 'ic_0_param'],
    ],
>>>>>>> dd5c54c2
  },
  seasonal_water_yield: {
    order: [
      ['workspace_dir', 'results_suffix'],
      ['lulc_raster_path', 'biophysical_table_path'],
      ['dem_raster_path', 'aoi_path'],
      ['threshold_flow_accumulation', 'beta_i', 'gamma'],
      ['user_defined_local_recharge', 'l_path', 'et0_dir', 'precip_dir', 'soil_group_path'],
      ['monthly_alpha', 'alpha_m', 'monthly_alpha_path'],
      ['user_defined_climate_zones', 'rain_events_table_path', 'climate_zone_table_path', 'climate_zone_raster_path'],
    ],
    enabledFunctions: {
      l_path: isSufficient.bind(null, 'user_defined_local_recharge'),
      et0_dir: isNotSufficient.bind(null, 'user_defined_local_recharge'),
      precip_dir: isNotSufficient.bind(null, 'user_defined_local_recharge'),
      soil_group_path: isNotSufficient.bind(null, 'user_defined_local_recharge'),
      rain_events_table_path: isNotSufficient.bind(null, 'user_defined_climate_zones'),
      climate_zone_table_path: isSufficient.bind(null, 'user_defined_climate_zones'),
      climate_zone_raster_path: isSufficient.bind(null, 'user_defined_climate_zones'),
      monthly_alpha_path: isSufficient.bind(null, 'monthly_alpha'),
      alpha_m: isNotSufficient.bind(null, 'monthly_alpha'),
    },
  },
  stormwater: {
    order: [
      ['workspace_dir', 'results_suffix'],
      ['lulc_path', 'soil_group_path', 'precipitation_path', 'biophysical_table'],
      ['adjust_retention_ratios', 'retention_radius', 'road_centerlines_path'],
      ['aggregate_areas_path', 'replacement_cost'],
    ],
    enabledFunctions: {
      retention_radius: isSufficient.bind(null, 'adjust_retention_ratios'),
      road_centerlines_path: isSufficient.bind(null, 'adjust_retention_ratios'),
    },
  },
  urban_cooling_model: {
    order: [
      ['workspace_dir', 'results_suffix'],
      ['lulc_raster_path', 'ref_eto_raster_path', 'aoi_vector_path', 'biophysical_table_path'],
      ['t_ref', 'uhi_max', 't_air_average_radius', 'green_area_cooling_distance', 'cc_method'],
      ['do_energy_valuation', 'building_vector_path', 'energy_consumption_table_path'],
      ['do_productivity_valuation', 'avg_rel_humidity'],
      ['cc_weight_shade', 'cc_weight_albedo', 'cc_weight_eti'],
    ],
    enabledFunctions: {
      building_vector_path: isSufficient.bind(null, 'do_energy_valuation'),
      energy_consumption_table_path: isSufficient.bind(null, 'do_energy_valuation'),
      avg_rel_humidity: isSufficient.bind(null, 'do_productivity_valuation'),
    },
  },
  urban_flood_risk_mitigation: {
    order: [
      ['workspace_dir', 'results_suffix'],
      ['aoi_watersheds_path', 'rainfall_depth'],
      ['lulc_path', 'curve_number_table_path', 'soils_hydrological_group_raster_path'],
      ['built_infrastructure_vector_path', 'infrastructure_damage_loss_table_path'],
    ],
  },
  wave_energy: {
    order: [
<<<<<<< HEAD
      ["workspace_dir", "results_suffix"],
      ["wave_base_data_path", "analysis_area", "aoi_path", "dem_path"],
      ["machine_perf_path", "machine_param_path"],
      ["valuation_container", "land_gridPts_path", "machine_econ_path", "number_of_machines"]
=======
      ['workspace_dir', 'results_suffix'],
      ['wave_base_data_path', 'analysis_area', 'aoi_path', 'dem_path'],
      ['machine_perf_path', 'machine_param_path'],
      ['valuation_container', 'land_gridPts_path', 'machine_econ_path', 'number_of_machines'],
>>>>>>> dd5c54c2
    ],
    enabledFunctions: {
      land_gridPts_path: isSufficient.bind(null, 'valuation_container'),
      machine_econ_path: isSufficient.bind(null, 'valuation_container'),
      number_of_machines: isSufficient.bind(null, 'valuation_container'),
    },
  },
  wind_energy: {
    order: [
      ['workspace_dir', 'results_suffix'],
      ['wind_data_path', 'aoi_vector_path', 'bathymetry_path', 'land_polygon_vector_path', 'global_wind_parameters_path'],
      ['turbine_parameters_path', 'number_of_turbines', 'min_depth', 'max_depth', 'min_distance', 'max_distance'],
      ['valuation_container', 'foundation_cost', 'discount_rate', 'grid_points_path', 'avg_grid_distance', 'price_table', 'wind_schedule', 'wind_price', 'rate_change'],
    ],
    enabledFunctions: {
      land_polygon_vector_path: isSufficient.bind(null, 'aoi_vector_path'),
      min_distance: isSufficient.bind(null, 'land_polygon_vector_path'),
      max_distance: isSufficient.bind(null, 'land_polygon_vector_path'),
      foundation_cost: isSufficient.bind(null, 'valuation_container'),
      discount_rate: isSufficient.bind(null, 'valuation_container'),
      grid_points_path: isSufficient.bind(null, 'valuation_container'),
      avg_grid_distance: isSufficient.bind(null, 'valuation_container'),
      price_table: isSufficient.bind(null, 'valuation_container'),
      wind_schedule: isSufficient.bind(null, 'price_table'),
      wind_price: ((state) => (
        isSufficient('valuation_container', state)
        && isNotSufficient('price_table', state)
      )),
      rate_change: ((state) => (
        isSufficient('valuation_container', state)
        && isNotSufficient('price_table', state)
      )),
    },
  },
};

module.exports = uiSpec;<|MERGE_RESOLUTION|>--- conflicted
+++ resolved
@@ -1,35 +1,8 @@
 import { getVectorColumnNames } from './server_requests';
 
-<<<<<<< HEAD
 /*
 Some input fields are rendered conditionally on the state of other inputs.
 This file describes these dependencies between fields.
-=======
-// Some input fields are rendered differently conditional upon the state of other input fields.
-// This file describes these dependencies between fields.
-//
-// Format:
-// const uiSpec = {
-//     order: [['arg']]
-//     modelName: {
-//        category: {
-//            arg: f
-//         }
-//     }
-// }
-// where
-// - `order` is a 2D array of args in the order that they should be rendered.
-//    Args within each nested array are visually grouped together.
-// - `modelName` equals `ARGS_SPEC.model_name`
-// - `category` is a category that the SetupTab component looks for
-//    (currently `enabledFunctions` or `dropdownFunctions`)
-// - `f` is a function that accepts `SetupTab.state` as its one argument
-//     - in the `enabledFunctions` section, `f` returns a boolean where true = enabled,
-//       false = disabled
-//     - in the `dropdownFunctions` section, `f` returns a list of dropdown options.
-//       Note: Most dropdown inputs will have a static list of options defined in the ARGS_SPEC.
-//       This is only for dynamically populating a dropdown.
->>>>>>> dd5c54c2
 
 const uiSpec = {
   modelName: {
@@ -241,19 +214,11 @@
   },
   ndr: {
     order: [
-<<<<<<< HEAD
-      ["workspace_dir", "results_suffix"],
-      ["dem_path", "lulc_path", "runoff_proxy_path", "watersheds_path", "biophysical_table_path"],
-      ["calc_p"],
-      ["calc_n", "subsurface_critical_length_n", "subsurface_eff_n"],
-      ["threshold_flow_accumulation", "k_param"],
-=======
       ['workspace_dir', 'results_suffix'],
       ['dem_path', 'lulc_path', 'runoff_proxy_path', 'watersheds_path', 'biophysical_table_path'],
-      ['calc_p', 'calc_n'],
-      ['subsurface_critical_length_n', 'subsurface_eff_n'],
+      ['calc_p'],
+      ['calc_n', 'subsurface_critical_length_n', 'subsurface_eff_n'],
       ['threshold_flow_accumulation', 'k_param'],
->>>>>>> dd5c54c2
     ],
     enabledFunctions: {
       subsurface_critical_length_n: isSufficient.bind(null, 'calc_n'),
@@ -301,19 +266,11 @@
   },
   scenario_generator_proximity: {
     order: [
-<<<<<<< HEAD
-      ["workspace_dir", "results_suffix"],
-      ["base_lulc_path", "aoi_path"],
-      ["area_to_convert", "focal_landcover_codes", "convertible_landcover_codes", "replacement_lucode"],
-      ["convert_farthest_from_edge", "convert_nearest_to_edge", "n_fragmentation_steps"]
-    ]
-=======
       ['workspace_dir', 'results_suffix'],
       ['base_lulc_path', 'aoi_path'],
       ['area_to_convert', 'focal_landcover_codes', 'convertible_landcover_codes', 'replacement_lucode'],
       ['convert_farthest_from_edge', 'convert_nearest_to_edge', 'n_fragmentation_steps'],
     ],
->>>>>>> dd5c54c2
   },
   scenic_quality: {
     order: [
@@ -330,21 +287,12 @@
   },
   sdr: {
     order: [
-<<<<<<< HEAD
-      ["workspace_dir", "results_suffix"],
-      ["dem_path", "erosivity_path", "erodibility_path"],
-      ["lulc_path", "biophysical_table_path"],
-      ["watersheds_path", "drainage_path"],
-      ["threshold_flow_accumulation", "k_param", "sdr_max", "ic_0_param", "l_max"]
-    ]
-=======
       ['workspace_dir', 'results_suffix'],
       ['dem_path', 'erosivity_path', 'erodibility_path'],
       ['lulc_path', 'biophysical_table_path'],
       ['watersheds_path', 'drainage_path'],
-      ['threshold_flow_accumulation', 'k_param', 'sdr_max', 'ic_0_param'],
-    ],
->>>>>>> dd5c54c2
+      ['threshold_flow_accumulation', 'k_param', 'sdr_max', 'ic_0_param', 'l_max'],
+    ],
   },
   seasonal_water_yield: {
     order: [
@@ -405,17 +353,10 @@
   },
   wave_energy: {
     order: [
-<<<<<<< HEAD
-      ["workspace_dir", "results_suffix"],
-      ["wave_base_data_path", "analysis_area", "aoi_path", "dem_path"],
-      ["machine_perf_path", "machine_param_path"],
-      ["valuation_container", "land_gridPts_path", "machine_econ_path", "number_of_machines"]
-=======
       ['workspace_dir', 'results_suffix'],
       ['wave_base_data_path', 'analysis_area', 'aoi_path', 'dem_path'],
       ['machine_perf_path', 'machine_param_path'],
       ['valuation_container', 'land_gridPts_path', 'machine_econ_path', 'number_of_machines'],
->>>>>>> dd5c54c2
     ],
     enabledFunctions: {
       land_gridPts_path: isSufficient.bind(null, 'valuation_container'),
