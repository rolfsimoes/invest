import React from 'react';
import PropTypes from 'prop-types';
import { ipcRenderer } from 'electron'; // eslint-disable-line import/no-extraneous-dependencies

import Form from 'react-bootstrap/Form';

import ArgInput from '../ArgInput';
import { boolStringToBoolean } from '../../../utils';
import { ipcMainChannels } from '../../../../main/ipcMainChannels';

/** Prevent the default case for onDragOver so onDrop event will be fired. */
function dragOverHandler(event) {
  event.preventDefault();
  event.stopPropagation();
  event.dataTransfer.dropEffect = 'copy';
}

/** Renders a form with a list of input components. */
export default class ArgsForm extends React.Component {
  constructor(props) {
    super(props);
    this.handleChange = this.handleChange.bind(this);
    this.inputDropHandler = this.inputDropHandler.bind(this);
    this.handleBoolChange = this.handleBoolChange.bind(this);
    this.selectFile = this.selectFile.bind(this);
    this.onArchiveDragDrop = this.onArchiveDragDrop.bind(this);
    this.dragEnterHandler = this.dragEnterHandler.bind(this);
    this.dragLeaveHandler = this.dragLeaveHandler.bind(this);
    this.formRef = React.createRef(); // For dragging CSS
    this.dragDepth = 0; // To determine Form dragging CSS
  }

  async onArchiveDragDrop(event) {
    /** Handle drag-drop of datastack JSON files and InVEST logfiles */
    event.preventDefault();
    event.stopPropagation();
    // No longer dragging so reset dragging depth and remove CSS
    this.dragDepth = 0;
    const formElement = this.formRef.current;
    formElement.classList.remove('dragging');

    const fileList = event.dataTransfer.files;
    if (fileList.length !== 1) {
      alert('Only drop one file at a time.');
      return;
    }
    this.props.loadParametersFromFile(fileList[0].path);
  }

  /** Handle drag enter events for the Form elements. */
  dragEnterHandler(event) {
    event.preventDefault();
    event.stopPropagation();
    event.dataTransfer.dropEffect = 'copy';
    this.dragDepth++;
    const formElement = this.formRef.current;
    if (!formElement.classList.contains('dragging')) {
      formElement.classList.add('dragging');
    }
  }

  /** Handle drag leave events for the Form elements. */
  dragLeaveHandler(event) {
    event.preventDefault();
    event.stopPropagation();
    this.dragDepth--;
    const formElement = this.formRef.current;
    if (this.dragDepth <= 0) {
      formElement.classList.remove('dragging');
    }
  }

  /** Handle drop events for input elements from the ArgInput components. */
  inputDropHandler(event) {
    event.preventDefault();
    event.stopPropagation();
    event.currentTarget.classList.remove('input-dragging');
    // Don't take any action on disabled elements
    if (event.currentTarget.disabled) {
      return;
    }
    const { name } = event.currentTarget; // the arg's key and type
    // TODO: could add more filters based on argType (e.g. only show .csv)
    const fileList = event.dataTransfer.files;
    if (fileList.length !== 1) {
      alert('Only drop one file at a time.');
    } else if (fileList.length === 1) {
      this.props.updateArgValues(name, fileList[0].path);
    } else {
      throw new Error('Error handling input file drop');
    }
  }

  handleChange(event) {
    /** Pass input value up to SetupTab for storage & validation. */
    const { name, value } = event.currentTarget;
    this.props.updateArgValues(name, value);
  }

  handleBoolChange(event) {
    /** Handle changes from boolean inputs that submit strings */
    const { name, value } = event.currentTarget;
    const boolVal = boolStringToBoolean(value);
    this.props.updateArgValues(name, boolVal);
  }

  async selectFile(event) {
    /** Handle clicks on browse-button inputs */
<<<<<<< HEAD
    console.dir(event.target)
    const { name, value } = event.target; // the arg's key and type
=======
    const { name, value } = event.currentTarget; // the arg's key and type
>>>>>>> 48ec21d8
    const prop = (value === 'directory') ? 'openDirectory' : 'openFile';
    // TODO: could add more filters based on argType (e.g. only show .csv)
    const data = await ipcRenderer.invoke(
      ipcMainChannels.SHOW_OPEN_DIALOG, { properties: [prop] }
    );
    if (data.filePaths.length) {
      // dialog defaults allow only 1 selection
      this.props.updateArgValues(name, data.filePaths[0]);
    }
  }

  render() {
    const {
      argsOrder,
      argsSpec,
      argsValues,
      argsValidation,
      argsEnabled,
      argsDropdownOptions
    } = this.props;
    const formItems = [];
    let k = 0;
    argsOrder.forEach((groupArray) => {
      k += 1;
      const groupItems = [];
      groupArray.forEach((argkey) => {
        groupItems.push(
          <ArgInput
            key={argkey}
            argkey={argkey}
            argSpec={argsSpec[argkey]}
            value={argsValues[argkey].value}
            enabled={argsEnabled[argkey]}
            touched={argsValues[argkey].touched}
            dropdownOptions={argsDropdownOptions[argkey]}
            isValid={argsValidation[argkey].valid}
            validationMessage={argsValidation[argkey].validationMessage}
            handleChange={this.handleChange}
            inputDropHandler={this.inputDropHandler}
            handleBoolChange={this.handleBoolChange}
            selectFile={this.selectFile}
          />
        );
      });
      formItems.push(
        <div className="arg-group" key={k}>
          {groupItems}
        </div>
      );
    });

    return (
      <Form
        ref={this.formRef}
        data-testid="setup-form"
        className="args-form"
        validated={false}
        onDrop={this.onArchiveDragDrop}
        onDragOver={dragOverHandler}
        onDragEnter={this.dragEnterHandler}
        onDragLeave={this.dragLeaveHandler}
      >
        {formItems}
      </Form>
    );
  }
}

ArgsForm.propTypes = {
  argsValues: PropTypes.objectOf(
    PropTypes.shape({
      value: PropTypes.oneOfType([PropTypes.string, PropTypes.bool]),
      touched: PropTypes.bool,
    }),
  ).isRequired,
  argsValidation: PropTypes.objectOf(
    PropTypes.shape({
      validationMessage: PropTypes.string,
      valid: PropTypes.bool,
    }),
  ).isRequired,
  argsSpec: PropTypes.objectOf(
    PropTypes.shape({
      name: PropTypes.string,
      type: PropTypes.string,
    }),
  ).isRequired,
  argsOrder: PropTypes.arrayOf(
    PropTypes.arrayOf(PropTypes.string),
  ).isRequired,
  updateArgValues: PropTypes.func.isRequired,
  loadParametersFromFile: PropTypes.func.isRequired,
};<|MERGE_RESOLUTION|>--- conflicted
+++ resolved
@@ -106,12 +106,7 @@
 
   async selectFile(event) {
     /** Handle clicks on browse-button inputs */
-<<<<<<< HEAD
-    console.dir(event.target)
-    const { name, value } = event.target; // the arg's key and type
-=======
     const { name, value } = event.currentTarget; // the arg's key and type
->>>>>>> 48ec21d8
     const prop = (value === 'directory') ? 'openDirectory' : 'openFile';
     // TODO: could add more filters based on argType (e.g. only show .csv)
     const data = await ipcRenderer.invoke(
