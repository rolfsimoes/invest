"""InVEST Finfish Aquaculture."""
import os
import csv
import logging

from natcap.invest.finfish_aquaculture import finfish_aquaculture_core
from .. import utils
from .. import spec_utils
from ..spec_utils import u
from .. import validation
from .. import MODEL_METADATA


LOGGER = logging.getLogger(__name__)

ARGS_SPEC = {
<<<<<<< HEAD
    "model_name": _("Finfish Aquaculture"),
    "module": __name__,
    "userguide_html": "marine_fish.html",
=======
    "model_name": MODEL_METADATA["finfish_aquaculture"].model_title,
    "pyname": MODEL_METADATA["finfish_aquaculture"].pyname,
    "userguide_html": MODEL_METADATA["finfish_aquaculture"].userguide,
>>>>>>> 11795c5c
    "args": {
        "workspace_dir": spec_utils.WORKSPACE,
        "results_suffix": spec_utils.SUFFIX,
        "ff_farm_loc": {
            "name": _("Finfish Farm Location"),
            "about": _(
                "A GDAL-supported vector file containing polygon or point "
                "geometries, with a latitude and longitude value and a "
                "numerical identifier for each farm.  File can be named "
                "anything, but no spaces in the name."),
            "type": "vector",
            "fields": {
                "[FARM_ID]": {  # may be anything, will be selected as the farm_ID
                    "type": "integer",
                    "about": _(
                        "A user-defined ID field with a unique integer code "
                        "identifying each farm geometry.")
                }
            },
            "geometries": spec_utils.POLYGON | spec_utils.POINT,
        },
        "farm_ID": {
            "name": _("Farm Identifier Name"),
            "about": _(
                "The name of a column heading used to identify each farm and "
                "link the spatial information from the vector to subsequent "
                "table input data (farm operation and daily water temperature "
                "at farm tables). Additionally, the numbers underneath this "
                "farm identifier name must be unique integers for all the "
                "inputs."),
            "type": "option_string",
            "options": {},
        },
        "g_param_a": {
            "name": _("Fish Growth Parameter (a)"),
            "about": _(
                "Default a = (0.038 g/day). If the user chooses to adjust "
                "these parameters, we recommend using them in the simple "
                "growth model to determine if the time taken for a fish to "
                "reach a target harvest weight typical for the region of "
                "interest is accurate."),
            "type": "number",
            "units": u.gram/u.day,
        },
        "g_param_b": {
            "name": _("Fish Growth Parameter (b)"),
            "about": _(
                "Default b = (0.6667 g/day). If the user chooses to adjust "
                "these parameters, we recommend using them in the simple "
                "growth model to determine if the time taken for a fish to "
                "reach a target harvest weight typical for the region of "
                "interest is accurate."),
            "type": "number",
            "units": u.gram/u.day,
        },
        "g_param_tau": {
            "name": _("Fish Growth Parameter (tau)"),
            "about": _(
                "Default tau = (0.08 C^-1).  Specifies how sensitive finfish "
                "growth is to temperature.  If the user chooses to adjust "
                "these parameters, we recommend using them in the simple "
                "growth model to determine if the time taken for a fish to "
                "reach a target harvest weight typical for the region of "
                "interest is accurate."),
            "type": "number",
            "units": u.degree_Celsius**-1,
        },
        "use_uncertainty": {
            "name": _("Enable uncertainty analysis"),
            "about": _("Enable uncertainty analysis."),
            "type": "boolean",
        },
        "g_param_a_sd": {
            "name": _("Standard Deviation for Parameter (a)"),
            "about": _(
                "Standard deviation for fish growth parameter a. This "
                "indicates the level of uncertainty in the estimate for "
                "parameter a."),
            "type": "number",
            "units": u.gram/u.day,
            "required": "use_uncertainty",
        },
        "g_param_b_sd": {
            "name": _("Standard Deviation for Parameter (b)"),
            "about": _(
                "Standard deviation for fish growth parameter b. This "
                "indicates the level of uncertainty in the estimate for "
                "parameter b."),
            "type": "number",
            "units": u.gram/u.day,
            "required": "use_uncertainty",
        },
        "num_monte_carlo_runs": {
            "name": _("Number of Monte Carlo Simulation Runs"),
            "about": _(
                "Number of runs of the model to perform as part of a Monte "
                "Carlo simulation.  A larger number will tend to produce more "
                "consistent and reliable output, but will also take longer to "
                "run."),
            "type": "number",
            "units": u.count,
            "required": "use_uncertainty",
        },
        "water_temp_tbl": {
            "name": _("Table of Daily Water Temperature at Farm"),
            "type": "csv",
            "about": _(
                "Users must provide a time series of daily water temperature "
                "(C) for each farm in the vector.  When daily temperatures "
                "are not available, users can interpolate seasonal or monthly "
                "temperatures to a daily resolution. Water temperatures "
                "collected at existing aquaculture facilities are preferable, "
                "but if unavailable, users can consult online sources such as "
                "NOAAs 4 km AVHRR Pathfinder Data and Canadas Department of "
                "Fisheries and Oceans Oceanographic Database.  The most "
                "appropriate temperatures to use are those from the upper "
                "portion of the water column, which are the temperatures "
                "experienced by the fish in the netpens."),
        },
        "farm_op_tbl": {
            "name": _("Farm Operations Table"),
            "type": "csv",
            "about": _(
                "A table of general and farm-specific operations parameters. "
                "Please refer to the sample data table for reference to "
                "ensure correct incorporation of data in the model. The "
                "values for 'farm operations' (applied to all farms) and 'add "
                "new farms' (beginning with row 32) may be modified according "
                "to the user's needs . However, the location of cells in this "
                "template must not be modified.  If for example, if the model "
                "is to run for three farms only, the farms should be listed "
                "in rows 10, 11 and 12 (farms 1, 2, and 3, respectively). "
                "Several default values that are applicable to Atlantic "
                "salmon farming in British Columbia are also included in the "
                "sample data table."),
        },
        "outplant_buffer": {
            "name": _("Outplant Date Buffer"),
            "type": "number",
            "units": u.day,
            "about": _(
                "This value will allow the outplant start day to start plus "
                "or minus the number of days specified here."),
        },
        "do_valuation": {
            "name": _("Run valuation model"),
            "about": _("Run valuation model"),
            "type": "boolean",
        },
        "p_per_kg": {
            "name": _("Market Price of Processed Fish"),
            "about": _(
                "Default value comes from Urner-Berry monthly fresh sheet "
                "reports on price of farmed Atlantic salmon."),
            "type": "number",
            "units": u.currency/u.kilogram,
            "required": "do_valuation",
        },
        "frac_p": {
            "name": _("Fraction of Price that Accounts to Costs"),
            "about": _(
                "Fraction of market price that accounts for costs rather than "
                "profit.  Default value is 0.3 (30%)."),
            "required": "do_valuation",
            "type": "ratio"
        },
        "discount": {
            "name": _("Daily Market Discount Rate"),
            "about": _(
                "We use a 7% annual discount rate, adjusted to a daily rate "
                "of 0.000192 for 0.0192% (7%/365 days)."),
            "required": "do_valuation",
            "type": "ratio"
        }
    }
}


def execute(args):
    """Finfish Aquaculture.

    This function will take care of preparing files passed into
    the finfish aquaculture model. It will handle all files/inputs associated
    with biophysical and valuation calculations and manipulations. It will
    create objects to be passed to the aquaculture_core.py module. It may
    write log, warning, or error messages to stdout.

    Args:
        workspace_dir (string): The directory in which to place all result
            files.
        results_suffix (string): (optional) string to append to any
            output file names
        ff_farm_loc (string): URI that points to a shape file of fishery
            locations
        farm_ID (string): column heading used to describe individual farms.
            Used to link GIS location data to later inputs.
        g_param_a (float): Growth parameter alpha, used in modeling fish
            growth, should be an int or float.
        g_param_b (float): Growth parameter beta, used in modeling fish growth,
            should be an int or float.
        g_param_tau (float): Growth parameter tau, used in modeling fish
            growth, should be an int or float
        use_uncertainty (boolean)
        g_param_a_sd (float): (description)
        g_param_b_sd (float): (description)
        num_monte_carlo_runs (int):
        water_temp_tbl (string): URI to a CSV table where daily water
            temperature values are stored from one year
        farm_op_tbl (string): URI to CSV table of static variables for
            calculations
        outplant_buffer (int): This value will allow the outplanting
            start day to be flexible plus or minus the number of days specified
            here.
        do_valuation (boolean): Boolean that indicates whether or not valuation
            should be performed on the aquaculture model
        p_per_kg (float): Market price per kilogram of processed fish
        frac_p (float): Fraction of market price that accounts for costs rather
            than profit
        discount (float): Daily market discount rate

    Example Args Dictionary::

        {
            'workspace_dir': 'path/to/workspace_dir',
            'results_suffix': 'test',
            'ff_farm_loc': 'path/to/shapefile',
            'farm_ID': 'FarmID'
            'g_param_a': 0.038,
            'g_param_b': 0.6667,
            'g_param_tau': 0.08,
            'use_uncertainty': True,
            'g_param_a_sd': 0.005,
            'g_param_b_sd': 0.05,
            'num_monte_carlo_runs': 1000,
            'water_temp_tbl': 'path/to/water_temp_tbl',
            'farm_op_tbl': 'path/to/farm_op_tbl',
            'outplant_buffer': 3,
            'do_valuation': True,
            'p_per_kg': 2.25,
            'frac_p': 0.3,
            'discount': 0.000192,
        }

    """
    # initialize new dictionary of purely biophysical/general arguments which
    # will be passed to the aquaculture core module. Then get desirable
    # arguments that are being passed in, and load them into the biophysical
    # dictionary.

    ff_aqua_args = {}

    workspace = args['workspace_dir']
    output_dir = workspace + os.sep + 'output'
    file_suffix = utils.make_suffix_string(args, 'results_suffix')

    if not (os.path.exists(output_dir)):
        LOGGER.debug('Creating output directory')
        os.makedirs(output_dir)

    ff_aqua_args['workspace_dir'] = args['workspace_dir']
    ff_aqua_args['results_suffix'] = file_suffix
    ff_aqua_args['ff_farm_file'] = args['ff_farm_loc']
    ff_aqua_args['farm_ID'] = args['farm_ID']
    ff_aqua_args['outplant_buffer'] = int(args['outplant_buffer'])
    ff_aqua_args['g_param_a'] = float(args['g_param_a'])
    ff_aqua_args['g_param_b'] = float(args['g_param_b'])
    ff_aqua_args['g_param_tau'] = float(args['g_param_tau'])

    if args['use_uncertainty']:
        LOGGER.debug('Adding uncertainty parameters')
        ff_aqua_args['num_monte_carlo_runs'] = int(
            args['num_monte_carlo_runs'])
        for key in ['g_param_a_sd', 'g_param_b_sd']:
            ff_aqua_args[key] = float(args[key])

    # Both CSVs are being pulled in, but need to do some maintenance to remove
    # undesirable information before they can be passed into core

    format_ops_table(args['farm_op_tbl'], "Farm #:", ff_aqua_args)
    format_temp_table(args['water_temp_tbl'], ff_aqua_args)

    ff_aqua_args['do_valuation'] = args['do_valuation']

    # Valuation arguments
    key = 'do_valuation'

    if ff_aqua_args['do_valuation'] is True:
        LOGGER.debug('Yes, we want to do valuation')

        ff_aqua_args['p_per_kg'] = float(args['p_per_kg'])
        ff_aqua_args['frac_p'] = float(args['frac_p'])
        ff_aqua_args['discount'] = float(args['discount'])

    # Fire up the biophysical function in finfish_aquaculture_core with the
    # gathered arguments
    LOGGER.debug('Starting finfish model')
    finfish_aquaculture_core.execute(ff_aqua_args)


def format_ops_table(op_path, farm_ID, ff_aqua_args):
    """Takes in the path to the operating parameters table as well as the
    keyword to look for to identify the farm number to go with the parameters,
    and outputs a 2D dictionary that contains all parameters by farm and
    description. The outer key is farm number, and the inner key is a string
    description of the parameter.

    Args:
        op_path: URI to CSV table of static variables for calculations
        farm_ID: The string to look for in order to identify the column in
            which the farm numbers are stored. That column data will become the
            keys for the dictionary output.
        ff_aqua_args: Dictionary of arguments being created in order to be
            passed to the aquaculture core function.
        ff_aqua_args['farm_op_dict']: A dictionary that is built up to store
            the static parameters for the aquaculture model run. This is a 2D
            dictionary, where the outer key is the farm ID number, and the
            inner keys are strings of parameter names.

    Returns:
        None
    """
    # NOTE: Have to do some explicit calls to strings here. This is BAD. Don't
    # do it if you don't have to. THESE EXPLICIT STRINGS COME FROM THE "Farm
    # Operations" table.

    new_dict_op = {}
    csv_file = open(op_path)

    # this will be separate arguments that are passed along straight into
    # biophysical_args
    general_ops = {}
    line = None

    dialect = csv.Sniffer().sniff(csv_file.read())
    csv_file.seek(0)

    delim = dialect.delimiter
    end_line = dialect.lineterminator

    while True:
        line = csv_file.readline().rstrip(end_line)

        if farm_ID in line:
            break

        split_line = line.split(delim)
        if 'Fraction of fish remaining after processing' in split_line[0]:
            general_ops['frac_post_process'] = float(split_line[1][:-1])/100

        if 'Natural mortality rate on the farm (daily)' in split_line[0]:
            general_ops['mort_rate_daily'] = split_line[1]

        if 'Duration of simulation (years)' in split_line[0]:
            general_ops['duration'] = split_line[1]

    # this is explicitly telling it the fields that I want to get data for
    # want to remove the 'Total Value' field, since there is not data inside
    # there, then tell the dictreader to set up a reader with dictionaries of
    # only those fields, where the overarching dictionary uses the Farm ID as
    # the key for each of the sub dictionaries
    fieldnames = line.split(delim)

    reader = csv.DictReader(
        csv_file,
        fieldnames=fieldnames,
        dialect=dialect,
        quoting=csv.QUOTE_NONE)

    for row in reader:

        sub_dict = {}

        for key in row:
            if (key != farm_ID):
                sub_dict[key] = row[key]

        if row[farm_ID] != '':
            new_dict_op[row[farm_ID]] = sub_dict

    ff_aqua_args['farm_op_dict'] = new_dict_op

    # add the gen args in
    for key in general_ops.keys():
        ff_aqua_args[key] = general_ops[key]


def format_temp_table(temp_path, ff_aqua_args):
    """ This function is doing much the same thing as format_ops_table- it
    takes in information from a temperature table, and is formatting it into a
    2D dictionary as an output.

    Input:
        temp_path: URI to a CSV file containing temperature data for 365 days
            for the farms on which we will look at growth cycles.
        ff_aqua_args: Dictionary of arguments that we are building up in order
            to pass it to the aquaculture core module.
    Output:
        ff_aqua_args['water_temp_dict']: A 2D dictionary containing temperature
            data for 365 days. The outer keys are days of the year from 0 to
            364 (we need to be able to check the day modulo 365) which we
            manually shift down by 1, and the inner keys are farm ID numbers.

    Returns nothing.
    """
    # EXPLICIT STRINGS FROM "Temp_Daily"
    water_temp_file = open(temp_path)

    new_dict_temp = {}
    line = None

    # This allows us to dynamically determine if the CSV file is comma
    # separated, or semicolon separated.
    dialect = csv.Sniffer().sniff(water_temp_file.read())
    water_temp_file.seek(0)
    delim = dialect.delimiter
    end_line = dialect.lineterminator

    # The farm ID numbers that fall under this column heading in the CSV will
    # be used as the keys in the second level of the dictionary.
    day_marker = 'Day #'

    while True:
        line = water_temp_file.readline().rstrip(end_line)
        if day_marker in line:
            break

    # this is explicitly telling it the fields that I want to get data for, and
    # am removing the Day/Month Field Since it's unnecessary
    fieldnames = line.split(delim)

    reader = csv.DictReader(
        water_temp_file,
        fieldnames,
        dialect=dialect)

    for row in reader:

        sub_dict = {}

        for key in row:
            if (key != day_marker and key != ''):
                sub_dict[key] = row[key]

        del sub_dict['Day/Month']

        # Subtract 1 here so that the day in the temp table allows for % 365
        new_dict_temp[str(int(row[day_marker]) - 1)] = sub_dict

    ff_aqua_args['water_temp_dict'] = new_dict_temp


@validation.invest_validator
def validate(args, limit_to=None):
    """Validate an input dictionary for Finfish Aquaculture.

    Args:
        args (dict): The args dictionary.
        limit_to=None (str or None): If a string key, only this args parameter
            will be validated.  If ``None``, all args parameters will be
            validated.

    Returns:
        A list of tuples where tuple[0] is an iterable of keys that the error
        message applies to and tuple[1] is the string validation warning.
    """
    validation_warnings = validation.validate(args, ARGS_SPEC['args'])
    invalid_keys = validation.get_invalid_keys(validation_warnings)

    if 'ff_farm_loc' not in invalid_keys and 'farm_ID' not in invalid_keys:
        fieldnames = validation.load_fields_from_vector(
            args['ff_farm_loc'])
        error_msg = validation.check_option_string(args['farm_ID'],
                                                   fieldnames)
        if error_msg:
            validation_warnings.append((['farm_ID'], error_msg))

    return validation_warnings<|MERGE_RESOLUTION|>--- conflicted
+++ resolved
@@ -14,15 +14,9 @@
 LOGGER = logging.getLogger(__name__)
 
 ARGS_SPEC = {
-<<<<<<< HEAD
-    "model_name": _("Finfish Aquaculture"),
-    "module": __name__,
-    "userguide_html": "marine_fish.html",
-=======
     "model_name": MODEL_METADATA["finfish_aquaculture"].model_title,
     "pyname": MODEL_METADATA["finfish_aquaculture"].pyname,
     "userguide_html": MODEL_METADATA["finfish_aquaculture"].userguide,
->>>>>>> 11795c5c
     "args": {
         "workspace_dir": spec_utils.WORKSPACE,
         "results_suffix": spec_utils.SUFFIX,
