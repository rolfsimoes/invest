"""DelineateIt wrapper for pygeoprocessing's watershed delineation routine."""
import os
import logging
import time

from osgeo import gdal
from osgeo import ogr
from osgeo import osr
import shapely.errors
import shapely.geometry
import shapely.wkb
import numpy
import pygeoprocessing
import pygeoprocessing.routing
import taskgraph

from .. import utils
from .. import spec_utils
from ..spec_utils import u
from .. import validation
from .. import MODEL_METADATA
from . import delineateit_core


LOGGER = logging.getLogger(__name__)

ARGS_SPEC = {
<<<<<<< HEAD
    "model_name": _("DelineateIt: Watershed Delineation"),
    "module": __name__,
    "userguide_html": "delineateit.html",
=======
    "model_name": MODEL_METADATA["delineateit"].model_title,
    "pyname": MODEL_METADATA["delineateit"].pyname,
    "userguide_html": MODEL_METADATA["delineateit"].userguide,
>>>>>>> 11795c5c
    "args_with_spatial_overlap": {
        "spatial_keys": ["dem_path", "outlet_vector_path"],
        "different_projections_ok": True,
    },
    "args": {
        "workspace_dir": spec_utils.WORKSPACE,
        "results_suffix": spec_utils.SUFFIX,
        "n_workers": spec_utils.N_WORKERS,
        "dem_path": {
            **spec_utils.DEM,
            "projected": True
        },
        "detect_pour_points": {
            "type": "boolean",
            "required": False,
            "about": _(
                "Detect pour points (watershed outlets) based on "
                "the DEM, and use these instead of a user-provided outlet "
                "features vector."),
            "name": _("detect pour points")
        },
        "outlet_vector_path": {
            "type": "vector",
            "fields": {},
            "geometries": spec_utils.ALL_GEOMS,
            "required": "not detect_pour_points",
            "about": _(
                "A map of watershed outlets from which to delineate the "
                "watersheds. Required if Detect Pour Points is not checked."),
            "name": _("watershed outlets")
        },
        "snap_points": {
            "type": "boolean",
            "required": False,
            "about": _(
                "Snap point geometries to the center of the nearest stream "
                "pixel. This has no effect if Detect Pour Points is selected."),
            "name": _("snap points to nearest stream")
        },
        "flow_threshold": {
            **spec_utils.THRESHOLD_FLOW_ACCUMULATION,
            "required": "snap_points",
            "about": (
                spec_utils.THRESHOLD_FLOW_ACCUMULATION["about"] +
                " Required if Snap Points is selected."),
        },
        "snap_distance": {
            "expression": "value > 0",
            "type": "number",
            "units": u.pixels,
            "required": "snap_points",
            "about": _(
                "Maximum distance to relocate watershed outlet points in "
                "order to snap them to a stream. Required if Snap Points "
                "is selected."),
            "name": _("snap distance")
        },
        "skip_invalid_geometry": {
            "type": "boolean",
            "required": False,
            "about": _(
                "Skip delineation for any invalid geometries found in the "
                "Outlet Features. Otherwise, an invalid geometry will cause "
                "the model to crash."),
            "name": _("skip invalid geometries")
        }
    }
}

_OUTPUT_FILES = {
    'preprocessed_geometries': 'preprocessed_geometries.gpkg',
    'filled_dem': 'filled_dem.tif',
    'flow_dir_d8': 'flow_direction.tif',
    'flow_accumulation': 'flow_accumulation.tif',
    'streams': 'streams.tif',
    'snapped_outlets': 'snapped_outlets.gpkg',
    'watersheds': 'watersheds.gpkg',
    'pour_points': 'pour_points.gpkg'
}


def execute(args):
    """DelineateIt: Watershed Delineation.

    This 'model' provides an InVEST-based wrapper around the pygeoprocessing
    routing API for watershed delineation.

    Upon successful completion, the following files are written to the
    output workspace:

        * ``snapped_outlets.gpkg`` - A GeoPackage with the points snapped
          to a nearby stream.
        * ``watersheds.gpkg`` - a GeoPackage of watersheds determined
          by the D8 routing algorithm.
        * ``stream.tif`` - a GeoTiff representing detected streams based on
          the provided ``flow_threshold`` parameter.  Values of 1 are
          streams, values of 0 are not.

    Args:
        args['workspace_dir'] (string):  The selected folder is used as the
            workspace all intermediate and output files will be written.If the
            selected folder does not exist, it will be created. If datasets
            already exist in the selected folder, they will be overwritten.
            (required)
        args['results_suffix'] (string):  This text will be appended to the end of
            output files to help separate multiple runs. (optional)
        args['dem_path'] (string):  A GDAL-supported raster file with an elevation
            for each cell. Make sure the DEM is corrected by filling in sinks,
            and if necessary burning hydrographic features into the elevation
            model (recommended when unusual streams are observed.) See the
            'Working with the DEM' section of the InVEST User's Guide for more
            information. (required)
        args['outlet_vector_path'] (string):  This is a vector representing
            geometries that the watersheds should be built around. Required if
            ``args['detect_pour_points']`` is False; not used otherwise.
        args['snap_points'] (bool): Whether to snap point geometries to the
            nearest stream pixel.  If ``True``, ``args['flow_threshold']``
            and ``args['snap_distance']`` must also be defined.
        args['flow_threshold'] (int):  The number of upstream cells that must
            into a cell before it's considered part of a stream such that
            retention stops and the remaining export is exported to the stream.
            Used to define streams from the DEM.
        args['snap_distance'] (int):  Pixel Distance to Snap Outlet Points
        args['skip_invalid_geometry'] (bool): Whether to crash when an
            invalid geometry is passed or skip it, including all valid
            geometries in the vector to be passed to delineation.
            If ``False``, this tool will crash if an invalid geometry is
            found.  If ``True``, invalid geometries will be left out of
            the vector to be delineated.  Default: True
        args['detect_pour_points'] (bool): Whether to run the pour point
            detection algorithm. If True, detected pour points are used instead
            of outlet_vector_path geometries. Default: False
        args['n_workers'] (int): The number of worker processes to use with
            taskgraph. Defaults to -1 (no parallelism).

    Returns:
        ``None``

    """
    output_directory = args['workspace_dir']
    utils.make_directories([output_directory])

    file_suffix = utils.make_suffix_string(args, 'results_suffix')
    file_registry = utils.build_file_registry(
        [(_OUTPUT_FILES, output_directory)], file_suffix)

    work_token_dir = os.path.join(output_directory, '_work_tokens')

    # Manually setting n_workers to be -1 so that everything happens in the
    # same thread.
    try:
        n_workers = int(args['n_workers'])
    except (KeyError, TypeError, ValueError):
        # KeyError when n_workers is not present in args
        # ValueError when n_workers is an empty string.
        # TypeError when n_workers is None.
        n_workers = -1
    graph = taskgraph.TaskGraph(work_token_dir, n_workers=n_workers)

    fill_pits_task = graph.add_task(
        pygeoprocessing.routing.fill_pits,
        args=((args['dem_path'], 1),
              file_registry['filled_dem']),
        kwargs={'working_dir': output_directory},
        target_path_list=[file_registry['filled_dem']],
        task_name='fill_pits')

    flow_dir_task = graph.add_task(
        pygeoprocessing.routing.flow_dir_d8,
        args=((file_registry['filled_dem'], 1),
              file_registry['flow_dir_d8']),
        kwargs={'working_dir': output_directory},
        target_path_list=[file_registry['flow_dir_d8']],
        dependent_task_list=[fill_pits_task],
        task_name='flow_direction')

    if 'detect_pour_points' in args and args['detect_pour_points']:
        # Detect pour points automatically and use them instead of
        # user-provided geometries
        pour_points_task = graph.add_task(
            detect_pour_points,
            args=((file_registry['flow_dir_d8'], 1),
                  file_registry['pour_points']),
            dependent_task_list=[flow_dir_task],
            target_path_list=[file_registry['pour_points']],
            task_name='detect_pour_points')
        outlet_vector_path = file_registry['pour_points']
        geometry_task = pour_points_task
    else:
        check_geometries_task = graph.add_task(
            check_geometries,
            args=(args['outlet_vector_path'],
                  file_registry['filled_dem'],
                  file_registry['preprocessed_geometries'],
                  args.get('skip_invalid_geometry', True)),
            dependent_task_list=[fill_pits_task],
            target_path_list=[file_registry['preprocessed_geometries']],
            task_name='check_geometries')
        outlet_vector_path = file_registry['preprocessed_geometries']
        geometry_task = check_geometries_task

    delineation_dependent_tasks = [flow_dir_task, geometry_task]
    if 'snap_points' in args and args['snap_points']:
        flow_accumulation_task = graph.add_task(
            pygeoprocessing.routing.flow_accumulation_d8,
            args=((file_registry['flow_dir_d8'], 1),
                  file_registry['flow_accumulation']),
            target_path_list=[file_registry['flow_accumulation']],
            dependent_task_list=[flow_dir_task],
            task_name='flow_accumulation')
        delineation_dependent_tasks.append(flow_accumulation_task)

        snap_distance = int(args['snap_distance'])
        flow_threshold = int(args['flow_threshold'])

        out_nodata = 255
        flow_accumulation_task.join()  # wait so we can read the nodata value
        flow_accumulation_nodata = pygeoprocessing.get_raster_info(
            file_registry['flow_accumulation'])['nodata']
        streams_task = graph.add_task(
            pygeoprocessing.raster_calculator,
            args=([(file_registry['flow_accumulation'], 1),
                   (flow_accumulation_nodata, 'raw'),
                   (out_nodata, 'raw'),
                   (flow_threshold, 'raw')],
                  _threshold_streams,
                  file_registry['streams'],
                  gdal.GDT_Byte,
                  out_nodata),
            target_path_list=[file_registry['streams']],
            dependent_task_list=[flow_accumulation_task],
            task_name='threshold_streams')

        snapped_outflow_points_task = graph.add_task(
            snap_points_to_nearest_stream,
            args=(outlet_vector_path,
                  (file_registry['streams'], 1),
                  snap_distance,
                  file_registry['snapped_outlets']),
            target_path_list=[file_registry['snapped_outlets']],
            dependent_task_list=[streams_task, geometry_task],
            task_name='snapped_outflow_points')
        delineation_dependent_tasks.append(snapped_outflow_points_task)
        outlet_vector_path = file_registry['snapped_outlets']

    watershed_delineation_task = graph.add_task(
        pygeoprocessing.routing.delineate_watersheds_d8,
        args=((file_registry['flow_dir_d8'], 1),
              outlet_vector_path,
              file_registry['watersheds']),
        kwargs={'working_dir': output_directory,
                'target_layer_name':
                    os.path.splitext(
                        os.path.basename(file_registry['watersheds']))[0]},
        target_path_list=[file_registry['watersheds']],
        dependent_task_list=delineation_dependent_tasks,
        task_name='delineate_watersheds_single_worker')

    graph.close()
    graph.join()


def _threshold_streams(flow_accum, src_nodata, out_nodata, threshold):
    """Identify stream pixels based on a user-defined threshold.

    This is an ``op`` to ``pygeoprocessing.raster_calculator``.  Any non-nodata
    pixels in ``flow_accum`` greater than the value of ``threshold`` are
    marked as stream pixels.  Any non-nodata pixels below ``threshold`` are
    marked as non-stream pixels.

    Args:
        flow_accum (numpy array): A numpy array of flow accumulation values.
        src_nodata (number): A number indicating the nodata value of the
            flow accumulation array.
        out_nodata (number): A number indicating the nodata value of the
            target array.
        threshold (number): A numeric threshold over which a flow
            accumulation pixel will be marked as a stream.

    Returns:
        A ``numpy.uint8`` array with values of 0, 1 or ``out_nodata``.

    """
    out_matrix = numpy.empty(flow_accum.shape, dtype=numpy.uint8)
    out_matrix[:] = out_nodata

    valid_pixels = slice(None)
    if src_nodata is not None:
        valid_pixels = ~numpy.isclose(flow_accum, src_nodata)

    over_threshold = flow_accum > threshold
    out_matrix[valid_pixels & over_threshold] = 1
    out_matrix[valid_pixels & ~over_threshold] = 0
    return out_matrix


def check_geometries(outlet_vector_path, dem_path, target_vector_path,
                     skip_invalid_geometry=False):
    """Perform reasonable checks and repairs on the incoming vector.

    This function will iterate through the vector at ``outlet_vector_path``
    and validate geometries, putting the geometries into a new geopackage
    at ``target_vector_path``.

    The vector at ``target_vector_path`` will include features that:

        * Have valid geometries
        * Are simplified to 1/2 the DEM pixel size
        * Intersect the bounding box of the DEM

    Any geometries that are empty or do not intersect the DEM will not be
    included in ``target_vector_path``.

    Args:
        outlet_vector_path (string): The path to an outflow vector.  The first
            layer of the vector only will be inspected.
        dem_path (string): The path to a DEM on disk.
        target_vector_path (string): The target path to where the output
            geopackage should be written.
        skip_invalid_geometry (bool): Whether to raise an exception
            when invalid geometry is found.  If ``False``, an exception
            will be raised when the first invalid geometry is found.
            If ``True``, the invalid geometry will be not be included
            in the output vector but any other valid geometries will.

    Returns:
        ``None``

    """
    if os.path.exists(target_vector_path):
        LOGGER.debug('Target vector path %s exists on disk; removing.',
                     target_vector_path)
        os.remove(target_vector_path)

    dem_info = pygeoprocessing.get_raster_info(dem_path)
    dem_bbox = shapely.prepared.prep(
        shapely.geometry.box(*dem_info['bounding_box']))
    nyquist_limit = numpy.mean(numpy.abs(dem_info['pixel_size'])) / 2.

    dem_srs = osr.SpatialReference()
    dem_srs.ImportFromWkt(dem_info['projection_wkt'])

    gpkg_driver = gdal.GetDriverByName('GPKG')
    target_vector = gpkg_driver.Create(target_vector_path, 0, 0, 0,
                                       gdal.GDT_Unknown)
    layer_name = os.path.splitext(os.path.basename(target_vector_path))[0]
    target_layer = target_vector.CreateLayer(
        layer_name, dem_srs, ogr.wkbUnknown)  # Use source layer type?

    outflow_vector = gdal.OpenEx(outlet_vector_path, gdal.OF_VECTOR)
    outflow_layer = outflow_vector.GetLayer()
    LOGGER.info('Checking %s geometries from source vector',
                outflow_layer.GetFeatureCount())
    target_layer.CreateFields(outflow_layer.schema)

    target_layer.StartTransaction()
    for feature in outflow_layer:
        original_geometry = feature.GetGeometryRef()

        try:
            shapely_geom = shapely.wkb.loads(
                bytes(original_geometry.ExportToWkb()))

            # The classic bowtie polygons will load but require a separate
            # check for validity.
            if not shapely_geom.is_valid:
                raise ValueError('Shapely geom is invalid.')
        except (shapely.errors.ReadingError, ValueError):
            # Parent class for shapely GEOS errors
            # Raised when the geometry is invalid.
            if not skip_invalid_geometry:
                outflow_layer = None
                outflow_vector = None
                target_layer = None
                target_vector = None
                raise ValueError(
                    "The geometry at feature %s is invalid.  Check the logs "
                    "for details and try re-running with repaired geometry."
                    % feature.GetFID())
            else:
                LOGGER.warning(
                    "The geometry at feature %s is invalid and will not be "
                    "included in the set of features to be delineated.",
                    feature.GetFID())
                continue

        if shapely_geom.is_empty:
            LOGGER.warning(
                'Feature %s has no geometry. Skipping', feature.GetFID())
            continue

        shapely_bbox = shapely.geometry.box(*shapely_geom.bounds)
        if not dem_bbox.intersects(shapely_bbox):
            LOGGER.warning('Feature %s does not intersect the DEM. Skipping.',
                           feature.GetFID())
            continue

        simplified_geometry = shapely_geom.simplify(nyquist_limit)

        new_feature = ogr.Feature(target_layer.GetLayerDefn())
        new_feature.SetGeometry(ogr.CreateGeometryFromWkb(
            simplified_geometry.wkb))
        for field_name, field_value in feature.items().items():
            new_feature.SetField(field_name, field_value)
        target_layer.CreateFeature(new_feature)

    target_layer.CommitTransaction()

    LOGGER.info('%s features copied to %s from the original %s features',
                target_layer.GetFeatureCount(),
                os.path.basename(target_vector_path),
                outflow_layer.GetFeatureCount())
    outflow_layer = None
    outflow_vector = None
    target_layer = None
    target_vector = None


def snap_points_to_nearest_stream(points_vector_path, stream_raster_path_band,
                                  snap_distance, snapped_points_vector_path):
    """Adjust the location of points to the nearest stream pixel.

    The new point layer will have all fields and field values copied over from
    the source vector.  Any points that are outside of the stream raster will
    not be included in the output vector.

    Args:
        points_vector_path (string): A path to a vector on disk containing
            point geometries.  Must be in the same projection as the stream
            raster.
        stream_raster_path_band (tuple): A tuple of (path, band index), where
            pixel values are ``1`` (indicating a stream pixel) or ``0``
            (indicating a non-stream pixel).
        snap_distance (number): The maximum distance (in pixels) to search
            for stream pixels for each point.  This must be a positive, nonzero
            value.
        snapped_points_vector_path (string): A path to where the output
            points will be written.

    Returns:
        ``None``

    Raises:
        ``ValueError`` when snap_distance is less than or equal to 0.

    """
    if snap_distance <= 0:
        raise ValueError('Snap_distance must be >= 0, not %s' % snap_distance)

    points_vector = gdal.OpenEx(points_vector_path, gdal.OF_VECTOR)
    points_layer = points_vector.GetLayer()

    stream_raster_info = pygeoprocessing.get_raster_info(
        stream_raster_path_band[0])
    geotransform = stream_raster_info['geotransform']
    n_cols, n_rows = stream_raster_info['raster_size']
    stream_raster = gdal.OpenEx(stream_raster_path_band[0], gdal.OF_RASTER)
    stream_band = stream_raster.GetRasterBand(stream_raster_path_band[1])

    driver = gdal.GetDriverByName('GPKG')
    snapped_vector = driver.Create(snapped_points_vector_path, 0, 0, 0,
                                   gdal.GDT_Unknown)
    layer_name = os.path.splitext(
        os.path.basename(snapped_points_vector_path))[0]
    snapped_layer = snapped_vector.CreateLayer(
        layer_name, points_layer.GetSpatialRef(), points_layer.GetGeomType())
    snapped_layer.CreateFields(points_layer.schema)
    snapped_layer_defn = snapped_layer.GetLayerDefn()

    snapped_layer.StartTransaction()
    n_features = points_layer.GetFeatureCount()
    last_time = time.time()
    for index, point_feature in enumerate(points_layer, 1):
        if time.time() - last_time > 5.0:
            LOGGER.info('Snapped %s of %s points', index, n_features)
            last_time = time.time()

        source_geometry = point_feature.GetGeometryRef()
        geom_name = source_geometry.GetGeometryName()
        geom_count = source_geometry.GetGeometryCount()

        if source_geometry.IsEmpty():
            LOGGER.warning(
                f"FID {point_feature.GetFID()} is missing a defined geometry. "
                "Skipping.")
            continue

        # If the geometry is not a primitive point, just create the new feature
        # as it is now in the new vector. MULTIPOINT geometries with a single
        # component point count as primitive points.
        # OGR's wkbMultiPoint, wkbMultiPointM, wkbMultiPointZM and
        # wkbMultiPoint25D all use the MULTIPOINT geometry name.
        if ((geom_name not in ('POINT', 'MULTIPOINT')) or
                (geom_name == 'MULTIPOINT' and geom_count > 1)):
            LOGGER.warning(
                f"FID {point_feature.GetFID()} ({geom_name}, n={geom_count}) "
                "Geometry cannot be snapped.")
            new_feature = ogr.Feature(snapped_layer.GetLayerDefn())
            new_feature.SetGeometry(source_geometry)
            for field_name, field_value in point_feature.items().items():
                new_feature.SetField(field_name, field_value)
            snapped_layer.CreateFeature(new_feature)
            continue

        point = shapely.wkb.loads(bytes(source_geometry.ExportToWkb()))
        if geom_name == 'MULTIPOINT':
            # We already checked (above) that there's only one component point
            point = point.geoms[0]

        x_index = (point.x - geotransform[0]) // geotransform[1]
        y_index = (point.y - geotransform[3]) // geotransform[5]
        if (x_index < 0 or x_index > n_cols or
                y_index < 0 or y_index > n_rows):
            LOGGER.warning(
                'Encountered a point that was outside the bounds of the '
                f'stream raster.  FID:{point_feature.GetFID()} at {point}')
            continue

        x_center = x_index
        y_center = y_index
        x_left = max(x_index - snap_distance, 0)
        y_top = max(y_index - snap_distance, 0)
        x_right = min(x_index + snap_distance, n_cols)
        y_bottom = min(y_index + snap_distance, n_rows)

        # snap to the nearest stream pixel out to the snap distance
        stream_window = stream_band.ReadAsArray(
            int(x_left), int(y_top), int(x_right - x_left),
            int(y_bottom - y_top))
        row_indexes, col_indexes = numpy.nonzero(
            stream_window == 1)
        if row_indexes.size > 0:
            # Calculate euclidean distance for sorting
            distance_array = numpy.hypot(
                y_center - y_top - row_indexes,
                x_center - x_left - col_indexes,
                dtype=numpy.float32)

            # Find the closest stream pixel that meets the distance
            # requirement.
            min_index = numpy.argmin(distance_array)
            min_row = row_indexes[min_index]
            min_col = col_indexes[min_index]
            offset_row = min_row - (y_center - y_top)
            offset_col = min_col - (x_center - x_left)

            y_index += offset_row
            x_index += offset_col

        point_geometry = ogr.Geometry(ogr.wkbPoint)
        point_geometry.AddPoint(
            geotransform[0] + (x_index + 0.5) * geotransform[1],
            geotransform[3] + (y_index + 0.5) * geotransform[5])

        # Get the output Layer's Feature Definition
        snapped_point_feature = ogr.Feature(snapped_layer_defn)
        for field_name, field_value in point_feature.items().items():
            snapped_point_feature.SetField(field_name, field_value)
        snapped_point_feature.SetGeometry(point_geometry)

        snapped_layer.CreateFeature(snapped_point_feature)
    snapped_layer.CommitTransaction()
    snapped_layer = None
    snapped_vector = None

    points_layer = None
    points_vector = None


def detect_pour_points(flow_dir_raster_path_band, target_vector_path):
    """
    Create a pour point vector from D8 flow direction raster.

    A pour point is the center point of a pixel which:
        - flows off of the raster, or
        - flows into a nodata pixel

    Args:
        flow_dir_raster_path_band (tuple): tuple of (raster path, band index)
            indicating the flow direction raster to use. Pixel values are D8
            values [0 - 7] in this order:

                321
                4x0
                567

        target_vector_path (string): path to save pour point vector to.

    Returns:
        None
    """
    raster_info = pygeoprocessing.get_raster_info(flow_dir_raster_path_band[0])
    pour_point_set = _find_raster_pour_points(flow_dir_raster_path_band)

    # use same spatial reference as the input
    aoi_spatial_reference = osr.SpatialReference()
    aoi_spatial_reference.ImportFromWkt(raster_info['projection_wkt'])

    gpkg_driver = ogr.GetDriverByName("GPKG")
    target_vector = gpkg_driver.CreateDataSource(target_vector_path)
    layer_name = os.path.splitext(
        os.path.basename(target_vector_path))[0]
    target_layer = target_vector.CreateLayer(
        layer_name, aoi_spatial_reference, ogr.wkbPoint)
    target_defn = target_layer.GetLayerDefn()

    # It's important to have a user-facing unique ID field for post-processing
    # (e.g. table-joins) that is not the FID. FIDs are not stable across file
    # conversions that users might do.
    target_layer.CreateField(
        ogr.FieldDefn('point_id', ogr.OFTInteger64))

    # Add a feature to the layer for each point
    target_layer.StartTransaction()
    for idx, (x, y) in enumerate(pour_point_set):
        geometry = ogr.Geometry(ogr.wkbPoint)
        geometry.AddPoint(x, y)
        feature = ogr.Feature(target_defn)
        feature.SetGeometry(geometry)
        feature.SetField('point_id', idx)
        target_layer.CreateFeature(feature)
    target_layer.CommitTransaction()

    target_layer = None
    target_vector = None


def _find_raster_pour_points(flow_dir_raster_path_band):
    """
    Memory-safe pour point calculation from a flow direction raster.

    Args:
        flow_dir_raster_path_band (tuple): tuple of (raster path, band index)
            indicating the flow direction raster to use.

    Returns:
        set of (x, y) coordinate tuples of pour points, in the same coordinate
        system as the input raster.
    """
    flow_dir_raster_path, band_index = flow_dir_raster_path_band
    raster_info = pygeoprocessing.get_raster_info(flow_dir_raster_path)
    # Open the flow direction raster band
    raster = gdal.OpenEx(flow_dir_raster_path, gdal.OF_RASTER)
    band = raster.GetRasterBand(band_index)
    width, height = raster_info['raster_size']

    pour_points = set()
    # Read in flow direction data and find pour points one block at a time
    for offsets in pygeoprocessing.iterblocks(
            (flow_dir_raster_path, band_index), offset_only=True):
        # Expand each block by a one-pixel-wide margin, if possible.
        # This way the blocks will overlap so the watershed
        # calculation will be continuous.
        if offsets['xoff'] > 0:
            offsets['xoff'] -= 1
            offsets['win_xsize'] += 1
        if offsets['yoff'] > 0:
            offsets['yoff'] -= 1
            offsets['win_ysize'] += 1
        if offsets['xoff'] + offsets['win_xsize'] < width:
            offsets['win_xsize'] += 1
        if offsets['yoff'] + offsets['win_ysize'] < height:
            offsets['win_ysize'] += 1

        # Keep track of which block edges are raster edges
        edges = numpy.empty(4, dtype=numpy.intc)
        # edges order: top, left, bottom, right
        edges[0] = (offsets['yoff'] == 0)
        edges[1] = (offsets['xoff'] == 0)
        edges[2] = (offsets['yoff'] + offsets['win_ysize'] == height)
        edges[3] = (offsets['xoff'] + offsets['win_xsize'] == width)

        flow_dir_block = band.ReadAsArray(**offsets)
        pour_points = pour_points.union(
            delineateit_core.calculate_pour_point_array(
                # numpy.intc is equivalent to an int in C (normally int32 or
                # int64). This way it can be passed directly into a memoryview
                # (int[:, :]) in the Cython function.
                flow_dir_block.astype(numpy.intc),
                edges,
                nodata=raster_info['nodata'][band_index - 1],
                offset=(offsets['xoff'], offsets['yoff']),
                origin=(raster_info['geotransform'][0],
                        raster_info['geotransform'][3]),
                pixel_size=raster_info['pixel_size']))

    raster = None
    band = None

    return pour_points


@validation.invest_validator
def validate(args, limit_to=None):
    """Validate args to ensure they conform to `execute`'s contract.

    Args:
        args (dict): dictionary of key(str)/value pairs where keys and
            values are specified in `execute` docstring.
        limit_to (str): (optional) if not None indicates that validation
            should only occur on the args[limit_to] value. The intent that
            individual key validation could be significantly less expensive
            than validating the entire `args` dictionary.

    Returns:
        list of ([invalid key_a, invalid_keyb, ...], 'warning/error message')
            tuples. Where an entry indicates that the invalid keys caused
            the error message in the second part of the tuple. This should
            be an empty list if validation succeeds.

    """
    return validation.validate(
        args, ARGS_SPEC['args'], ARGS_SPEC['args_with_spatial_overlap'])<|MERGE_RESOLUTION|>--- conflicted
+++ resolved
@@ -25,15 +25,9 @@
 LOGGER = logging.getLogger(__name__)
 
 ARGS_SPEC = {
-<<<<<<< HEAD
-    "model_name": _("DelineateIt: Watershed Delineation"),
-    "module": __name__,
-    "userguide_html": "delineateit.html",
-=======
     "model_name": MODEL_METADATA["delineateit"].model_title,
     "pyname": MODEL_METADATA["delineateit"].pyname,
     "userguide_html": MODEL_METADATA["delineateit"].userguide,
->>>>>>> 11795c5c
     "args_with_spatial_overlap": {
         "spatial_keys": ["dem_path", "outlet_vector_path"],
         "different_projections_ok": True,
