"""Fisheries."""
import logging
import csv
import os

from osgeo import gdal

from . import fisheries_io as io
from . import fisheries_model as model
from .. import utils
from .. import spec_utils
from ..spec_utils import u
from .. import validation
from .. import MODEL_METADATA

LOGGER = logging.getLogger(__name__)
LABEL = 'Fisheries'

ARGS_SPEC = {
    "model_name": MODEL_METADATA["fisheries"].model_title,
    "pyname": MODEL_METADATA["fisheries"].pyname,
    "userguide_html": MODEL_METADATA["fisheries"].userguide,
    "args": {
        "workspace_dir": spec_utils.WORKSPACE,
        "results_suffix": spec_utils.SUFFIX,
        "aoi_vector_path": {
            **spec_utils.AOI,
            "fields": {
                "name": {
                    "type": "freestyle_string",
                    "about": _("A unique identifier for each area of interest.")
                }
            },
            "required": False
        },
        "total_timesteps": {
            "expression": "value > 0",
            "type": "number",
<<<<<<< HEAD
            "units": u.count,
            "about": _(
=======
            "units": u.none,
            "about": (
>>>>>>> 1fe0099b
                "The number of time steps the simulation shall execute before "
                "completion. Must be a positive integer."),
            "name": _("Number of Time Steps for Model Run")
        },
        "population_type": {
            "type": "option_string",
            "options": ["Age-Based", "Stage-Based"],
            "about": _(
                "Specifies whether the lifecycle classes provided in the "
                "Population Parameters CSV file represent ages (uniform "
                "duration) or stages. Age-based models (e.g. Lobster, "
                "Dungeness Crab) are separated by uniform, fixed-length time "
                "steps (usually representing a year). Stage-based models "
                "(e.g. White Shrimp) allow lifecycle-classes to have "
                "nonuniform durations based on the assumed resolution of the "
                "provided time step. If the stage-based model is selected, "
                "the Population Parameters CSV file must include a 'Duration' "
                "vector alongside the survival matrix that contains the "
                "number of time steps that each stage lasts."),
            "name": _("Population Model Type")
        },
        "sexsp": {
            "type": "option_string",
            "options": ["No", "Yes"],
            "about": _(
                "Specifies whether or not the lifecycle classes provided in "
                "the Population Parameters CSV file are distinguished by sex."),
            "name": _("Population Classes are Sex-Specific")
        },
        "harvest_units": {
            "type": "option_string",
            "options": ["Individuals", "Weight"],
            "about": _(
                "Specifies whether the harvest output values are calculated "
                "in terms of number of individuals or in terms of biomass "
                "(weight). If 'Weight' is selected, the Population Parameters "
                "CSV file must include a 'Weight' vector alongside the "
                "survival matrix that contains the weight of each lifecycle "
                "class and sex if model is sex-specific."),
            "name": _("Harvest by Individuals or Weight")
        },
        "do_batch": {
            "type": "boolean",
            "required": False,
            "about": _(
                "Specifies whether program will perform a single model run or "
                "a batch (set) of model runs. For single model runs, users "
                "submit a filepath pointing to a single Population Parameters "
                "CSV file.  For batch model runs, users submit a directory "
                "path pointing to a set of Population Parameters CSV files."),
            "name": _("Batch Processing")
        },
        "population_csv_path": {
            "type": "csv",
            "required": "not do_batch",
            "about": _(
                "The provided CSV file should contain all necessary "
                "attributes for the sub-populations based on lifecycle class, "
                "sex, and area - excluding possible migration information. "
                "Please consult the documentation to learn more about what "
                "content should be provided and how the CSV file should be "
                "structured."),
            "name": _("Population Parameters File")
        },
        "population_csv_dir": {
            "type": "directory",
            "required": "do_batch",
            "contents": {
                "[POPULATION_PARAMS_TABLE]": {"type": "csv"}
            },
            "about": _(
                "The provided CSV folder should contain a set of Population "
                "Parameters CSV files with all necessary attributes for sub- "
                "populations based on lifecycle class, sex, and area - "
                "excluding possible migration information. The name of each "
                "file will serve as the prefix of the outputs created by the "
                "model run. Please consult the documentation to learn more "
                "about what content should be provided and how the CSV file "
                "should be structured."),
            "name": _("Population Parameters CSV Folder")
        },
        "spawn_units": {
            "type": "option_string",
            "options": ["Weight", "Individuals"],
            "about": _(
                "Specifies whether the spawner abundance used in the "
                "recruitment function should be calculated in terms of number "
                "of individuals or in terms of biomass (weight). If 'Weight' "
                "is selected, the user must provide a 'Weight' vector "
                "alongside the survival matrix in the Population Parameters "
                "CSV file.  The 'Alpha' and 'Beta' parameters provided by the "
                "user should correspond to the selected choice. Used only for "
                "the Beverton-Holt and Ricker recruitment functions."),
            "name": _(
                "Spawners by Individuals or Weight (Beverton-Holt / Ricker)")
        },
        "total_init_recruits": {
            "expression": "value > 0",
            "type": "number",
<<<<<<< HEAD
            "units": u.count,
            "about": _(
=======
            "units": u.none,
            "about": (
>>>>>>> 1fe0099b
                "The initial number of recruits in the population model at "
                "time equal to zero.<br><br>If the model contains multiple "
                "regions of interest or is distinguished by sex, this value "
                "will be evenly divided and distributed into each sub- "
                "population."),
            "name": _("Total Initial Recruits")
        },
        "recruitment_type": {
            "type": "option_string",
            "options": ["Beverton-Holt", "Ricker", "Fecundity", "Fixed"],
            "about": _(
                "The selected equation is used to calculate recruitment into "
                "the subregions at the beginning of each time step. "
                "Corresponding parameters must be specified with each "
                "function: The Beverton- Holt and Ricker functions both "
                "require arguments for the 'Alpha' and 'Beta' parameters. The "
                "Fecundity function requires a 'Fecundity' vector alongside "
                "the survival matrix in the Population Parameters CSV file "
                "indicating the per-capita offspring for each lifecycle "
                "class. The Fixed function requires an argument for the "
                "'Total Recruits per Time Step' parameter that represents a "
                "single total recruitment value to be distributed into the "
                "population model at the beginning of each time step."),
            "name": _("Recruitment Function Type")
        },
        "alpha": {
            "type": "number",
            "units": u.none,
            "required": False,
            "about": _(
                "Specifies the shape of the stock-recruit curve. Used only "
                "for the Beverton-Holt and Ricker recruitment functions. Used "
                "only for the Beverton-Holt and Ricker recruitment functions."),
            "name": _("Alpha (Beverton-Holt / Ricker)")
        },
        "beta": {
            "type": "number",
            "units": u.none,
            "required": False,
            "about": _(
                "Specifies the shape of the stock-recruit curve. Used only "
                "for the Beverton-Holt and Ricker recruitment functions."),
            "name": _("Beta (Beverton-Holt / Ricker)")
        },
        "total_recur_recruits": {
            "type": "number",
            "units": u.none,
            "required": False,
            "about": _(
                "Specifies the total number of recruits that come into the "
                "population at each time step (a fixed number). Used only for "
                "the Fixed recruitment function."),
            "name": _("Total Recruits per Time Step (Fixed)")
        },
        "migr_cont": {
            "type": "boolean",
            "about": _("if True, model uses migration."),
            "name": _("Migration Parameters")
        },
        "migration_dir": {
            "type": "directory",
            "required": "migr_cont",
            "contents": {
                "[LIFECYCLE_CLASS_TABLE]": {
                    "type": "csv",
                    "columns": {
                        "migration": {"type": "freestyle_string"},
                        "[REGION]": {
                            "about": _("One for each region from which "
                                      "migration occurs"),
                            "type": "freestyle_string"}
                    }
                }
            },
            "about": _(
                "The selected folder contain CSV migration matrices to be "
                "used in the simulation.  Each CSV file contains a single "
                "migration matrix corresponding to an lifecycle class that "
                "migrates. The folder should contain one CSV file for each "
                "lifecycle class that migrates. The files may be named "
                "anything, but must end with an underscore followed by the "
                "name of the age or stage.  The name of the age or stage must "
                "correspond to an age or stage within the Population "
                "Parameters CSV file.  For example, a migration file might be "
                "named 'migration_adult.csv'. Each matrix cell should contain "
                "a decimal fraction indicating the percentage of the "
                "population that will move from one area to another. Each "
                "column should sum to one."),
            "name": _("Migration Matrix CSV Folder")
        },
        "val_cont": {
            "type": "boolean",
            "about": _("if True, model computes valuation."),
            "name": _("Valuation Parameters")
        },
        "frac_post_process": {
            "type": "ratio",
            "required": "val_cont",
            "about": _(
                "Proportion of harvested catch remaining after post- harvest "
                "processing is complete."),
            "name": _("Fraction of Harvest Kept After Processing")
        },
        "unit_price": {
            "type": "number",
            "units": u.none,
            "required": "val_cont",
            "about": _(
                "Specifies the price per harvest unit. If 'Harvest by "
                "Individuals or Weight' was set to 'Individuals', this should "
                "be the price per individual. If set to 'Weight', this should "
                "be the price per unit weight."),
            "name": _("Unit Price")
        }
    }
}


def execute(args, create_outputs=True):
    """Fisheries.

    args['workspace_dir'] (str): location into which all intermediate
        and output files should be placed.

    args['results_suffix'] (str): a string to append to output filenames

    args['aoi_vector_path'] (str): location of shapefile which will be
        used as subregions for calculation. Each region must contain a 'Name'
        attribute (case-sensitive) matching the given name in the population
        parameters csv file.

    args['timesteps'] (int): represents the number of time steps that
        the user desires the model to run.

    args['population_type'] (str): specifies whether the model
        is age-specific or stage-specific. Options will be either "Age
        Specific" or "Stage Specific" and will change which equation is
        used in modeling growth.

    args['sexsp'] (str): specifies whether or not the age and stage
        classes are distinguished by sex.

    args['harvest_units'] (str): specifies how the user wants to get
        the harvest data. Options are either "Individuals" or "Weight", and
        will change the harvest equation used in core. (Required if
        args['val_cont'] is True)

    args['do_batch'] (bool): specifies whether program will perform a
        single model run or a batch (set) of model runs.

    args['population_csv_path'] (str): location of the population
        parameters csv. This will contain all age and stage specific
        parameters. (Required if args['do_batch'] is False)

    args['population_csv_dir'] (str): location of the directory that
        contains the Population Parameters CSV files for batch processing
        (Required if args['do_batch'] is True)

    args['spawn_units'] (str): specifies whether the spawner abundance used in
        the recruitment function should be calculated in terms of number of
        individuals ('Individuals') or in terms of biomass ('Weight'). If
        'Weight' is selected, the user must provide a 'Weight' vector alongside
        the survival matrix in the Population Parameters CSV File. The 'alpha'
        and 'beta' parameters provided by the user should correspond to the
        selected choice.

    args['total_init_recruits'] (float): represents the initial number of
        recruits that will be used in calculation of population on a per area
        basis.

    args['recruitment_type'] (str): name corresponding to one of the built-in
        recruitment functions {'Beverton-Holt', 'Ricker', 'Fecundity', Fixed},
        or 'Other', meaning that the user is passing in their own recruitment
        function as an anonymous python function via the optional dictionary
        argument 'recruitment_func'.

    args['recruitment_func'] (function): Required if args['recruitment_type']
        is set to 'Other'.  See below for instructions on how to create a user-
        defined recruitment function.

    args['alpha'] (float): must exist within args for BH or Ricker Recruitment.
        Parameter that will be used in calculation of recruitment.

    args['beta'] (float): must exist within args for BH or Ricker Recruitment.
        Parameter that will be used in calculation of recruitment.

    args['total_recur_recruits'] (float): must exist within args for Fixed
        Recruitment. Parameter that will be used in calculation of recruitment.

    args['migr_cont'] (bool): if True, model uses migration.

    args['migration_dir'] (str): if this parameter exists, it means migration
        is desired. This is  the location of the parameters folder containing
        files for migration. There should be one file for every age class which
        migrates. (Required if args['migr_cont'] is True)

    args['val_cont'] (bool): if True, model computes valuation.

    args['frac_post_process'] (float): represents the fraction of the species
        remaining after processing of the whole carcass is complete. This will
        exist only if valuation is desired for the particular species.
        (Required if args['val_cont'] is True)

    args['unit_price'] (float): represents the price for a single unit of
        harvest. Exists only if valuation is desired. (Required if
        args['val_cont'] is True)

    Example Args::

        args = {
            'workspace_dir': 'path/to/workspace_dir/',
            'results_suffix': 'scenario_name',
            'aoi_vector_path': 'path/to/aoi_vector_path',
            'total_timesteps': 100,
            'population_type': 'Stage-Based',
            'sexsp': 'Yes',
            'harvest_units': 'Individuals',
            'do_batch': False,
            'population_csv_path': 'path/to/csv_path',
            'population_csv_dir': '',
            'spawn_units': 'Weight',
            'total_init_recruits': 100000.0,
            'recruitment_type': 'Ricker',
            'alpha': 32.4,
            'beta': 54.2,
            'total_recur_recruits': 92.1,
            'migr_cont': True,
            'migration_dir': 'path/to/mig_dir/',
            'val_cont': True,
            'frac_post_process': 0.5,
            'unit_price': 5.0,
        }

    **Creating a User-Defined Recruitment Function**

    An optional argument has been created in the Fisheries Model to allow users
    proficient in Python to pass their own recruitment function into the
    program via the args dictionary.

    Using the Beverton-Holt recruitment function as an example, here's how a
    user might create and pass in their own recruitment function::

        import natcap.invest
        import numpy as np

        # define input data
        Matu = np.array([...])  # the Maturity vector in the Population
            Parameters File
        Weight = np.array([...])  # the Weight vector in the Population
            Parameters File
        LarvDisp = np.array([...])  # the LarvalDispersal vector in the
            Population Parameters File
        alpha = 2.0  # scalar value
        beta = 10.0  # scalar value
        sexsp = 2   # 1 = not sex-specific, 2 = sex-specific

        # create recruitment function
        def spawners(N_prev):
            return (N_prev * Matu * Weight).sum()

        def rec_func_BH(N_prev):
            N_0 = (LarvDisp * ((alpha * spawners(
                N_prev) / (beta + spawners(N_prev)))) / sexsp)
            return (N_0, spawners(N_prev))

        # fill out args dictionary
        args = {}
        # ... define other arguments ...
        args['recruitment_type'] = 'Other'  # lets program know to use user-
            defined function
        args['recruitment_func'] = rec_func_BH  # pass recruitment function as
            'anonymous' Python function

        # run model
        natcap.invest.fisheries.fisheries.execute(args)

    Conditions that a new recruitment function must meet to run properly:

    + **The function must accept as an argument:** a single numpy three-
        dimensional array (N_prev) representing the state of the population at
        the previous time step. N_prev has three dimensions: the indices of the
        first dimension correspond to the region (must be in same order as
        provided in the Population Parameters File), the indices of the second
        dimension represent the sex if it is specific (i.e. two indices
        representing female, then male if the model is 'sex-specific', else
        just a single zero index representing the female and male populations
        aggregated together), and the indicies of the third dimension represent
        age/stage in ascending order.

    + **The function must return:** a tuple of two values. The first value
        (N_0) being a single numpy one-dimensional array representing the
        youngest age of the population for the next time step. The indices of
        the array correspond to the regions of the population (outputted in
        same order as provided). If the model is sex-specific, it is currently
        assumed that males and females are produced in equal number and that
        the returned array has been already been divided by 2 in the
        recruitment function. The second value (spawners) is the number or
        weight of the spawners created by the population from the previous time
        step, provided as a scalar float value (non-negative).

    Example of How Recruitment Function Operates within Fisheries Model::

        # input data
        N_prev_xsa = [[[region0-female-age0, region0-female-age1],
                       [region0-male-age0, region1-male-age1]],
                      [[region1-female-age0, region1-female-age1],
                       [region1-male-age0], [region1-male-age1]]]

        # execute function
        N_0_x, spawners = rec_func(N_prev_xsa)

        # output data - where N_0 contains information about the youngest
        #     age/stage of the population for the next time step:
        N_0_x = [region0-age0, region1-age0] # if sex-specific, rec_func should
            divide by two before returning type(spawners) is float

    """
    args = args.copy()

    # Parse Inputs
    model_list = io.fetch_args(args, create_outputs=create_outputs)

    # For Each Model in Set:
    vars_all_models = []
    for model_args_dict in model_list:

        # Setup Model
        model_vars_dict = model.initialize_vars(model_args_dict)

        recru_func = model.set_recru_func(model_vars_dict)
        init_cond_func = model.set_init_cond_func(model_vars_dict)
        cycle_func = model.set_cycle_func(model_vars_dict, recru_func)
        harvest_func = model.set_harvest_func(model_vars_dict)

        # Run Model
        model_vars_dict = model.run_population_model(
            model_vars_dict, init_cond_func, cycle_func, harvest_func)

        vars_all_models.append(model_vars_dict)

        if create_outputs:
            # Create Model Outputs
            io.create_outputs(model_vars_dict)

    LOGGER.warning(vars_all_models[0]['results_suffix'])
    return vars_all_models


@validation.invest_validator
def validate(args, limit_to=None):
    """Validate an input dictionary for Fisheries.

    Args:
        args (dict): The args dictionary.
        limit_to=None (str or None): If a string key, only this args parameter
            will be validated.  If ``None``, all args parameters will be
            validated.

    Returns:
        A list of tuples where tuple[0] is an iterable of keys that the error
        message applies to and tuple[1] is the string validation warning.
    """
    return validation.validate(args, ARGS_SPEC['args'])<|MERGE_RESOLUTION|>--- conflicted
+++ resolved
@@ -36,13 +36,8 @@
         "total_timesteps": {
             "expression": "value > 0",
             "type": "number",
-<<<<<<< HEAD
-            "units": u.count,
-            "about": _(
-=======
             "units": u.none,
-            "about": (
->>>>>>> 1fe0099b
+            "about": _(
                 "The number of time steps the simulation shall execute before "
                 "completion. Must be a positive integer."),
             "name": _("Number of Time Steps for Model Run")
@@ -142,13 +137,8 @@
         "total_init_recruits": {
             "expression": "value > 0",
             "type": "number",
-<<<<<<< HEAD
-            "units": u.count,
-            "about": _(
-=======
             "units": u.none,
-            "about": (
->>>>>>> 1fe0099b
+            "about": _(
                 "The initial number of recruits in the population model at "
                 "time equal to zero.<br><br>If the model contains multiple "
                 "regions of interest or is distinguished by sex, this value "
