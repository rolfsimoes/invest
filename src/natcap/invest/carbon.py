<<<<<<< HEAD
"""Carbon Storage and Sequestration."""
from __future__ import absolute_import
import collections
import logging
import os
import time

from osgeo import gdal
import numpy
import natcap.invest.pygeoprocessing_0_3_3

from . import validation
from . import utils

LOGGER = logging.getLogger('natcap.invest.carbon')

_OUTPUT_BASE_FILES = {
    'tot_c_cur': 'tot_c_cur.tif',
    'tot_c_fut': 'tot_c_fut.tif',
    'tot_c_redd': 'tot_c_redd.tif',
    'delta_cur_fut': 'delta_cur_fut.tif',
    'delta_cur_redd': 'delta_cur_redd.tif',
    'npv_fut': 'npv_fut.tif',
    'npv_redd': 'npv_redd.tif',
    'html_report': 'report.html',
    }

_INTERMEDIATE_BASE_FILES = {
    'c_above_cur': 'c_above_cur.tif',
    'c_below_cur': 'c_below_cur.tif',
    'c_soil_cur': 'c_soil_cur.tif',
    'c_dead_cur': 'c_dead_cur.tif',
    'c_above_fut': 'c_above_fut.tif',
    'c_below_fut': 'c_below_fut.tif',
    'c_soil_fut': 'c_soil_fut.tif',
    'c_dead_fut': 'c_dead_fut.tif',
    'c_above_redd': 'c_above_redd.tif',
    'c_below_redd': 'c_below_redd.tif',
    'c_soil_redd': 'c_soil_redd.tif',
    'c_dead_redd': 'c_dead_redd.tif',
    }

_TMP_BASE_FILES = {
    'aligned_lulc_cur_path': 'aligned_lulc_cur.tif',
    'aligned_lulc_fut_path': 'aligned_lulc_fut.tif',
    'aligned_lulc_redd_path': 'aligned_lulc_redd.tif',
    }

# -1.0 since carbon stocks are 0 or greater
_CARBON_NODATA = -1.0
# use min float32 which is unlikely value to see in a NPV raster
_VALUE_NODATA = numpy.finfo(numpy.float32).min


def execute(args):
    """InVEST Carbon Model.

    Calculate the amount of carbon stocks given a landscape, or the difference
    due to a future change, and/or the tradeoffs between that and a REDD
    scenario, and calculate economic valuation on those scenarios.

    The model can operate on a single scenario, a combined present and future
    scenario, as well as an additional REDD scenario.

    Parameters:
        args['workspace_dir'] (string): a path to the directory that will
            write output and other temporary files during calculation.
        args['results_suffix'] (string): appended to any output file name.
        args['lulc_cur_path'] (string): a path to a raster representing the
            current carbon stocks.
        args['calc_sequestration'] (bool): if true, sequestration should
            be calculated and 'lulc_fut_path' and 'do_redd' should be defined.
        args['lulc_fut_path'] (string): a path to a raster representing future
            landcover scenario.  Optional, but if present and well defined
            will trigger a sequestration calculation.
        args['do_redd'] ( bool): if true, REDD analysis should be calculated
            and 'lulc_redd_path' should be defined
        args['lulc_redd_path'] (string): a path to a raster representing the
            alternative REDD scenario which is only possible if the
            args['lulc_fut_path'] is present and well defined.
        args['carbon_pools_path'] (string): path to CSV or that indexes carbon
            storage density to lulc codes. (required if 'do_uncertainty' is
            false)
        args['lulc_cur_year'] (int/string): an integer representing the year
            of `args['lulc_cur_path']` used if `args['calc_sequestration']`
            is True.
        args['lulc_fut_year'](int/string): an integer representing the year
            of `args['lulc_fut_path']` used in valuation if it exists.
            Required if  `args['do_valuation']` is True and
            `args['lulc_fut_path']` is present and well defined.
        args['do_valuation'] (bool): if true then run the valuation model on
            available outputs.  At a minimum will run on carbon stocks, if
            sequestration with a future scenario is done and/or a REDD
            scenario calculate NPV for either and report in final HTML
            document.
        args['price_per_metric_ton_of_c'] (float): Is the present value of
            carbon per metric ton. Used if `args['do_valuation']` is present
            and True.
        args['discount_rate'] (float): Discount rate used if NPV calculations
            are required.  Used if `args['do_valuation']` is  present and
            True.
        args['rate_change'] (float): Annual rate of change in price of carbon
            as a percentage.  Used if `args['do_valuation']` is  present and
            True.
    Returns:
        None.
    """
    file_suffix = utils.make_suffix_string(args, 'results_suffix')
    intermediate_output_dir = os.path.join(
        args['workspace_dir'], 'intermediate_outputs')
    output_dir = args['workspace_dir']
    natcap.invest.pygeoprocessing_0_3_3.create_directories([intermediate_output_dir, output_dir])

    LOGGER.info('Building file registry')
    file_registry = utils.build_file_registry(
        [(_OUTPUT_BASE_FILES, output_dir),
         (_INTERMEDIATE_BASE_FILES, intermediate_output_dir),
         (_TMP_BASE_FILES, output_dir)], file_suffix)

    carbon_pool_table = natcap.invest.pygeoprocessing_0_3_3.get_lookup_from_table(
        args['carbon_pools_path'], 'lucode')

    cell_sizes = []
    valid_lulc_keys = []
    valid_scenarios = []
    for scenario_type in ['cur', 'fut', 'redd']:
        lulc_key = "lulc_%s_path" % (scenario_type)
        if lulc_key in args and len(args[lulc_key]) > 0:
            cell_sizes.append(
                natcap.invest.pygeoprocessing_0_3_3.geoprocessing.get_cell_size_from_uri(
                    args[lulc_key]))
            valid_lulc_keys.append(lulc_key)
            valid_scenarios.append(scenario_type)
    pixel_size_out = min(cell_sizes)

    # align the input datasets
    natcap.invest.pygeoprocessing_0_3_3.align_dataset_list(
        [args[_] for _ in valid_lulc_keys],
        [file_registry['aligned_' + _] for _ in valid_lulc_keys],
        ['nearest'] * len(valid_lulc_keys),
        pixel_size_out, 'intersection', 0, assert_datasets_projected=True)

    LOGGER.info('Map all carbon pools to carbon storage rasters.')
    aligned_lulc_key = None
    pool_storage_path_lookup = collections.defaultdict(list)
    summary_stats = []  # use to aggregate storage, value, and more
    for pool_type in ['c_above', 'c_below', 'c_soil', 'c_dead']:
        carbon_pool_by_type = dict([
            (lucode, float(carbon_pool_table[lucode][pool_type]))
            for lucode in carbon_pool_table])
        for scenario_type in valid_scenarios:
            aligned_lulc_key = 'aligned_lulc_%s_path' % scenario_type
            storage_key = '%s_%s' % (pool_type, scenario_type)
            LOGGER.info(
                "Mapping carbon from '%s' to '%s' scenario.",
                aligned_lulc_key, storage_key)
            _generate_carbon_map(
                file_registry[aligned_lulc_key], carbon_pool_by_type,
                file_registry[storage_key])
            # store the pool storage path so they can be easily added later
            pool_storage_path_lookup[scenario_type].append(
                file_registry[storage_key])

    # Sum the individual carbon storage pool paths per scenario
    for scenario_type, storage_path_list in (
            pool_storage_path_lookup.iteritems()):
        output_key = 'tot_c_' + scenario_type
        LOGGER.info(
            "Calculate carbon storage for '%s'", output_key)
        _sum_rasters(storage_path_list, file_registry[output_key])

        # Tuple below is (sort_priority, description, value, unit, path)
        summary_stats.append((
            0, "Total %s" % scenario_type,
            _accumulate_totals(file_registry[output_key]), 'Mg of C',
            file_registry[output_key]))

    # calculate sequestration
    for fut_type in ['fut', 'redd']:
        if fut_type not in valid_scenarios:
            continue
        output_key = 'delta_cur_' + fut_type
        LOGGER.info("Calculate sequestration scenario '%s'", output_key)
        storage_path_list = [
            file_registry['tot_c_cur'], file_registry['tot_c_' + fut_type]]
        _diff_rasters(storage_path_list, file_registry[output_key])

        # Tuple below is (sort_priority, description, value, unit, path)
        summary_stats.append((
            1, "Change in C for %s" % fut_type,
            _accumulate_totals(file_registry[output_key]), 'Mg of C',
            file_registry[output_key]))

    if 'do_valuation' in args and args['do_valuation']:
        LOGGER.info('Constructing valuation formula.')
        valuation_constant = _calculate_valuation_constant(
            int(args['lulc_cur_year']), int(args['lulc_fut_year']),
            float(args['discount_rate']), float(args['rate_change']),
            float(args['price_per_metric_ton_of_c']))

        for scenario_type in ['fut', 'redd']:
            if scenario_type not in valid_scenarios:
                continue
            output_key = 'npv_%s' % scenario_type
            LOGGER.info("Calculating NPV for scenario '%s'", output_key)
            _calculate_npv(
                file_registry['delta_cur_%s' % scenario_type],
                valuation_constant, file_registry[output_key])

            # Tuple below is (sort_priority, description, value, unit, path)
            summary_stats.append((
                2, "Net present value from cur to %s" % scenario_type,
                _accumulate_totals(file_registry[output_key]),
                "currency units", file_registry[output_key]))

    _generate_report(summary_stats, args, file_registry['html_report'])

    for tmp_filename_key in _TMP_BASE_FILES:
        try:
            tmp_filename = file_registry[tmp_filename_key]
            if os.path.exists(tmp_filename):
                os.remove(tmp_filename)
        except OSError as os_error:
            LOGGER.warn(
                "Can't remove temporary file: %s\nOriginal Exception:\n%s",
                file_registry[tmp_filename_key], os_error)


def _accumulate_totals(raster_path):
    """Sum all non-nodata pixels in `raster_path` and return result."""
    nodata = natcap.invest.pygeoprocessing_0_3_3.get_nodata_from_uri(raster_path)
    raster_sum = 0.0
    for _, block in natcap.invest.pygeoprocessing_0_3_3.iterblocks(raster_path):
        raster_sum += numpy.sum(block[block != nodata])
    return raster_sum


def _generate_carbon_map(
        lulc_path, carbon_pool_by_type, out_carbon_stock_path):
    """Generate carbon stock raster by mapping LULC values to carbon pools.

    Parameters:
        lulc_path (string): landcover raster with integer pixels.
        out_carbon_stock_path (string): path to output raster that will have
            pixels with carbon storage values in them with units of Mg*C
        carbon_pool_by_type (dict): a dictionary that maps landcover values
            to carbon storage densities per area (Mg C/Ha).

    Returns:
        None.
    """
    nodata = natcap.invest.pygeoprocessing_0_3_3.get_nodata_from_uri(lulc_path)
    pixel_size_out = natcap.invest.pygeoprocessing_0_3_3.get_cell_size_from_uri(lulc_path)
    carbon_stock_by_type = dict([
        (lulcid, stock * pixel_size_out ** 2 / 10**4)
        for lulcid, stock in carbon_pool_by_type.iteritems()])

    carbon_stock_by_type[nodata] = _CARBON_NODATA

    natcap.invest.pygeoprocessing_0_3_3.reclassify_dataset_uri(
        lulc_path, carbon_stock_by_type, out_carbon_stock_path,
        gdal.GDT_Float32, _CARBON_NODATA, exception_flag='values_required',
        assert_dataset_projected=True)


def _sum_rasters(storage_path_list, output_sum_path):
    """Sum all the rasters in `storage_path_list` to `output_sum_path`."""
    def _sum_op(*storage_arrays):
        """Sum all the arrays or nodata a pixel stack if one exists."""
        valid_mask = reduce(
            lambda x, y: x & y, [
                _ != _CARBON_NODATA for _ in storage_arrays])
        result = numpy.empty(storage_arrays[0].shape)
        result[:] = _CARBON_NODATA
        result[valid_mask] = numpy.sum([
            _[valid_mask] for _ in storage_arrays], axis=0)
        return result

    pixel_size_out = natcap.invest.pygeoprocessing_0_3_3.get_cell_size_from_uri(
        storage_path_list[0])
    natcap.invest.pygeoprocessing_0_3_3.vectorize_datasets(
        storage_path_list, _sum_op, output_sum_path,
        gdal.GDT_Float32, _CARBON_NODATA, pixel_size_out, "intersection",
        vectorize_op=False, datasets_are_pre_aligned=True)


def _diff_rasters(storage_path_list, output_diff_path):
    """Subtract rasters in `storage_path_list` to `output_sum_path`."""
    def _diff_op(base_array, future_array):
        """Subtract future_array from base_array and ignore nodata."""
        result = numpy.empty(base_array.shape, dtype=numpy.float32)
        result[:] = _CARBON_NODATA
        valid_mask = (
            (base_array != _CARBON_NODATA) &
            (future_array != _CARBON_NODATA))
        result[valid_mask] = (
            future_array[valid_mask] - base_array[valid_mask])
        return result

    pixel_size_out = natcap.invest.pygeoprocessing_0_3_3.get_cell_size_from_uri(
        storage_path_list[0])
    natcap.invest.pygeoprocessing_0_3_3.vectorize_datasets(
        storage_path_list, _diff_op, output_diff_path,
        gdal.GDT_Float32, _CARBON_NODATA, pixel_size_out, "intersection",
        vectorize_op=False, datasets_are_pre_aligned=True)


def _calculate_valuation_constant(
        lulc_cur_year, lulc_fut_year, discount_rate, rate_change,
        price_per_metric_ton_of_c):
    """Calculate a net present valuation constant to multiply carbon storage.

    Parameters:
        lulc_cur_year (int): calendar year in present
        lulc_fut_year (int): calendar year in future
        discount_rate (float): annual discount rate as a percentage
        rate_change (float): annual change in price of carbon as a percentage
        price_per_metric_ton_of_c (float): currency amount of Mg of carbon

    Returns:
        a floating point number that can be used to multiply a delta carbon
        storage value by to calculate NPV.
    """
    n_years = int(lulc_fut_year) - int(lulc_cur_year) - 1
    ratio = (
        1.0 / ((1 + float(discount_rate) / 100.0) *
               (1 + float(rate_change) / 100.0)))
    valuation_constant = (
        float(price_per_metric_ton_of_c) /
        (float(lulc_fut_year) - float(lulc_cur_year)) *
        (1.0 - ratio ** (n_years + 1)) / (1.0 - ratio))
    return valuation_constant


def _calculate_npv(delta_carbon_path, valuation_constant, npv_out_path):
    """Calculate net present value.

    Parameters:
        delta_carbon_path (string): path to change in carbon storage over
            time.
        valulation_constant (float): value to multiply each carbon storage
            value by to calculate NPV.
        npv_out_path (string): path to output net present value raster.
    Returns:
        None.
    """
    def _npv_value_op(carbon_array):
        """Calculate the NPV given carbon storage or loss values."""
        result = numpy.empty(carbon_array.shape, dtype=numpy.float32)
        result[:] = _VALUE_NODATA
        valid_mask = carbon_array != _CARBON_NODATA
        result[valid_mask] = carbon_array[valid_mask] * valuation_constant
        return result

    pixel_size_out = natcap.invest.pygeoprocessing_0_3_3.get_cell_size_from_uri(delta_carbon_path)
    natcap.invest.pygeoprocessing_0_3_3.geoprocessing.vectorize_datasets(
        [delta_carbon_path], _npv_value_op, npv_out_path, gdal.GDT_Float32,
        _VALUE_NODATA, pixel_size_out, "intersection",
        vectorize_op=False, datasets_are_pre_aligned=True)


def _generate_report(summary_stats, model_args, html_report_path):
    """Generate a human readable HTML report of summary stats of model run.

    Paramters:
        summary_stats (list of tuple): a list of tuples of the form
            (display_sort_priority, description, value, unit, file_path)
        model_args (dict): InVEST argument dictionary.
        html_report_path (string): path to output report file.
    Returns:
        None.
    """
    with open(html_report_path, 'w') as report_doc:
        # Boilerplate header that defines style and intro header.
        header = (
            '<!DOCTYPE html><html><head><title>Carbon Results</title><style t'
            'ype="text/css">body { background-color: #EFECCA; color: #002F2F '
            '} h1 { text-align: center } h1, h2, h3, h4, strong, th { color: '
            '#046380; } h2 { border-bottom: 1px solid #A7A37E; } table { bord'
            'er: 5px solid #A7A37E; margin-bottom: 50px; background-color: #E'
            '6E2AF; } td, th { margin-left: 0px; margin-right: 0px; padding-l'
            'eft: 8px; padding-right: 8px; padding-bottom: 2px; padding-top: '
            '2px; text-align:left; } td { border-top: 5px solid #EFECCA; } .n'
            'umber {text-align: right; font-family: monospace;} img { margin:'
            ' 20px; }</style></head><body><h1>InVEST Carbon Model Results</h1'
            '><p>This document summarizes the results from running the InVEST'
            ' carbon model with the following data.</p>')

        report_doc.write(header)
        report_doc.write('<p>Report generated at %s</p>' % (
            time.strftime("%Y-%m-%d %H:%M")))

        # Report input arguments
        report_doc.write('<table><tr><th>arg id</th><th>arg value</th></tr>')
        for key, value in model_args.iteritems():
            report_doc.write('<tr><td>%s</td><td>%s</td></tr>' % (key, value))
        report_doc.write('</table>')

        # Report aggregate results
        report_doc.write('<h3>Aggregate Results</h3>')
        report_doc.write(
            '<table><tr><th>Description</th><th>Value</th><th>Units</th><th>R'
            'aw File</th></tr>')
        for _, result_description, units, value, raw_file_path in sorted(
                summary_stats):
            report_doc.write(
                '<tr><td>%s</td><td class="number">%.2f</td><td>%s</td>'
                '<td>%s</td></tr>' % (
                    result_description, units, value, raw_file_path))
        report_doc.write('</body></html>')


@validation.invest_validator
def validate(args, limit_to=None):
    """Validate args to ensure they conform to `execute`'s contract.

    Parameters:
        args (dict): dictionary of key(str)/value pairs where keys and
            values are specified in `execute` docstring.
        limit_to (str): (optional) if not None indicates that validation
            should only occur on the args[limit_to] value. The intent that
            individual key validation could be significantly less expensive
            than validating the entire `args` dictionary.

    Returns:
        list of ([invalid key_a, invalid_keyb, ...], 'warning/error message')
            tuples. Where an entry indicates that the invalid keys caused
            the error message in the second part of the tuple. This should
            be an empty list if validation succeeds.
    """
    missing_key_list = []
    no_value_list = []
    validation_error_list = []

    required_keys = [
        'workspace_dir',
        'lulc_cur_path',
        'carbon_pools_path',
        'calc_sequestration',
        'do_valuation']

    if 'calc_sequestration' in args and args['calc_sequestration']:
        required_keys.extend(
            ['lulc_cur_year', 'lulc_fut_path', 'lulc_fut_year', 'do_redd'])

        if 'do_redd' in args and args['do_redd']:
            required_keys.append('lulc_redd_path')

    if 'do_valuation' in args and args['do_valuation']:
        required_keys.extend(
            ['price_per_metric_ton_of_c', 'discount_rate', 'rate_change'])

    for key in required_keys:
        if limit_to is None or limit_to == key:
            if key not in args:
                missing_key_list.append(key)
            elif args[key] in ['', None]:
                no_value_list.append(key)

    if len(missing_key_list) > 0:
        # if there are missing keys, we have raise KeyError to stop hard
        raise KeyError(
            "The following keys were expected in `args` but were missing " +
            ', '.join(missing_key_list))

    if len(no_value_list) > 0:
        validation_error_list.append(
            (no_value_list, 'parameter has no value'))

    file_type_list = [
        ('lulc_cur_path', 'raster'),
        ('lulc_fut_path', 'raster'),
        ('lulc_redd_path', 'raster'),
        ('carbon_pools_path', 'table')]

    # check that existing/optional files are the correct types
    with utils.capture_gdal_logging():
        for key, key_type in file_type_list:
            if (limit_to is None or limit_to == key) and key in args:
                if not os.path.exists(args[key]):
                    validation_error_list.append(
                        ([key], 'not found on disk'))
                    continue
                if key_type == 'raster':
                    raster = gdal.OpenEx(args[key])
                    if raster is None:
                        validation_error_list.append(
                            ([key], 'not a raster'))
                    del raster
                elif key_type == 'vector':
                    vector = gdal.OpenEx(args[key])
                    if vector is None:
                        validation_error_list.append(
                            ([key], 'not a vector'))
                    del vector

    return validation_error_list
=======
"""Carbon Storage and Sequestration."""
from __future__ import absolute_import
import collections
import logging
import os
import time

from osgeo import gdal
from osgeo import ogr
import numpy
import natcap.invest.pygeoprocessing_0_3_3

from . import validation
from . import utils

LOGGER = logging.getLogger('natcap.invest.carbon')

_OUTPUT_BASE_FILES = {
    'tot_c_cur': 'tot_c_cur.tif',
    'tot_c_fut': 'tot_c_fut.tif',
    'tot_c_redd': 'tot_c_redd.tif',
    'delta_cur_fut': 'delta_cur_fut.tif',
    'delta_cur_redd': 'delta_cur_redd.tif',
    'npv_fut': 'npv_fut.tif',
    'npv_redd': 'npv_redd.tif',
    'html_report': 'report.html',
    }

_INTERMEDIATE_BASE_FILES = {
    'c_above_cur': 'c_above_cur.tif',
    'c_below_cur': 'c_below_cur.tif',
    'c_soil_cur': 'c_soil_cur.tif',
    'c_dead_cur': 'c_dead_cur.tif',
    'c_above_fut': 'c_above_fut.tif',
    'c_below_fut': 'c_below_fut.tif',
    'c_soil_fut': 'c_soil_fut.tif',
    'c_dead_fut': 'c_dead_fut.tif',
    'c_above_redd': 'c_above_redd.tif',
    'c_below_redd': 'c_below_redd.tif',
    'c_soil_redd': 'c_soil_redd.tif',
    'c_dead_redd': 'c_dead_redd.tif',
    }

_TMP_BASE_FILES = {
    'aligned_lulc_cur_path': 'aligned_lulc_cur.tif',
    'aligned_lulc_fut_path': 'aligned_lulc_fut.tif',
    'aligned_lulc_redd_path': 'aligned_lulc_redd.tif',
    }

# -1.0 since carbon stocks are 0 or greater
_CARBON_NODATA = -1.0
# use min float32 which is unlikely value to see in a NPV raster
_VALUE_NODATA = numpy.finfo(numpy.float32).min


def execute(args):
    """InVEST Carbon Model.

    Calculate the amount of carbon stocks given a landscape, or the difference
    due to a future change, and/or the tradeoffs between that and a REDD
    scenario, and calculate economic valuation on those scenarios.

    The model can operate on a single scenario, a combined present and future
    scenario, as well as an additional REDD scenario.

    Parameters:
        args['workspace_dir'] (string): a path to the directory that will
            write output and other temporary files during calculation.
        args['results_suffix'] (string): appended to any output file name.
        args['lulc_cur_path'] (string): a path to a raster representing the
            current carbon stocks.
        args['calc_sequestration'] (bool): if true, sequestration should
            be calculated and 'lulc_fut_path' and 'do_redd' should be defined.
        args['lulc_fut_path'] (string): a path to a raster representing future
            landcover scenario.  Optional, but if present and well defined
            will trigger a sequestration calculation.
        args['do_redd'] ( bool): if true, REDD analysis should be calculated
            and 'lulc_redd_path' should be defined
        args['lulc_redd_path'] (string): a path to a raster representing the
            alternative REDD scenario which is only possible if the
            args['lulc_fut_path'] is present and well defined.
        args['carbon_pools_path'] (string): path to CSV or that indexes carbon
            storage density to lulc codes. (required if 'do_uncertainty' is
            false)
        args['lulc_cur_year'] (int/string): an integer representing the year
            of `args['lulc_cur_path']` used if `args['calc_sequestration']`
            is True.
        args['lulc_fut_year'](int/string): an integer representing the year
            of `args['lulc_fut_path']` used in valuation if it exists.
            Required if  `args['do_valuation']` is True and
            `args['lulc_fut_path']` is present and well defined.
        args['do_valuation'] (bool): if true then run the valuation model on
            available outputs.  At a minimum will run on carbon stocks, if
            sequestration with a future scenario is done and/or a REDD
            scenario calculate NPV for either and report in final HTML
            document.
        args['price_per_metric_ton_of_c'] (float): Is the present value of
            carbon per metric ton. Used if `args['do_valuation']` is present
            and True.
        args['discount_rate'] (float): Discount rate used if NPV calculations
            are required.  Used if `args['do_valuation']` is  present and
            True.
        args['rate_change'] (float): Annual rate of change in price of carbon
            as a percentage.  Used if `args['do_valuation']` is  present and
            True.
    Returns:
        None.
    """
    file_suffix = utils.make_suffix_string(args, 'results_suffix')
    intermediate_output_dir = os.path.join(
        args['workspace_dir'], 'intermediate_outputs')
    output_dir = args['workspace_dir']
    natcap.invest.pygeoprocessing_0_3_3.create_directories([intermediate_output_dir, output_dir])

    LOGGER.info('Building file registry')
    file_registry = utils.build_file_registry(
        [(_OUTPUT_BASE_FILES, output_dir),
         (_INTERMEDIATE_BASE_FILES, intermediate_output_dir),
         (_TMP_BASE_FILES, output_dir)], file_suffix)

    carbon_pool_table = natcap.invest.pygeoprocessing_0_3_3.get_lookup_from_table(
        args['carbon_pools_path'], 'lucode')

    cell_sizes = []
    valid_lulc_keys = []
    valid_scenarios = []
    for scenario_type in ['cur', 'fut', 'redd']:
        lulc_key = "lulc_%s_path" % (scenario_type)
        if lulc_key in args and len(args[lulc_key]) > 0:
            cell_sizes.append(
                natcap.invest.pygeoprocessing_0_3_3.geoprocessing.get_cell_size_from_uri(
                    args[lulc_key]))
            valid_lulc_keys.append(lulc_key)
            valid_scenarios.append(scenario_type)
    pixel_size_out = min(cell_sizes)

    # align the input datasets
    natcap.invest.pygeoprocessing_0_3_3.align_dataset_list(
        [args[_] for _ in valid_lulc_keys],
        [file_registry['aligned_' + _] for _ in valid_lulc_keys],
        ['nearest'] * len(valid_lulc_keys),
        pixel_size_out, 'intersection', 0, assert_datasets_projected=True)

    LOGGER.info('Map all carbon pools to carbon storage rasters.')
    aligned_lulc_key = None
    pool_storage_path_lookup = collections.defaultdict(list)
    summary_stats = []  # use to aggregate storage, value, and more
    for pool_type in ['c_above', 'c_below', 'c_soil', 'c_dead']:
        carbon_pool_by_type = dict([
            (lucode, float(carbon_pool_table[lucode][pool_type]))
            for lucode in carbon_pool_table])
        for scenario_type in valid_scenarios:
            aligned_lulc_key = 'aligned_lulc_%s_path' % scenario_type
            storage_key = '%s_%s' % (pool_type, scenario_type)
            LOGGER.info(
                "Mapping carbon from '%s' to '%s' scenario.",
                aligned_lulc_key, storage_key)
            _generate_carbon_map(
                file_registry[aligned_lulc_key], carbon_pool_by_type,
                file_registry[storage_key])
            # store the pool storage path so they can be easily added later
            pool_storage_path_lookup[scenario_type].append(
                file_registry[storage_key])

    # Sum the individual carbon storage pool paths per scenario
    for scenario_type, storage_path_list in (
            pool_storage_path_lookup.iteritems()):
        output_key = 'tot_c_' + scenario_type
        LOGGER.info(
            "Calculate carbon storage for '%s'", output_key)
        _sum_rasters(storage_path_list, file_registry[output_key])

        # Tuple below is (sort_priority, description, value, unit, path)
        summary_stats.append((
            0, "Total %s" % scenario_type,
            _accumulate_totals(file_registry[output_key]), 'Mg of C',
            file_registry[output_key]))

    # calculate sequestration
    for fut_type in ['fut', 'redd']:
        if fut_type not in valid_scenarios:
            continue
        output_key = 'delta_cur_' + fut_type
        LOGGER.info("Calculate sequestration scenario '%s'", output_key)
        storage_path_list = [
            file_registry['tot_c_cur'], file_registry['tot_c_' + fut_type]]
        _diff_rasters(storage_path_list, file_registry[output_key])

        # Tuple below is (sort_priority, description, value, unit, path)
        summary_stats.append((
            1, "Change in C for %s" % fut_type,
            _accumulate_totals(file_registry[output_key]), 'Mg of C',
            file_registry[output_key]))

    if 'do_valuation' in args and args['do_valuation']:
        LOGGER.info('Constructing valuation formula.')
        valuation_constant = _calculate_valuation_constant(
            int(args['lulc_cur_year']), int(args['lulc_fut_year']),
            float(args['discount_rate']), float(args['rate_change']),
            float(args['price_per_metric_ton_of_c']))

        for scenario_type in ['fut', 'redd']:
            if scenario_type not in valid_scenarios:
                continue
            output_key = 'npv_%s' % scenario_type
            LOGGER.info("Calculating NPV for scenario '%s'", output_key)
            _calculate_npv(
                file_registry['delta_cur_%s' % scenario_type],
                valuation_constant, file_registry[output_key])

            # Tuple below is (sort_priority, description, value, unit, path)
            summary_stats.append((
                2, "Net present value from cur to %s" % scenario_type,
                _accumulate_totals(file_registry[output_key]),
                "currency units", file_registry[output_key]))

    _generate_report(summary_stats, args, file_registry['html_report'])

    for tmp_filename_key in _TMP_BASE_FILES:
        try:
            tmp_filename = file_registry[tmp_filename_key]
            if os.path.exists(tmp_filename):
                os.remove(tmp_filename)
        except OSError as os_error:
            LOGGER.warn(
                "Can't remove temporary file: %s\nOriginal Exception:\n%s",
                file_registry[tmp_filename_key], os_error)


def _accumulate_totals(raster_path):
    """Sum all non-nodata pixels in `raster_path` and return result."""
    nodata = natcap.invest.pygeoprocessing_0_3_3.get_nodata_from_uri(raster_path)
    raster_sum = 0.0
    for _, block in natcap.invest.pygeoprocessing_0_3_3.iterblocks(raster_path):
        raster_sum += numpy.sum(block[block != nodata])
    return raster_sum


def _generate_carbon_map(
        lulc_path, carbon_pool_by_type, out_carbon_stock_path):
    """Generate carbon stock raster by mapping LULC values to carbon pools.

    Parameters:
        lulc_path (string): landcover raster with integer pixels.
        out_carbon_stock_path (string): path to output raster that will have
            pixels with carbon storage values in them with units of Mg*C
        carbon_pool_by_type (dict): a dictionary that maps landcover values
            to carbon storage densities per area (Mg C/Ha).

    Returns:
        None.
    """
    nodata = natcap.invest.pygeoprocessing_0_3_3.get_nodata_from_uri(lulc_path)
    pixel_size_out = natcap.invest.pygeoprocessing_0_3_3.get_cell_size_from_uri(lulc_path)
    carbon_stock_by_type = dict([
        (lulcid, stock * pixel_size_out ** 2 / 10**4)
        for lulcid, stock in carbon_pool_by_type.iteritems()])

    carbon_stock_by_type[nodata] = _CARBON_NODATA

    natcap.invest.pygeoprocessing_0_3_3.reclassify_dataset_uri(
        lulc_path, carbon_stock_by_type, out_carbon_stock_path,
        gdal.GDT_Float32, _CARBON_NODATA, exception_flag='values_required',
        assert_dataset_projected=True)


def _sum_rasters(storage_path_list, output_sum_path):
    """Sum all the rasters in `storage_path_list` to `output_sum_path`."""
    def _sum_op(*storage_arrays):
        """Sum all the arrays or nodata a pixel stack if one exists."""
        valid_mask = reduce(
            lambda x, y: x & y, [
                _ != _CARBON_NODATA for _ in storage_arrays])
        result = numpy.empty(storage_arrays[0].shape)
        result[:] = _CARBON_NODATA
        result[valid_mask] = numpy.sum([
            _[valid_mask] for _ in storage_arrays], axis=0)
        return result

    pixel_size_out = natcap.invest.pygeoprocessing_0_3_3.get_cell_size_from_uri(
        storage_path_list[0])
    natcap.invest.pygeoprocessing_0_3_3.vectorize_datasets(
        storage_path_list, _sum_op, output_sum_path,
        gdal.GDT_Float32, _CARBON_NODATA, pixel_size_out, "intersection",
        vectorize_op=False, datasets_are_pre_aligned=True)


def _diff_rasters(storage_path_list, output_diff_path):
    """Subtract rasters in `storage_path_list` to `output_sum_path`."""
    def _diff_op(base_array, future_array):
        """Subtract future_array from base_array and ignore nodata."""
        result = numpy.empty(base_array.shape, dtype=numpy.float32)
        result[:] = _CARBON_NODATA
        valid_mask = (
            (base_array != _CARBON_NODATA) &
            (future_array != _CARBON_NODATA))
        result[valid_mask] = (
            future_array[valid_mask] - base_array[valid_mask])
        return result

    pixel_size_out = natcap.invest.pygeoprocessing_0_3_3.get_cell_size_from_uri(
        storage_path_list[0])
    natcap.invest.pygeoprocessing_0_3_3.vectorize_datasets(
        storage_path_list, _diff_op, output_diff_path,
        gdal.GDT_Float32, _CARBON_NODATA, pixel_size_out, "intersection",
        vectorize_op=False, datasets_are_pre_aligned=True)


def _calculate_valuation_constant(
        lulc_cur_year, lulc_fut_year, discount_rate, rate_change,
        price_per_metric_ton_of_c):
    """Calculate a net present valuation constant to multiply carbon storage.

    Parameters:
        lulc_cur_year (int): calendar year in present
        lulc_fut_year (int): calendar year in future
        discount_rate (float): annual discount rate as a percentage
        rate_change (float): annual change in price of carbon as a percentage
        price_per_metric_ton_of_c (float): currency amount of Mg of carbon

    Returns:
        a floating point number that can be used to multiply a delta carbon
        storage value by to calculate NPV.
    """
    n_years = int(lulc_fut_year) - int(lulc_cur_year) - 1
    ratio = (
        1.0 / ((1 + float(discount_rate) / 100.0) *
               (1 + float(rate_change) / 100.0)))
    valuation_constant = (
        float(price_per_metric_ton_of_c) /
        (float(lulc_fut_year) - float(lulc_cur_year)) *
        (1.0 - ratio ** (n_years + 1)) / (1.0 - ratio))
    return valuation_constant


def _calculate_npv(delta_carbon_path, valuation_constant, npv_out_path):
    """Calculate net present value.

    Parameters:
        delta_carbon_path (string): path to change in carbon storage over
            time.
        valulation_constant (float): value to multiply each carbon storage
            value by to calculate NPV.
        npv_out_path (string): path to output net present value raster.
    Returns:
        None.
    """
    def _npv_value_op(carbon_array):
        """Calculate the NPV given carbon storage or loss values."""
        result = numpy.empty(carbon_array.shape, dtype=numpy.float32)
        result[:] = _VALUE_NODATA
        valid_mask = carbon_array != _CARBON_NODATA
        result[valid_mask] = carbon_array[valid_mask] * valuation_constant
        return result

    pixel_size_out = natcap.invest.pygeoprocessing_0_3_3.get_cell_size_from_uri(delta_carbon_path)
    natcap.invest.pygeoprocessing_0_3_3.geoprocessing.vectorize_datasets(
        [delta_carbon_path], _npv_value_op, npv_out_path, gdal.GDT_Float32,
        _VALUE_NODATA, pixel_size_out, "intersection",
        vectorize_op=False, datasets_are_pre_aligned=True)


def _generate_report(summary_stats, model_args, html_report_path):
    """Generate a human readable HTML report of summary stats of model run.

    Paramters:
        summary_stats (list of tuple): a list of tuples of the form
            (display_sort_priority, description, value, unit, file_path)
        model_args (dict): InVEST argument dictionary.
        html_report_path (string): path to output report file.
    Returns:
        None.
    """
    with open(html_report_path, 'w') as report_doc:
        # Boilerplate header that defines style and intro header.
        header = (
            '<!DOCTYPE html><html><head><title>Carbon Results</title><style t'
            'ype="text/css">body { background-color: #EFECCA; color: #002F2F '
            '} h1 { text-align: center } h1, h2, h3, h4, strong, th { color: '
            '#046380; } h2 { border-bottom: 1px solid #A7A37E; } table { bord'
            'er: 5px solid #A7A37E; margin-bottom: 50px; background-color: #E'
            '6E2AF; } td, th { margin-left: 0px; margin-right: 0px; padding-l'
            'eft: 8px; padding-right: 8px; padding-bottom: 2px; padding-top: '
            '2px; text-align:left; } td { border-top: 5px solid #EFECCA; } .n'
            'umber {text-align: right; font-family: monospace;} img { margin:'
            ' 20px; }</style></head><body><h1>InVEST Carbon Model Results</h1'
            '><p>This document summarizes the results from running the InVEST'
            ' carbon model with the following data.</p>')

        report_doc.write(header)
        report_doc.write('<p>Report generated at %s</p>' % (
            time.strftime("%Y-%m-%d %H:%M")))

        # Report input arguments
        report_doc.write('<table><tr><th>arg id</th><th>arg value</th></tr>')
        for key, value in model_args.iteritems():
            report_doc.write('<tr><td>%s</td><td>%s</td></tr>' % (key, value))
        report_doc.write('</table>')

        # Report aggregate results
        report_doc.write('<h3>Aggregate Results</h3>')
        report_doc.write(
            '<table><tr><th>Description</th><th>Value</th><th>Units</th><th>R'
            'aw File</th></tr>')
        for _, result_description, units, value, raw_file_path in sorted(
                summary_stats):
            report_doc.write(
                '<tr><td>%s</td><td class="number">%.2f</td><td>%s</td>'
                '<td>%s</td></tr>' % (
                    result_description, units, value, raw_file_path))
        report_doc.write('</body></html>')


@validation.invest_validator
def validate(args, limit_to=None):
    """Validate args to ensure they conform to `execute`'s contract.

    Parameters:
        args (dict): dictionary of key(str)/value pairs where keys and
            values are specified in `execute` docstring.
        limit_to (str): (optional) if not None indicates that validation
            should only occur on the args[limit_to] value. The intent that
            individual key validation could be significantly less expensive
            than validating the entire `args` dictionary.

    Returns:
        list of ([invalid key_a, invalid_keyb, ...], 'warning/error message')
            tuples. Where an entry indicates that the invalid keys caused
            the error message in the second part of the tuple. This should
            be an empty list if validation succeeds.
    """
    missing_key_list = []
    no_value_list = []
    validation_error_list = []

    required_keys = [
        'workspace_dir',
        'lulc_cur_path',
        'carbon_pools_path',
        'calc_sequestration',
        'do_valuation']

    if 'calc_sequestration' in args and args['calc_sequestration']:
        required_keys.extend(
            ['lulc_cur_year', 'lulc_fut_path', 'lulc_fut_year', 'do_redd'])

        if 'do_redd' in args and args['do_redd']:
            required_keys.append('lulc_redd_path')

    if 'do_valuation' in args and args['do_valuation']:
        required_keys.extend(
            ['price_per_metric_ton_of_c', 'discount_rate', 'rate_change'])

    for key in required_keys:
        if limit_to is None or limit_to == key:
            if key not in args:
                missing_key_list.append(key)
            elif args[key] in ['', None]:
                no_value_list.append(key)

    if len(missing_key_list) > 0:
        # if there are missing keys, we have raise KeyError to stop hard
        raise KeyError(
            "The following keys were expected in `args` but were missing " +
            ', '.join(missing_key_list))

    if len(no_value_list) > 0:
        validation_error_list.append(
            (no_value_list, 'parameter has no value'))

    file_type_list = [
        ('lulc_cur_path', 'raster'),
        ('lulc_fut_path', 'raster'),
        ('lulc_redd_path', 'raster'),
        ('carbon_pools_path', 'table')]

    # check that existing/optional files are the correct types
    with utils.capture_gdal_logging():
        for key, key_type in file_type_list:
            if ((limit_to is None or limit_to == key) and
                    key in args and key in required_keys):
                if not os.path.exists(args[key]):
                    validation_error_list.append(
                        ([key], 'not found on disk'))
                    continue
                if key_type == 'raster':
                    raster = gdal.Open(args[key])
                    if raster is None:
                        validation_error_list.append(
                            ([key], 'not a raster'))
                    del raster
                elif key_type == 'vector':
                    vector = ogr.Open(args[key])
                    if vector is None:
                        validation_error_list.append(
                            ([key], 'not a vector'))
                    del vector

    return validation_error_list
>>>>>>> e22ff70d
<|MERGE_RESOLUTION|>--- conflicted
+++ resolved
@@ -1,999 +1,499 @@
-<<<<<<< HEAD
-"""Carbon Storage and Sequestration."""
-from __future__ import absolute_import
-import collections
-import logging
-import os
-import time
-
-from osgeo import gdal
-import numpy
-import natcap.invest.pygeoprocessing_0_3_3
-
-from . import validation
-from . import utils
-
-LOGGER = logging.getLogger('natcap.invest.carbon')
-
-_OUTPUT_BASE_FILES = {
-    'tot_c_cur': 'tot_c_cur.tif',
-    'tot_c_fut': 'tot_c_fut.tif',
-    'tot_c_redd': 'tot_c_redd.tif',
-    'delta_cur_fut': 'delta_cur_fut.tif',
-    'delta_cur_redd': 'delta_cur_redd.tif',
-    'npv_fut': 'npv_fut.tif',
-    'npv_redd': 'npv_redd.tif',
-    'html_report': 'report.html',
-    }
-
-_INTERMEDIATE_BASE_FILES = {
-    'c_above_cur': 'c_above_cur.tif',
-    'c_below_cur': 'c_below_cur.tif',
-    'c_soil_cur': 'c_soil_cur.tif',
-    'c_dead_cur': 'c_dead_cur.tif',
-    'c_above_fut': 'c_above_fut.tif',
-    'c_below_fut': 'c_below_fut.tif',
-    'c_soil_fut': 'c_soil_fut.tif',
-    'c_dead_fut': 'c_dead_fut.tif',
-    'c_above_redd': 'c_above_redd.tif',
-    'c_below_redd': 'c_below_redd.tif',
-    'c_soil_redd': 'c_soil_redd.tif',
-    'c_dead_redd': 'c_dead_redd.tif',
-    }
-
-_TMP_BASE_FILES = {
-    'aligned_lulc_cur_path': 'aligned_lulc_cur.tif',
-    'aligned_lulc_fut_path': 'aligned_lulc_fut.tif',
-    'aligned_lulc_redd_path': 'aligned_lulc_redd.tif',
-    }
-
-# -1.0 since carbon stocks are 0 or greater
-_CARBON_NODATA = -1.0
-# use min float32 which is unlikely value to see in a NPV raster
-_VALUE_NODATA = numpy.finfo(numpy.float32).min
-
-
-def execute(args):
-    """InVEST Carbon Model.
-
-    Calculate the amount of carbon stocks given a landscape, or the difference
-    due to a future change, and/or the tradeoffs between that and a REDD
-    scenario, and calculate economic valuation on those scenarios.
-
-    The model can operate on a single scenario, a combined present and future
-    scenario, as well as an additional REDD scenario.
-
-    Parameters:
-        args['workspace_dir'] (string): a path to the directory that will
-            write output and other temporary files during calculation.
-        args['results_suffix'] (string): appended to any output file name.
-        args['lulc_cur_path'] (string): a path to a raster representing the
-            current carbon stocks.
-        args['calc_sequestration'] (bool): if true, sequestration should
-            be calculated and 'lulc_fut_path' and 'do_redd' should be defined.
-        args['lulc_fut_path'] (string): a path to a raster representing future
-            landcover scenario.  Optional, but if present and well defined
-            will trigger a sequestration calculation.
-        args['do_redd'] ( bool): if true, REDD analysis should be calculated
-            and 'lulc_redd_path' should be defined
-        args['lulc_redd_path'] (string): a path to a raster representing the
-            alternative REDD scenario which is only possible if the
-            args['lulc_fut_path'] is present and well defined.
-        args['carbon_pools_path'] (string): path to CSV or that indexes carbon
-            storage density to lulc codes. (required if 'do_uncertainty' is
-            false)
-        args['lulc_cur_year'] (int/string): an integer representing the year
-            of `args['lulc_cur_path']` used if `args['calc_sequestration']`
-            is True.
-        args['lulc_fut_year'](int/string): an integer representing the year
-            of `args['lulc_fut_path']` used in valuation if it exists.
-            Required if  `args['do_valuation']` is True and
-            `args['lulc_fut_path']` is present and well defined.
-        args['do_valuation'] (bool): if true then run the valuation model on
-            available outputs.  At a minimum will run on carbon stocks, if
-            sequestration with a future scenario is done and/or a REDD
-            scenario calculate NPV for either and report in final HTML
-            document.
-        args['price_per_metric_ton_of_c'] (float): Is the present value of
-            carbon per metric ton. Used if `args['do_valuation']` is present
-            and True.
-        args['discount_rate'] (float): Discount rate used if NPV calculations
-            are required.  Used if `args['do_valuation']` is  present and
-            True.
-        args['rate_change'] (float): Annual rate of change in price of carbon
-            as a percentage.  Used if `args['do_valuation']` is  present and
-            True.
-    Returns:
-        None.
-    """
-    file_suffix = utils.make_suffix_string(args, 'results_suffix')
-    intermediate_output_dir = os.path.join(
-        args['workspace_dir'], 'intermediate_outputs')
-    output_dir = args['workspace_dir']
-    natcap.invest.pygeoprocessing_0_3_3.create_directories([intermediate_output_dir, output_dir])
-
-    LOGGER.info('Building file registry')
-    file_registry = utils.build_file_registry(
-        [(_OUTPUT_BASE_FILES, output_dir),
-         (_INTERMEDIATE_BASE_FILES, intermediate_output_dir),
-         (_TMP_BASE_FILES, output_dir)], file_suffix)
-
-    carbon_pool_table = natcap.invest.pygeoprocessing_0_3_3.get_lookup_from_table(
-        args['carbon_pools_path'], 'lucode')
-
-    cell_sizes = []
-    valid_lulc_keys = []
-    valid_scenarios = []
-    for scenario_type in ['cur', 'fut', 'redd']:
-        lulc_key = "lulc_%s_path" % (scenario_type)
-        if lulc_key in args and len(args[lulc_key]) > 0:
-            cell_sizes.append(
-                natcap.invest.pygeoprocessing_0_3_3.geoprocessing.get_cell_size_from_uri(
-                    args[lulc_key]))
-            valid_lulc_keys.append(lulc_key)
-            valid_scenarios.append(scenario_type)
-    pixel_size_out = min(cell_sizes)
-
-    # align the input datasets
-    natcap.invest.pygeoprocessing_0_3_3.align_dataset_list(
-        [args[_] for _ in valid_lulc_keys],
-        [file_registry['aligned_' + _] for _ in valid_lulc_keys],
-        ['nearest'] * len(valid_lulc_keys),
-        pixel_size_out, 'intersection', 0, assert_datasets_projected=True)
-
-    LOGGER.info('Map all carbon pools to carbon storage rasters.')
-    aligned_lulc_key = None
-    pool_storage_path_lookup = collections.defaultdict(list)
-    summary_stats = []  # use to aggregate storage, value, and more
-    for pool_type in ['c_above', 'c_below', 'c_soil', 'c_dead']:
-        carbon_pool_by_type = dict([
-            (lucode, float(carbon_pool_table[lucode][pool_type]))
-            for lucode in carbon_pool_table])
-        for scenario_type in valid_scenarios:
-            aligned_lulc_key = 'aligned_lulc_%s_path' % scenario_type
-            storage_key = '%s_%s' % (pool_type, scenario_type)
-            LOGGER.info(
-                "Mapping carbon from '%s' to '%s' scenario.",
-                aligned_lulc_key, storage_key)
-            _generate_carbon_map(
-                file_registry[aligned_lulc_key], carbon_pool_by_type,
-                file_registry[storage_key])
-            # store the pool storage path so they can be easily added later
-            pool_storage_path_lookup[scenario_type].append(
-                file_registry[storage_key])
-
-    # Sum the individual carbon storage pool paths per scenario
-    for scenario_type, storage_path_list in (
-            pool_storage_path_lookup.iteritems()):
-        output_key = 'tot_c_' + scenario_type
-        LOGGER.info(
-            "Calculate carbon storage for '%s'", output_key)
-        _sum_rasters(storage_path_list, file_registry[output_key])
-
-        # Tuple below is (sort_priority, description, value, unit, path)
-        summary_stats.append((
-            0, "Total %s" % scenario_type,
-            _accumulate_totals(file_registry[output_key]), 'Mg of C',
-            file_registry[output_key]))
-
-    # calculate sequestration
-    for fut_type in ['fut', 'redd']:
-        if fut_type not in valid_scenarios:
-            continue
-        output_key = 'delta_cur_' + fut_type
-        LOGGER.info("Calculate sequestration scenario '%s'", output_key)
-        storage_path_list = [
-            file_registry['tot_c_cur'], file_registry['tot_c_' + fut_type]]
-        _diff_rasters(storage_path_list, file_registry[output_key])
-
-        # Tuple below is (sort_priority, description, value, unit, path)
-        summary_stats.append((
-            1, "Change in C for %s" % fut_type,
-            _accumulate_totals(file_registry[output_key]), 'Mg of C',
-            file_registry[output_key]))
-
-    if 'do_valuation' in args and args['do_valuation']:
-        LOGGER.info('Constructing valuation formula.')
-        valuation_constant = _calculate_valuation_constant(
-            int(args['lulc_cur_year']), int(args['lulc_fut_year']),
-            float(args['discount_rate']), float(args['rate_change']),
-            float(args['price_per_metric_ton_of_c']))
-
-        for scenario_type in ['fut', 'redd']:
-            if scenario_type not in valid_scenarios:
-                continue
-            output_key = 'npv_%s' % scenario_type
-            LOGGER.info("Calculating NPV for scenario '%s'", output_key)
-            _calculate_npv(
-                file_registry['delta_cur_%s' % scenario_type],
-                valuation_constant, file_registry[output_key])
-
-            # Tuple below is (sort_priority, description, value, unit, path)
-            summary_stats.append((
-                2, "Net present value from cur to %s" % scenario_type,
-                _accumulate_totals(file_registry[output_key]),
-                "currency units", file_registry[output_key]))
-
-    _generate_report(summary_stats, args, file_registry['html_report'])
-
-    for tmp_filename_key in _TMP_BASE_FILES:
-        try:
-            tmp_filename = file_registry[tmp_filename_key]
-            if os.path.exists(tmp_filename):
-                os.remove(tmp_filename)
-        except OSError as os_error:
-            LOGGER.warn(
-                "Can't remove temporary file: %s\nOriginal Exception:\n%s",
-                file_registry[tmp_filename_key], os_error)
-
-
-def _accumulate_totals(raster_path):
-    """Sum all non-nodata pixels in `raster_path` and return result."""
-    nodata = natcap.invest.pygeoprocessing_0_3_3.get_nodata_from_uri(raster_path)
-    raster_sum = 0.0
-    for _, block in natcap.invest.pygeoprocessing_0_3_3.iterblocks(raster_path):
-        raster_sum += numpy.sum(block[block != nodata])
-    return raster_sum
-
-
-def _generate_carbon_map(
-        lulc_path, carbon_pool_by_type, out_carbon_stock_path):
-    """Generate carbon stock raster by mapping LULC values to carbon pools.
-
-    Parameters:
-        lulc_path (string): landcover raster with integer pixels.
-        out_carbon_stock_path (string): path to output raster that will have
-            pixels with carbon storage values in them with units of Mg*C
-        carbon_pool_by_type (dict): a dictionary that maps landcover values
-            to carbon storage densities per area (Mg C/Ha).
-
-    Returns:
-        None.
-    """
-    nodata = natcap.invest.pygeoprocessing_0_3_3.get_nodata_from_uri(lulc_path)
-    pixel_size_out = natcap.invest.pygeoprocessing_0_3_3.get_cell_size_from_uri(lulc_path)
-    carbon_stock_by_type = dict([
-        (lulcid, stock * pixel_size_out ** 2 / 10**4)
-        for lulcid, stock in carbon_pool_by_type.iteritems()])
-
-    carbon_stock_by_type[nodata] = _CARBON_NODATA
-
-    natcap.invest.pygeoprocessing_0_3_3.reclassify_dataset_uri(
-        lulc_path, carbon_stock_by_type, out_carbon_stock_path,
-        gdal.GDT_Float32, _CARBON_NODATA, exception_flag='values_required',
-        assert_dataset_projected=True)
-
-
-def _sum_rasters(storage_path_list, output_sum_path):
-    """Sum all the rasters in `storage_path_list` to `output_sum_path`."""
-    def _sum_op(*storage_arrays):
-        """Sum all the arrays or nodata a pixel stack if one exists."""
-        valid_mask = reduce(
-            lambda x, y: x & y, [
-                _ != _CARBON_NODATA for _ in storage_arrays])
-        result = numpy.empty(storage_arrays[0].shape)
-        result[:] = _CARBON_NODATA
-        result[valid_mask] = numpy.sum([
-            _[valid_mask] for _ in storage_arrays], axis=0)
-        return result
-
-    pixel_size_out = natcap.invest.pygeoprocessing_0_3_3.get_cell_size_from_uri(
-        storage_path_list[0])
-    natcap.invest.pygeoprocessing_0_3_3.vectorize_datasets(
-        storage_path_list, _sum_op, output_sum_path,
-        gdal.GDT_Float32, _CARBON_NODATA, pixel_size_out, "intersection",
-        vectorize_op=False, datasets_are_pre_aligned=True)
-
-
-def _diff_rasters(storage_path_list, output_diff_path):
-    """Subtract rasters in `storage_path_list` to `output_sum_path`."""
-    def _diff_op(base_array, future_array):
-        """Subtract future_array from base_array and ignore nodata."""
-        result = numpy.empty(base_array.shape, dtype=numpy.float32)
-        result[:] = _CARBON_NODATA
-        valid_mask = (
-            (base_array != _CARBON_NODATA) &
-            (future_array != _CARBON_NODATA))
-        result[valid_mask] = (
-            future_array[valid_mask] - base_array[valid_mask])
-        return result
-
-    pixel_size_out = natcap.invest.pygeoprocessing_0_3_3.get_cell_size_from_uri(
-        storage_path_list[0])
-    natcap.invest.pygeoprocessing_0_3_3.vectorize_datasets(
-        storage_path_list, _diff_op, output_diff_path,
-        gdal.GDT_Float32, _CARBON_NODATA, pixel_size_out, "intersection",
-        vectorize_op=False, datasets_are_pre_aligned=True)
-
-
-def _calculate_valuation_constant(
-        lulc_cur_year, lulc_fut_year, discount_rate, rate_change,
-        price_per_metric_ton_of_c):
-    """Calculate a net present valuation constant to multiply carbon storage.
-
-    Parameters:
-        lulc_cur_year (int): calendar year in present
-        lulc_fut_year (int): calendar year in future
-        discount_rate (float): annual discount rate as a percentage
-        rate_change (float): annual change in price of carbon as a percentage
-        price_per_metric_ton_of_c (float): currency amount of Mg of carbon
-
-    Returns:
-        a floating point number that can be used to multiply a delta carbon
-        storage value by to calculate NPV.
-    """
-    n_years = int(lulc_fut_year) - int(lulc_cur_year) - 1
-    ratio = (
-        1.0 / ((1 + float(discount_rate) / 100.0) *
-               (1 + float(rate_change) / 100.0)))
-    valuation_constant = (
-        float(price_per_metric_ton_of_c) /
-        (float(lulc_fut_year) - float(lulc_cur_year)) *
-        (1.0 - ratio ** (n_years + 1)) / (1.0 - ratio))
-    return valuation_constant
-
-
-def _calculate_npv(delta_carbon_path, valuation_constant, npv_out_path):
-    """Calculate net present value.
-
-    Parameters:
-        delta_carbon_path (string): path to change in carbon storage over
-            time.
-        valulation_constant (float): value to multiply each carbon storage
-            value by to calculate NPV.
-        npv_out_path (string): path to output net present value raster.
-    Returns:
-        None.
-    """
-    def _npv_value_op(carbon_array):
-        """Calculate the NPV given carbon storage or loss values."""
-        result = numpy.empty(carbon_array.shape, dtype=numpy.float32)
-        result[:] = _VALUE_NODATA
-        valid_mask = carbon_array != _CARBON_NODATA
-        result[valid_mask] = carbon_array[valid_mask] * valuation_constant
-        return result
-
-    pixel_size_out = natcap.invest.pygeoprocessing_0_3_3.get_cell_size_from_uri(delta_carbon_path)
-    natcap.invest.pygeoprocessing_0_3_3.geoprocessing.vectorize_datasets(
-        [delta_carbon_path], _npv_value_op, npv_out_path, gdal.GDT_Float32,
-        _VALUE_NODATA, pixel_size_out, "intersection",
-        vectorize_op=False, datasets_are_pre_aligned=True)
-
-
-def _generate_report(summary_stats, model_args, html_report_path):
-    """Generate a human readable HTML report of summary stats of model run.
-
-    Paramters:
-        summary_stats (list of tuple): a list of tuples of the form
-            (display_sort_priority, description, value, unit, file_path)
-        model_args (dict): InVEST argument dictionary.
-        html_report_path (string): path to output report file.
-    Returns:
-        None.
-    """
-    with open(html_report_path, 'w') as report_doc:
-        # Boilerplate header that defines style and intro header.
-        header = (
-            '<!DOCTYPE html><html><head><title>Carbon Results</title><style t'
-            'ype="text/css">body { background-color: #EFECCA; color: #002F2F '
-            '} h1 { text-align: center } h1, h2, h3, h4, strong, th { color: '
-            '#046380; } h2 { border-bottom: 1px solid #A7A37E; } table { bord'
-            'er: 5px solid #A7A37E; margin-bottom: 50px; background-color: #E'
-            '6E2AF; } td, th { margin-left: 0px; margin-right: 0px; padding-l'
-            'eft: 8px; padding-right: 8px; padding-bottom: 2px; padding-top: '
-            '2px; text-align:left; } td { border-top: 5px solid #EFECCA; } .n'
-            'umber {text-align: right; font-family: monospace;} img { margin:'
-            ' 20px; }</style></head><body><h1>InVEST Carbon Model Results</h1'
-            '><p>This document summarizes the results from running the InVEST'
-            ' carbon model with the following data.</p>')
-
-        report_doc.write(header)
-        report_doc.write('<p>Report generated at %s</p>' % (
-            time.strftime("%Y-%m-%d %H:%M")))
-
-        # Report input arguments
-        report_doc.write('<table><tr><th>arg id</th><th>arg value</th></tr>')
-        for key, value in model_args.iteritems():
-            report_doc.write('<tr><td>%s</td><td>%s</td></tr>' % (key, value))
-        report_doc.write('</table>')
-
-        # Report aggregate results
-        report_doc.write('<h3>Aggregate Results</h3>')
-        report_doc.write(
-            '<table><tr><th>Description</th><th>Value</th><th>Units</th><th>R'
-            'aw File</th></tr>')
-        for _, result_description, units, value, raw_file_path in sorted(
-                summary_stats):
-            report_doc.write(
-                '<tr><td>%s</td><td class="number">%.2f</td><td>%s</td>'
-                '<td>%s</td></tr>' % (
-                    result_description, units, value, raw_file_path))
-        report_doc.write('</body></html>')
-
-
-@validation.invest_validator
-def validate(args, limit_to=None):
-    """Validate args to ensure they conform to `execute`'s contract.
-
-    Parameters:
-        args (dict): dictionary of key(str)/value pairs where keys and
-            values are specified in `execute` docstring.
-        limit_to (str): (optional) if not None indicates that validation
-            should only occur on the args[limit_to] value. The intent that
-            individual key validation could be significantly less expensive
-            than validating the entire `args` dictionary.
-
-    Returns:
-        list of ([invalid key_a, invalid_keyb, ...], 'warning/error message')
-            tuples. Where an entry indicates that the invalid keys caused
-            the error message in the second part of the tuple. This should
-            be an empty list if validation succeeds.
-    """
-    missing_key_list = []
-    no_value_list = []
-    validation_error_list = []
-
-    required_keys = [
-        'workspace_dir',
-        'lulc_cur_path',
-        'carbon_pools_path',
-        'calc_sequestration',
-        'do_valuation']
-
-    if 'calc_sequestration' in args and args['calc_sequestration']:
-        required_keys.extend(
-            ['lulc_cur_year', 'lulc_fut_path', 'lulc_fut_year', 'do_redd'])
-
-        if 'do_redd' in args and args['do_redd']:
-            required_keys.append('lulc_redd_path')
-
-    if 'do_valuation' in args and args['do_valuation']:
-        required_keys.extend(
-            ['price_per_metric_ton_of_c', 'discount_rate', 'rate_change'])
-
-    for key in required_keys:
-        if limit_to is None or limit_to == key:
-            if key not in args:
-                missing_key_list.append(key)
-            elif args[key] in ['', None]:
-                no_value_list.append(key)
-
-    if len(missing_key_list) > 0:
-        # if there are missing keys, we have raise KeyError to stop hard
-        raise KeyError(
-            "The following keys were expected in `args` but were missing " +
-            ', '.join(missing_key_list))
-
-    if len(no_value_list) > 0:
-        validation_error_list.append(
-            (no_value_list, 'parameter has no value'))
-
-    file_type_list = [
-        ('lulc_cur_path', 'raster'),
-        ('lulc_fut_path', 'raster'),
-        ('lulc_redd_path', 'raster'),
-        ('carbon_pools_path', 'table')]
-
-    # check that existing/optional files are the correct types
-    with utils.capture_gdal_logging():
-        for key, key_type in file_type_list:
-            if (limit_to is None or limit_to == key) and key in args:
-                if not os.path.exists(args[key]):
-                    validation_error_list.append(
-                        ([key], 'not found on disk'))
-                    continue
-                if key_type == 'raster':
-                    raster = gdal.OpenEx(args[key])
-                    if raster is None:
-                        validation_error_list.append(
-                            ([key], 'not a raster'))
-                    del raster
-                elif key_type == 'vector':
-                    vector = gdal.OpenEx(args[key])
-                    if vector is None:
-                        validation_error_list.append(
-                            ([key], 'not a vector'))
-                    del vector
-
-    return validation_error_list
-=======
-"""Carbon Storage and Sequestration."""
-from __future__ import absolute_import
-import collections
-import logging
-import os
-import time
-
-from osgeo import gdal
-from osgeo import ogr
-import numpy
-import natcap.invest.pygeoprocessing_0_3_3
-
-from . import validation
-from . import utils
-
-LOGGER = logging.getLogger('natcap.invest.carbon')
-
-_OUTPUT_BASE_FILES = {
-    'tot_c_cur': 'tot_c_cur.tif',
-    'tot_c_fut': 'tot_c_fut.tif',
-    'tot_c_redd': 'tot_c_redd.tif',
-    'delta_cur_fut': 'delta_cur_fut.tif',
-    'delta_cur_redd': 'delta_cur_redd.tif',
-    'npv_fut': 'npv_fut.tif',
-    'npv_redd': 'npv_redd.tif',
-    'html_report': 'report.html',
-    }
-
-_INTERMEDIATE_BASE_FILES = {
-    'c_above_cur': 'c_above_cur.tif',
-    'c_below_cur': 'c_below_cur.tif',
-    'c_soil_cur': 'c_soil_cur.tif',
-    'c_dead_cur': 'c_dead_cur.tif',
-    'c_above_fut': 'c_above_fut.tif',
-    'c_below_fut': 'c_below_fut.tif',
-    'c_soil_fut': 'c_soil_fut.tif',
-    'c_dead_fut': 'c_dead_fut.tif',
-    'c_above_redd': 'c_above_redd.tif',
-    'c_below_redd': 'c_below_redd.tif',
-    'c_soil_redd': 'c_soil_redd.tif',
-    'c_dead_redd': 'c_dead_redd.tif',
-    }
-
-_TMP_BASE_FILES = {
-    'aligned_lulc_cur_path': 'aligned_lulc_cur.tif',
-    'aligned_lulc_fut_path': 'aligned_lulc_fut.tif',
-    'aligned_lulc_redd_path': 'aligned_lulc_redd.tif',
-    }
-
-# -1.0 since carbon stocks are 0 or greater
-_CARBON_NODATA = -1.0
-# use min float32 which is unlikely value to see in a NPV raster
-_VALUE_NODATA = numpy.finfo(numpy.float32).min
-
-
-def execute(args):
-    """InVEST Carbon Model.
-
-    Calculate the amount of carbon stocks given a landscape, or the difference
-    due to a future change, and/or the tradeoffs between that and a REDD
-    scenario, and calculate economic valuation on those scenarios.
-
-    The model can operate on a single scenario, a combined present and future
-    scenario, as well as an additional REDD scenario.
-
-    Parameters:
-        args['workspace_dir'] (string): a path to the directory that will
-            write output and other temporary files during calculation.
-        args['results_suffix'] (string): appended to any output file name.
-        args['lulc_cur_path'] (string): a path to a raster representing the
-            current carbon stocks.
-        args['calc_sequestration'] (bool): if true, sequestration should
-            be calculated and 'lulc_fut_path' and 'do_redd' should be defined.
-        args['lulc_fut_path'] (string): a path to a raster representing future
-            landcover scenario.  Optional, but if present and well defined
-            will trigger a sequestration calculation.
-        args['do_redd'] ( bool): if true, REDD analysis should be calculated
-            and 'lulc_redd_path' should be defined
-        args['lulc_redd_path'] (string): a path to a raster representing the
-            alternative REDD scenario which is only possible if the
-            args['lulc_fut_path'] is present and well defined.
-        args['carbon_pools_path'] (string): path to CSV or that indexes carbon
-            storage density to lulc codes. (required if 'do_uncertainty' is
-            false)
-        args['lulc_cur_year'] (int/string): an integer representing the year
-            of `args['lulc_cur_path']` used if `args['calc_sequestration']`
-            is True.
-        args['lulc_fut_year'](int/string): an integer representing the year
-            of `args['lulc_fut_path']` used in valuation if it exists.
-            Required if  `args['do_valuation']` is True and
-            `args['lulc_fut_path']` is present and well defined.
-        args['do_valuation'] (bool): if true then run the valuation model on
-            available outputs.  At a minimum will run on carbon stocks, if
-            sequestration with a future scenario is done and/or a REDD
-            scenario calculate NPV for either and report in final HTML
-            document.
-        args['price_per_metric_ton_of_c'] (float): Is the present value of
-            carbon per metric ton. Used if `args['do_valuation']` is present
-            and True.
-        args['discount_rate'] (float): Discount rate used if NPV calculations
-            are required.  Used if `args['do_valuation']` is  present and
-            True.
-        args['rate_change'] (float): Annual rate of change in price of carbon
-            as a percentage.  Used if `args['do_valuation']` is  present and
-            True.
-    Returns:
-        None.
-    """
-    file_suffix = utils.make_suffix_string(args, 'results_suffix')
-    intermediate_output_dir = os.path.join(
-        args['workspace_dir'], 'intermediate_outputs')
-    output_dir = args['workspace_dir']
-    natcap.invest.pygeoprocessing_0_3_3.create_directories([intermediate_output_dir, output_dir])
-
-    LOGGER.info('Building file registry')
-    file_registry = utils.build_file_registry(
-        [(_OUTPUT_BASE_FILES, output_dir),
-         (_INTERMEDIATE_BASE_FILES, intermediate_output_dir),
-         (_TMP_BASE_FILES, output_dir)], file_suffix)
-
-    carbon_pool_table = natcap.invest.pygeoprocessing_0_3_3.get_lookup_from_table(
-        args['carbon_pools_path'], 'lucode')
-
-    cell_sizes = []
-    valid_lulc_keys = []
-    valid_scenarios = []
-    for scenario_type in ['cur', 'fut', 'redd']:
-        lulc_key = "lulc_%s_path" % (scenario_type)
-        if lulc_key in args and len(args[lulc_key]) > 0:
-            cell_sizes.append(
-                natcap.invest.pygeoprocessing_0_3_3.geoprocessing.get_cell_size_from_uri(
-                    args[lulc_key]))
-            valid_lulc_keys.append(lulc_key)
-            valid_scenarios.append(scenario_type)
-    pixel_size_out = min(cell_sizes)
-
-    # align the input datasets
-    natcap.invest.pygeoprocessing_0_3_3.align_dataset_list(
-        [args[_] for _ in valid_lulc_keys],
-        [file_registry['aligned_' + _] for _ in valid_lulc_keys],
-        ['nearest'] * len(valid_lulc_keys),
-        pixel_size_out, 'intersection', 0, assert_datasets_projected=True)
-
-    LOGGER.info('Map all carbon pools to carbon storage rasters.')
-    aligned_lulc_key = None
-    pool_storage_path_lookup = collections.defaultdict(list)
-    summary_stats = []  # use to aggregate storage, value, and more
-    for pool_type in ['c_above', 'c_below', 'c_soil', 'c_dead']:
-        carbon_pool_by_type = dict([
-            (lucode, float(carbon_pool_table[lucode][pool_type]))
-            for lucode in carbon_pool_table])
-        for scenario_type in valid_scenarios:
-            aligned_lulc_key = 'aligned_lulc_%s_path' % scenario_type
-            storage_key = '%s_%s' % (pool_type, scenario_type)
-            LOGGER.info(
-                "Mapping carbon from '%s' to '%s' scenario.",
-                aligned_lulc_key, storage_key)
-            _generate_carbon_map(
-                file_registry[aligned_lulc_key], carbon_pool_by_type,
-                file_registry[storage_key])
-            # store the pool storage path so they can be easily added later
-            pool_storage_path_lookup[scenario_type].append(
-                file_registry[storage_key])
-
-    # Sum the individual carbon storage pool paths per scenario
-    for scenario_type, storage_path_list in (
-            pool_storage_path_lookup.iteritems()):
-        output_key = 'tot_c_' + scenario_type
-        LOGGER.info(
-            "Calculate carbon storage for '%s'", output_key)
-        _sum_rasters(storage_path_list, file_registry[output_key])
-
-        # Tuple below is (sort_priority, description, value, unit, path)
-        summary_stats.append((
-            0, "Total %s" % scenario_type,
-            _accumulate_totals(file_registry[output_key]), 'Mg of C',
-            file_registry[output_key]))
-
-    # calculate sequestration
-    for fut_type in ['fut', 'redd']:
-        if fut_type not in valid_scenarios:
-            continue
-        output_key = 'delta_cur_' + fut_type
-        LOGGER.info("Calculate sequestration scenario '%s'", output_key)
-        storage_path_list = [
-            file_registry['tot_c_cur'], file_registry['tot_c_' + fut_type]]
-        _diff_rasters(storage_path_list, file_registry[output_key])
-
-        # Tuple below is (sort_priority, description, value, unit, path)
-        summary_stats.append((
-            1, "Change in C for %s" % fut_type,
-            _accumulate_totals(file_registry[output_key]), 'Mg of C',
-            file_registry[output_key]))
-
-    if 'do_valuation' in args and args['do_valuation']:
-        LOGGER.info('Constructing valuation formula.')
-        valuation_constant = _calculate_valuation_constant(
-            int(args['lulc_cur_year']), int(args['lulc_fut_year']),
-            float(args['discount_rate']), float(args['rate_change']),
-            float(args['price_per_metric_ton_of_c']))
-
-        for scenario_type in ['fut', 'redd']:
-            if scenario_type not in valid_scenarios:
-                continue
-            output_key = 'npv_%s' % scenario_type
-            LOGGER.info("Calculating NPV for scenario '%s'", output_key)
-            _calculate_npv(
-                file_registry['delta_cur_%s' % scenario_type],
-                valuation_constant, file_registry[output_key])
-
-            # Tuple below is (sort_priority, description, value, unit, path)
-            summary_stats.append((
-                2, "Net present value from cur to %s" % scenario_type,
-                _accumulate_totals(file_registry[output_key]),
-                "currency units", file_registry[output_key]))
-
-    _generate_report(summary_stats, args, file_registry['html_report'])
-
-    for tmp_filename_key in _TMP_BASE_FILES:
-        try:
-            tmp_filename = file_registry[tmp_filename_key]
-            if os.path.exists(tmp_filename):
-                os.remove(tmp_filename)
-        except OSError as os_error:
-            LOGGER.warn(
-                "Can't remove temporary file: %s\nOriginal Exception:\n%s",
-                file_registry[tmp_filename_key], os_error)
-
-
-def _accumulate_totals(raster_path):
-    """Sum all non-nodata pixels in `raster_path` and return result."""
-    nodata = natcap.invest.pygeoprocessing_0_3_3.get_nodata_from_uri(raster_path)
-    raster_sum = 0.0
-    for _, block in natcap.invest.pygeoprocessing_0_3_3.iterblocks(raster_path):
-        raster_sum += numpy.sum(block[block != nodata])
-    return raster_sum
-
-
-def _generate_carbon_map(
-        lulc_path, carbon_pool_by_type, out_carbon_stock_path):
-    """Generate carbon stock raster by mapping LULC values to carbon pools.
-
-    Parameters:
-        lulc_path (string): landcover raster with integer pixels.
-        out_carbon_stock_path (string): path to output raster that will have
-            pixels with carbon storage values in them with units of Mg*C
-        carbon_pool_by_type (dict): a dictionary that maps landcover values
-            to carbon storage densities per area (Mg C/Ha).
-
-    Returns:
-        None.
-    """
-    nodata = natcap.invest.pygeoprocessing_0_3_3.get_nodata_from_uri(lulc_path)
-    pixel_size_out = natcap.invest.pygeoprocessing_0_3_3.get_cell_size_from_uri(lulc_path)
-    carbon_stock_by_type = dict([
-        (lulcid, stock * pixel_size_out ** 2 / 10**4)
-        for lulcid, stock in carbon_pool_by_type.iteritems()])
-
-    carbon_stock_by_type[nodata] = _CARBON_NODATA
-
-    natcap.invest.pygeoprocessing_0_3_3.reclassify_dataset_uri(
-        lulc_path, carbon_stock_by_type, out_carbon_stock_path,
-        gdal.GDT_Float32, _CARBON_NODATA, exception_flag='values_required',
-        assert_dataset_projected=True)
-
-
-def _sum_rasters(storage_path_list, output_sum_path):
-    """Sum all the rasters in `storage_path_list` to `output_sum_path`."""
-    def _sum_op(*storage_arrays):
-        """Sum all the arrays or nodata a pixel stack if one exists."""
-        valid_mask = reduce(
-            lambda x, y: x & y, [
-                _ != _CARBON_NODATA for _ in storage_arrays])
-        result = numpy.empty(storage_arrays[0].shape)
-        result[:] = _CARBON_NODATA
-        result[valid_mask] = numpy.sum([
-            _[valid_mask] for _ in storage_arrays], axis=0)
-        return result
-
-    pixel_size_out = natcap.invest.pygeoprocessing_0_3_3.get_cell_size_from_uri(
-        storage_path_list[0])
-    natcap.invest.pygeoprocessing_0_3_3.vectorize_datasets(
-        storage_path_list, _sum_op, output_sum_path,
-        gdal.GDT_Float32, _CARBON_NODATA, pixel_size_out, "intersection",
-        vectorize_op=False, datasets_are_pre_aligned=True)
-
-
-def _diff_rasters(storage_path_list, output_diff_path):
-    """Subtract rasters in `storage_path_list` to `output_sum_path`."""
-    def _diff_op(base_array, future_array):
-        """Subtract future_array from base_array and ignore nodata."""
-        result = numpy.empty(base_array.shape, dtype=numpy.float32)
-        result[:] = _CARBON_NODATA
-        valid_mask = (
-            (base_array != _CARBON_NODATA) &
-            (future_array != _CARBON_NODATA))
-        result[valid_mask] = (
-            future_array[valid_mask] - base_array[valid_mask])
-        return result
-
-    pixel_size_out = natcap.invest.pygeoprocessing_0_3_3.get_cell_size_from_uri(
-        storage_path_list[0])
-    natcap.invest.pygeoprocessing_0_3_3.vectorize_datasets(
-        storage_path_list, _diff_op, output_diff_path,
-        gdal.GDT_Float32, _CARBON_NODATA, pixel_size_out, "intersection",
-        vectorize_op=False, datasets_are_pre_aligned=True)
-
-
-def _calculate_valuation_constant(
-        lulc_cur_year, lulc_fut_year, discount_rate, rate_change,
-        price_per_metric_ton_of_c):
-    """Calculate a net present valuation constant to multiply carbon storage.
-
-    Parameters:
-        lulc_cur_year (int): calendar year in present
-        lulc_fut_year (int): calendar year in future
-        discount_rate (float): annual discount rate as a percentage
-        rate_change (float): annual change in price of carbon as a percentage
-        price_per_metric_ton_of_c (float): currency amount of Mg of carbon
-
-    Returns:
-        a floating point number that can be used to multiply a delta carbon
-        storage value by to calculate NPV.
-    """
-    n_years = int(lulc_fut_year) - int(lulc_cur_year) - 1
-    ratio = (
-        1.0 / ((1 + float(discount_rate) / 100.0) *
-               (1 + float(rate_change) / 100.0)))
-    valuation_constant = (
-        float(price_per_metric_ton_of_c) /
-        (float(lulc_fut_year) - float(lulc_cur_year)) *
-        (1.0 - ratio ** (n_years + 1)) / (1.0 - ratio))
-    return valuation_constant
-
-
-def _calculate_npv(delta_carbon_path, valuation_constant, npv_out_path):
-    """Calculate net present value.
-
-    Parameters:
-        delta_carbon_path (string): path to change in carbon storage over
-            time.
-        valulation_constant (float): value to multiply each carbon storage
-            value by to calculate NPV.
-        npv_out_path (string): path to output net present value raster.
-    Returns:
-        None.
-    """
-    def _npv_value_op(carbon_array):
-        """Calculate the NPV given carbon storage or loss values."""
-        result = numpy.empty(carbon_array.shape, dtype=numpy.float32)
-        result[:] = _VALUE_NODATA
-        valid_mask = carbon_array != _CARBON_NODATA
-        result[valid_mask] = carbon_array[valid_mask] * valuation_constant
-        return result
-
-    pixel_size_out = natcap.invest.pygeoprocessing_0_3_3.get_cell_size_from_uri(delta_carbon_path)
-    natcap.invest.pygeoprocessing_0_3_3.geoprocessing.vectorize_datasets(
-        [delta_carbon_path], _npv_value_op, npv_out_path, gdal.GDT_Float32,
-        _VALUE_NODATA, pixel_size_out, "intersection",
-        vectorize_op=False, datasets_are_pre_aligned=True)
-
-
-def _generate_report(summary_stats, model_args, html_report_path):
-    """Generate a human readable HTML report of summary stats of model run.
-
-    Paramters:
-        summary_stats (list of tuple): a list of tuples of the form
-            (display_sort_priority, description, value, unit, file_path)
-        model_args (dict): InVEST argument dictionary.
-        html_report_path (string): path to output report file.
-    Returns:
-        None.
-    """
-    with open(html_report_path, 'w') as report_doc:
-        # Boilerplate header that defines style and intro header.
-        header = (
-            '<!DOCTYPE html><html><head><title>Carbon Results</title><style t'
-            'ype="text/css">body { background-color: #EFECCA; color: #002F2F '
-            '} h1 { text-align: center } h1, h2, h3, h4, strong, th { color: '
-            '#046380; } h2 { border-bottom: 1px solid #A7A37E; } table { bord'
-            'er: 5px solid #A7A37E; margin-bottom: 50px; background-color: #E'
-            '6E2AF; } td, th { margin-left: 0px; margin-right: 0px; padding-l'
-            'eft: 8px; padding-right: 8px; padding-bottom: 2px; padding-top: '
-            '2px; text-align:left; } td { border-top: 5px solid #EFECCA; } .n'
-            'umber {text-align: right; font-family: monospace;} img { margin:'
-            ' 20px; }</style></head><body><h1>InVEST Carbon Model Results</h1'
-            '><p>This document summarizes the results from running the InVEST'
-            ' carbon model with the following data.</p>')
-
-        report_doc.write(header)
-        report_doc.write('<p>Report generated at %s</p>' % (
-            time.strftime("%Y-%m-%d %H:%M")))
-
-        # Report input arguments
-        report_doc.write('<table><tr><th>arg id</th><th>arg value</th></tr>')
-        for key, value in model_args.iteritems():
-            report_doc.write('<tr><td>%s</td><td>%s</td></tr>' % (key, value))
-        report_doc.write('</table>')
-
-        # Report aggregate results
-        report_doc.write('<h3>Aggregate Results</h3>')
-        report_doc.write(
-            '<table><tr><th>Description</th><th>Value</th><th>Units</th><th>R'
-            'aw File</th></tr>')
-        for _, result_description, units, value, raw_file_path in sorted(
-                summary_stats):
-            report_doc.write(
-                '<tr><td>%s</td><td class="number">%.2f</td><td>%s</td>'
-                '<td>%s</td></tr>' % (
-                    result_description, units, value, raw_file_path))
-        report_doc.write('</body></html>')
-
-
-@validation.invest_validator
-def validate(args, limit_to=None):
-    """Validate args to ensure they conform to `execute`'s contract.
-
-    Parameters:
-        args (dict): dictionary of key(str)/value pairs where keys and
-            values are specified in `execute` docstring.
-        limit_to (str): (optional) if not None indicates that validation
-            should only occur on the args[limit_to] value. The intent that
-            individual key validation could be significantly less expensive
-            than validating the entire `args` dictionary.
-
-    Returns:
-        list of ([invalid key_a, invalid_keyb, ...], 'warning/error message')
-            tuples. Where an entry indicates that the invalid keys caused
-            the error message in the second part of the tuple. This should
-            be an empty list if validation succeeds.
-    """
-    missing_key_list = []
-    no_value_list = []
-    validation_error_list = []
-
-    required_keys = [
-        'workspace_dir',
-        'lulc_cur_path',
-        'carbon_pools_path',
-        'calc_sequestration',
-        'do_valuation']
-
-    if 'calc_sequestration' in args and args['calc_sequestration']:
-        required_keys.extend(
-            ['lulc_cur_year', 'lulc_fut_path', 'lulc_fut_year', 'do_redd'])
-
-        if 'do_redd' in args and args['do_redd']:
-            required_keys.append('lulc_redd_path')
-
-    if 'do_valuation' in args and args['do_valuation']:
-        required_keys.extend(
-            ['price_per_metric_ton_of_c', 'discount_rate', 'rate_change'])
-
-    for key in required_keys:
-        if limit_to is None or limit_to == key:
-            if key not in args:
-                missing_key_list.append(key)
-            elif args[key] in ['', None]:
-                no_value_list.append(key)
-
-    if len(missing_key_list) > 0:
-        # if there are missing keys, we have raise KeyError to stop hard
-        raise KeyError(
-            "The following keys were expected in `args` but were missing " +
-            ', '.join(missing_key_list))
-
-    if len(no_value_list) > 0:
-        validation_error_list.append(
-            (no_value_list, 'parameter has no value'))
-
-    file_type_list = [
-        ('lulc_cur_path', 'raster'),
-        ('lulc_fut_path', 'raster'),
-        ('lulc_redd_path', 'raster'),
-        ('carbon_pools_path', 'table')]
-
-    # check that existing/optional files are the correct types
-    with utils.capture_gdal_logging():
-        for key, key_type in file_type_list:
-            if ((limit_to is None or limit_to == key) and
-                    key in args and key in required_keys):
-                if not os.path.exists(args[key]):
-                    validation_error_list.append(
-                        ([key], 'not found on disk'))
-                    continue
-                if key_type == 'raster':
-                    raster = gdal.Open(args[key])
-                    if raster is None:
-                        validation_error_list.append(
-                            ([key], 'not a raster'))
-                    del raster
-                elif key_type == 'vector':
-                    vector = ogr.Open(args[key])
-                    if vector is None:
-                        validation_error_list.append(
-                            ([key], 'not a vector'))
-                    del vector
-
-    return validation_error_list
->>>>>>> e22ff70d
+"""Carbon Storage and Sequestration."""
+from __future__ import absolute_import
+import collections
+import logging
+import os
+import time
+
+from osgeo import gdal
+from osgeo import ogr
+import numpy
+import natcap.invest.pygeoprocessing_0_3_3
+
+from . import validation
+from . import utils
+
+LOGGER = logging.getLogger('natcap.invest.carbon')
+
+_OUTPUT_BASE_FILES = {
+    'tot_c_cur': 'tot_c_cur.tif',
+    'tot_c_fut': 'tot_c_fut.tif',
+    'tot_c_redd': 'tot_c_redd.tif',
+    'delta_cur_fut': 'delta_cur_fut.tif',
+    'delta_cur_redd': 'delta_cur_redd.tif',
+    'npv_fut': 'npv_fut.tif',
+    'npv_redd': 'npv_redd.tif',
+    'html_report': 'report.html',
+    }
+
+_INTERMEDIATE_BASE_FILES = {
+    'c_above_cur': 'c_above_cur.tif',
+    'c_below_cur': 'c_below_cur.tif',
+    'c_soil_cur': 'c_soil_cur.tif',
+    'c_dead_cur': 'c_dead_cur.tif',
+    'c_above_fut': 'c_above_fut.tif',
+    'c_below_fut': 'c_below_fut.tif',
+    'c_soil_fut': 'c_soil_fut.tif',
+    'c_dead_fut': 'c_dead_fut.tif',
+    'c_above_redd': 'c_above_redd.tif',
+    'c_below_redd': 'c_below_redd.tif',
+    'c_soil_redd': 'c_soil_redd.tif',
+    'c_dead_redd': 'c_dead_redd.tif',
+    }
+
+_TMP_BASE_FILES = {
+    'aligned_lulc_cur_path': 'aligned_lulc_cur.tif',
+    'aligned_lulc_fut_path': 'aligned_lulc_fut.tif',
+    'aligned_lulc_redd_path': 'aligned_lulc_redd.tif',
+    }
+
+# -1.0 since carbon stocks are 0 or greater
+_CARBON_NODATA = -1.0
+# use min float32 which is unlikely value to see in a NPV raster
+_VALUE_NODATA = numpy.finfo(numpy.float32).min
+
+
+def execute(args):
+    """InVEST Carbon Model.
+
+    Calculate the amount of carbon stocks given a landscape, or the difference
+    due to a future change, and/or the tradeoffs between that and a REDD
+    scenario, and calculate economic valuation on those scenarios.
+
+    The model can operate on a single scenario, a combined present and future
+    scenario, as well as an additional REDD scenario.
+
+    Parameters:
+        args['workspace_dir'] (string): a path to the directory that will
+            write output and other temporary files during calculation.
+        args['results_suffix'] (string): appended to any output file name.
+        args['lulc_cur_path'] (string): a path to a raster representing the
+            current carbon stocks.
+        args['calc_sequestration'] (bool): if true, sequestration should
+            be calculated and 'lulc_fut_path' and 'do_redd' should be defined.
+        args['lulc_fut_path'] (string): a path to a raster representing future
+            landcover scenario.  Optional, but if present and well defined
+            will trigger a sequestration calculation.
+        args['do_redd'] ( bool): if true, REDD analysis should be calculated
+            and 'lulc_redd_path' should be defined
+        args['lulc_redd_path'] (string): a path to a raster representing the
+            alternative REDD scenario which is only possible if the
+            args['lulc_fut_path'] is present and well defined.
+        args['carbon_pools_path'] (string): path to CSV or that indexes carbon
+            storage density to lulc codes. (required if 'do_uncertainty' is
+            false)
+        args['lulc_cur_year'] (int/string): an integer representing the year
+            of `args['lulc_cur_path']` used if `args['calc_sequestration']`
+            is True.
+        args['lulc_fut_year'](int/string): an integer representing the year
+            of `args['lulc_fut_path']` used in valuation if it exists.
+            Required if  `args['do_valuation']` is True and
+            `args['lulc_fut_path']` is present and well defined.
+        args['do_valuation'] (bool): if true then run the valuation model on
+            available outputs.  At a minimum will run on carbon stocks, if
+            sequestration with a future scenario is done and/or a REDD
+            scenario calculate NPV for either and report in final HTML
+            document.
+        args['price_per_metric_ton_of_c'] (float): Is the present value of
+            carbon per metric ton. Used if `args['do_valuation']` is present
+            and True.
+        args['discount_rate'] (float): Discount rate used if NPV calculations
+            are required.  Used if `args['do_valuation']` is  present and
+            True.
+        args['rate_change'] (float): Annual rate of change in price of carbon
+            as a percentage.  Used if `args['do_valuation']` is  present and
+            True.
+    Returns:
+        None.
+    """
+    file_suffix = utils.make_suffix_string(args, 'results_suffix')
+    intermediate_output_dir = os.path.join(
+        args['workspace_dir'], 'intermediate_outputs')
+    output_dir = args['workspace_dir']
+    natcap.invest.pygeoprocessing_0_3_3.create_directories([intermediate_output_dir, output_dir])
+
+    LOGGER.info('Building file registry')
+    file_registry = utils.build_file_registry(
+        [(_OUTPUT_BASE_FILES, output_dir),
+         (_INTERMEDIATE_BASE_FILES, intermediate_output_dir),
+         (_TMP_BASE_FILES, output_dir)], file_suffix)
+
+    carbon_pool_table = natcap.invest.pygeoprocessing_0_3_3.get_lookup_from_table(
+        args['carbon_pools_path'], 'lucode')
+
+    cell_sizes = []
+    valid_lulc_keys = []
+    valid_scenarios = []
+    for scenario_type in ['cur', 'fut', 'redd']:
+        lulc_key = "lulc_%s_path" % (scenario_type)
+        if lulc_key in args and len(args[lulc_key]) > 0:
+            cell_sizes.append(
+                natcap.invest.pygeoprocessing_0_3_3.geoprocessing.get_cell_size_from_uri(
+                    args[lulc_key]))
+            valid_lulc_keys.append(lulc_key)
+            valid_scenarios.append(scenario_type)
+    pixel_size_out = min(cell_sizes)
+
+    # align the input datasets
+    natcap.invest.pygeoprocessing_0_3_3.align_dataset_list(
+        [args[_] for _ in valid_lulc_keys],
+        [file_registry['aligned_' + _] for _ in valid_lulc_keys],
+        ['nearest'] * len(valid_lulc_keys),
+        pixel_size_out, 'intersection', 0, assert_datasets_projected=True)
+
+    LOGGER.info('Map all carbon pools to carbon storage rasters.')
+    aligned_lulc_key = None
+    pool_storage_path_lookup = collections.defaultdict(list)
+    summary_stats = []  # use to aggregate storage, value, and more
+    for pool_type in ['c_above', 'c_below', 'c_soil', 'c_dead']:
+        carbon_pool_by_type = dict([
+            (lucode, float(carbon_pool_table[lucode][pool_type]))
+            for lucode in carbon_pool_table])
+        for scenario_type in valid_scenarios:
+            aligned_lulc_key = 'aligned_lulc_%s_path' % scenario_type
+            storage_key = '%s_%s' % (pool_type, scenario_type)
+            LOGGER.info(
+                "Mapping carbon from '%s' to '%s' scenario.",
+                aligned_lulc_key, storage_key)
+            _generate_carbon_map(
+                file_registry[aligned_lulc_key], carbon_pool_by_type,
+                file_registry[storage_key])
+            # store the pool storage path so they can be easily added later
+            pool_storage_path_lookup[scenario_type].append(
+                file_registry[storage_key])
+
+    # Sum the individual carbon storage pool paths per scenario
+    for scenario_type, storage_path_list in (
+            pool_storage_path_lookup.iteritems()):
+        output_key = 'tot_c_' + scenario_type
+        LOGGER.info(
+            "Calculate carbon storage for '%s'", output_key)
+        _sum_rasters(storage_path_list, file_registry[output_key])
+
+        # Tuple below is (sort_priority, description, value, unit, path)
+        summary_stats.append((
+            0, "Total %s" % scenario_type,
+            _accumulate_totals(file_registry[output_key]), 'Mg of C',
+            file_registry[output_key]))
+
+    # calculate sequestration
+    for fut_type in ['fut', 'redd']:
+        if fut_type not in valid_scenarios:
+            continue
+        output_key = 'delta_cur_' + fut_type
+        LOGGER.info("Calculate sequestration scenario '%s'", output_key)
+        storage_path_list = [
+            file_registry['tot_c_cur'], file_registry['tot_c_' + fut_type]]
+        _diff_rasters(storage_path_list, file_registry[output_key])
+
+        # Tuple below is (sort_priority, description, value, unit, path)
+        summary_stats.append((
+            1, "Change in C for %s" % fut_type,
+            _accumulate_totals(file_registry[output_key]), 'Mg of C',
+            file_registry[output_key]))
+
+    if 'do_valuation' in args and args['do_valuation']:
+        LOGGER.info('Constructing valuation formula.')
+        valuation_constant = _calculate_valuation_constant(
+            int(args['lulc_cur_year']), int(args['lulc_fut_year']),
+            float(args['discount_rate']), float(args['rate_change']),
+            float(args['price_per_metric_ton_of_c']))
+
+        for scenario_type in ['fut', 'redd']:
+            if scenario_type not in valid_scenarios:
+                continue
+            output_key = 'npv_%s' % scenario_type
+            LOGGER.info("Calculating NPV for scenario '%s'", output_key)
+            _calculate_npv(
+                file_registry['delta_cur_%s' % scenario_type],
+                valuation_constant, file_registry[output_key])
+
+            # Tuple below is (sort_priority, description, value, unit, path)
+            summary_stats.append((
+                2, "Net present value from cur to %s" % scenario_type,
+                _accumulate_totals(file_registry[output_key]),
+                "currency units", file_registry[output_key]))
+
+    _generate_report(summary_stats, args, file_registry['html_report'])
+
+    for tmp_filename_key in _TMP_BASE_FILES:
+        try:
+            tmp_filename = file_registry[tmp_filename_key]
+            if os.path.exists(tmp_filename):
+                os.remove(tmp_filename)
+        except OSError as os_error:
+            LOGGER.warn(
+                "Can't remove temporary file: %s\nOriginal Exception:\n%s",
+                file_registry[tmp_filename_key], os_error)
+
+
+def _accumulate_totals(raster_path):
+    """Sum all non-nodata pixels in `raster_path` and return result."""
+    nodata = natcap.invest.pygeoprocessing_0_3_3.get_nodata_from_uri(raster_path)
+    raster_sum = 0.0
+    for _, block in natcap.invest.pygeoprocessing_0_3_3.iterblocks(raster_path):
+        raster_sum += numpy.sum(block[block != nodata])
+    return raster_sum
+
+
+def _generate_carbon_map(
+        lulc_path, carbon_pool_by_type, out_carbon_stock_path):
+    """Generate carbon stock raster by mapping LULC values to carbon pools.
+
+    Parameters:
+        lulc_path (string): landcover raster with integer pixels.
+        out_carbon_stock_path (string): path to output raster that will have
+            pixels with carbon storage values in them with units of Mg*C
+        carbon_pool_by_type (dict): a dictionary that maps landcover values
+            to carbon storage densities per area (Mg C/Ha).
+
+    Returns:
+        None.
+    """
+    nodata = natcap.invest.pygeoprocessing_0_3_3.get_nodata_from_uri(lulc_path)
+    pixel_size_out = natcap.invest.pygeoprocessing_0_3_3.get_cell_size_from_uri(lulc_path)
+    carbon_stock_by_type = dict([
+        (lulcid, stock * pixel_size_out ** 2 / 10**4)
+        for lulcid, stock in carbon_pool_by_type.iteritems()])
+
+    carbon_stock_by_type[nodata] = _CARBON_NODATA
+
+    natcap.invest.pygeoprocessing_0_3_3.reclassify_dataset_uri(
+        lulc_path, carbon_stock_by_type, out_carbon_stock_path,
+        gdal.GDT_Float32, _CARBON_NODATA, exception_flag='values_required',
+        assert_dataset_projected=True)
+
+
+def _sum_rasters(storage_path_list, output_sum_path):
+    """Sum all the rasters in `storage_path_list` to `output_sum_path`."""
+    def _sum_op(*storage_arrays):
+        """Sum all the arrays or nodata a pixel stack if one exists."""
+        valid_mask = reduce(
+            lambda x, y: x & y, [
+                _ != _CARBON_NODATA for _ in storage_arrays])
+        result = numpy.empty(storage_arrays[0].shape)
+        result[:] = _CARBON_NODATA
+        result[valid_mask] = numpy.sum([
+            _[valid_mask] for _ in storage_arrays], axis=0)
+        return result
+
+    pixel_size_out = natcap.invest.pygeoprocessing_0_3_3.get_cell_size_from_uri(
+        storage_path_list[0])
+    natcap.invest.pygeoprocessing_0_3_3.vectorize_datasets(
+        storage_path_list, _sum_op, output_sum_path,
+        gdal.GDT_Float32, _CARBON_NODATA, pixel_size_out, "intersection",
+        vectorize_op=False, datasets_are_pre_aligned=True)
+
+
+def _diff_rasters(storage_path_list, output_diff_path):
+    """Subtract rasters in `storage_path_list` to `output_sum_path`."""
+    def _diff_op(base_array, future_array):
+        """Subtract future_array from base_array and ignore nodata."""
+        result = numpy.empty(base_array.shape, dtype=numpy.float32)
+        result[:] = _CARBON_NODATA
+        valid_mask = (
+            (base_array != _CARBON_NODATA) &
+            (future_array != _CARBON_NODATA))
+        result[valid_mask] = (
+            future_array[valid_mask] - base_array[valid_mask])
+        return result
+
+    pixel_size_out = natcap.invest.pygeoprocessing_0_3_3.get_cell_size_from_uri(
+        storage_path_list[0])
+    natcap.invest.pygeoprocessing_0_3_3.vectorize_datasets(
+        storage_path_list, _diff_op, output_diff_path,
+        gdal.GDT_Float32, _CARBON_NODATA, pixel_size_out, "intersection",
+        vectorize_op=False, datasets_are_pre_aligned=True)
+
+
+def _calculate_valuation_constant(
+        lulc_cur_year, lulc_fut_year, discount_rate, rate_change,
+        price_per_metric_ton_of_c):
+    """Calculate a net present valuation constant to multiply carbon storage.
+
+    Parameters:
+        lulc_cur_year (int): calendar year in present
+        lulc_fut_year (int): calendar year in future
+        discount_rate (float): annual discount rate as a percentage
+        rate_change (float): annual change in price of carbon as a percentage
+        price_per_metric_ton_of_c (float): currency amount of Mg of carbon
+
+    Returns:
+        a floating point number that can be used to multiply a delta carbon
+        storage value by to calculate NPV.
+    """
+    n_years = int(lulc_fut_year) - int(lulc_cur_year) - 1
+    ratio = (
+        1.0 / ((1 + float(discount_rate) / 100.0) *
+               (1 + float(rate_change) / 100.0)))
+    valuation_constant = (
+        float(price_per_metric_ton_of_c) /
+        (float(lulc_fut_year) - float(lulc_cur_year)) *
+        (1.0 - ratio ** (n_years + 1)) / (1.0 - ratio))
+    return valuation_constant
+
+
+def _calculate_npv(delta_carbon_path, valuation_constant, npv_out_path):
+    """Calculate net present value.
+
+    Parameters:
+        delta_carbon_path (string): path to change in carbon storage over
+            time.
+        valulation_constant (float): value to multiply each carbon storage
+            value by to calculate NPV.
+        npv_out_path (string): path to output net present value raster.
+    Returns:
+        None.
+    """
+    def _npv_value_op(carbon_array):
+        """Calculate the NPV given carbon storage or loss values."""
+        result = numpy.empty(carbon_array.shape, dtype=numpy.float32)
+        result[:] = _VALUE_NODATA
+        valid_mask = carbon_array != _CARBON_NODATA
+        result[valid_mask] = carbon_array[valid_mask] * valuation_constant
+        return result
+
+    pixel_size_out = natcap.invest.pygeoprocessing_0_3_3.get_cell_size_from_uri(delta_carbon_path)
+    natcap.invest.pygeoprocessing_0_3_3.geoprocessing.vectorize_datasets(
+        [delta_carbon_path], _npv_value_op, npv_out_path, gdal.GDT_Float32,
+        _VALUE_NODATA, pixel_size_out, "intersection",
+        vectorize_op=False, datasets_are_pre_aligned=True)
+
+
+def _generate_report(summary_stats, model_args, html_report_path):
+    """Generate a human readable HTML report of summary stats of model run.
+
+    Paramters:
+        summary_stats (list of tuple): a list of tuples of the form
+            (display_sort_priority, description, value, unit, file_path)
+        model_args (dict): InVEST argument dictionary.
+        html_report_path (string): path to output report file.
+    Returns:
+        None.
+    """
+    with open(html_report_path, 'w') as report_doc:
+        # Boilerplate header that defines style and intro header.
+        header = (
+            '<!DOCTYPE html><html><head><title>Carbon Results</title><style t'
+            'ype="text/css">body { background-color: #EFECCA; color: #002F2F '
+            '} h1 { text-align: center } h1, h2, h3, h4, strong, th { color: '
+            '#046380; } h2 { border-bottom: 1px solid #A7A37E; } table { bord'
+            'er: 5px solid #A7A37E; margin-bottom: 50px; background-color: #E'
+            '6E2AF; } td, th { margin-left: 0px; margin-right: 0px; padding-l'
+            'eft: 8px; padding-right: 8px; padding-bottom: 2px; padding-top: '
+            '2px; text-align:left; } td { border-top: 5px solid #EFECCA; } .n'
+            'umber {text-align: right; font-family: monospace;} img { margin:'
+            ' 20px; }</style></head><body><h1>InVEST Carbon Model Results</h1'
+            '><p>This document summarizes the results from running the InVEST'
+            ' carbon model with the following data.</p>')
+
+        report_doc.write(header)
+        report_doc.write('<p>Report generated at %s</p>' % (
+            time.strftime("%Y-%m-%d %H:%M")))
+
+        # Report input arguments
+        report_doc.write('<table><tr><th>arg id</th><th>arg value</th></tr>')
+        for key, value in model_args.iteritems():
+            report_doc.write('<tr><td>%s</td><td>%s</td></tr>' % (key, value))
+        report_doc.write('</table>')
+
+        # Report aggregate results
+        report_doc.write('<h3>Aggregate Results</h3>')
+        report_doc.write(
+            '<table><tr><th>Description</th><th>Value</th><th>Units</th><th>R'
+            'aw File</th></tr>')
+        for _, result_description, units, value, raw_file_path in sorted(
+                summary_stats):
+            report_doc.write(
+                '<tr><td>%s</td><td class="number">%.2f</td><td>%s</td>'
+                '<td>%s</td></tr>' % (
+                    result_description, units, value, raw_file_path))
+        report_doc.write('</body></html>')
+
+
+@validation.invest_validator
+def validate(args, limit_to=None):
+    """Validate args to ensure they conform to `execute`'s contract.
+
+    Parameters:
+        args (dict): dictionary of key(str)/value pairs where keys and
+            values are specified in `execute` docstring.
+        limit_to (str): (optional) if not None indicates that validation
+            should only occur on the args[limit_to] value. The intent that
+            individual key validation could be significantly less expensive
+            than validating the entire `args` dictionary.
+
+    Returns:
+        list of ([invalid key_a, invalid_keyb, ...], 'warning/error message')
+            tuples. Where an entry indicates that the invalid keys caused
+            the error message in the second part of the tuple. This should
+            be an empty list if validation succeeds.
+    """
+    missing_key_list = []
+    no_value_list = []
+    validation_error_list = []
+
+    required_keys = [
+        'workspace_dir',
+        'lulc_cur_path',
+        'carbon_pools_path',
+        'calc_sequestration',
+        'do_valuation']
+
+    if 'calc_sequestration' in args and args['calc_sequestration']:
+        required_keys.extend(
+            ['lulc_cur_year', 'lulc_fut_path', 'lulc_fut_year', 'do_redd'])
+
+        if 'do_redd' in args and args['do_redd']:
+            required_keys.append('lulc_redd_path')
+
+    if 'do_valuation' in args and args['do_valuation']:
+        required_keys.extend(
+            ['price_per_metric_ton_of_c', 'discount_rate', 'rate_change'])
+
+    for key in required_keys:
+        if limit_to is None or limit_to == key:
+            if key not in args:
+                missing_key_list.append(key)
+            elif args[key] in ['', None]:
+                no_value_list.append(key)
+
+    if len(missing_key_list) > 0:
+        # if there are missing keys, we have raise KeyError to stop hard
+        raise KeyError(
+            "The following keys were expected in `args` but were missing " +
+            ', '.join(missing_key_list))
+
+    if len(no_value_list) > 0:
+        validation_error_list.append(
+            (no_value_list, 'parameter has no value'))
+
+    file_type_list = [
+        ('lulc_cur_path', 'raster'),
+        ('lulc_fut_path', 'raster'),
+        ('lulc_redd_path', 'raster'),
+        ('carbon_pools_path', 'table')]
+
+    # check that existing/optional files are the correct types
+    with utils.capture_gdal_logging():
+        for key, key_type in file_type_list:
+            if ((limit_to is None or limit_to == key) and
+                    key in args and key in required_keys):
+                if not os.path.exists(args[key]):
+                    validation_error_list.append(
+                        ([key], 'not found on disk'))
+                    continue
+                if key_type == 'raster':
+                    raster = gdal.Open(args[key])
+                    if raster is None:
+                        validation_error_list.append(
+                            ([key], 'not a raster'))
+                    del raster
+                elif key_type == 'vector':
+                    vector = ogr.Open(args[key])
+                    if vector is None:
+                        validation_error_list.append(
+                            ([key], 'not a vector'))
+                    del vector
+
+    return validation_error_list