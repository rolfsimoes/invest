--- conflicted
+++ resolved
@@ -1828,13 +1828,8 @@
     """
     # This function requires that the table is read as a numpy array, so it's
     # easiest to read the table directly.
-<<<<<<< HEAD
-    table = pandas.read_csv(criteria_table_path, header=None, sep=None,
-                            engine='python', encoding='utf-8-sig').to_numpy()
-=======
     table = utils.read_csv_to_dataframe(
         criteria_table_path, header=None).to_numpy()
->>>>>>> 79f128ab
 
     # clean up any leading or trailing whitespace.
     for row_num in range(table.shape[0]):
