"""InVEST Nutrient Delivery Ratio (NDR) module."""
import itertools
import logging
import os
import pickle

import numpy
import pygeoprocessing
import pygeoprocessing.routing
from osgeo import gdal, ogr
import taskgraph

from .. import utils
from .. import spec_utils
from ..spec_utils import u
from .. import validation
from . import ndr_core

LOGGER = logging.getLogger(__name__)

ARGS_SPEC = {
    "model_name": "Nutrient Delivery Ratio Model (NDR)",
    "module": __name__,
    "userguide_html": "ndr.html",
    "args_with_spatial_overlap": {
        "spatial_keys": ["dem_path", "lulc_path", "runoff_proxy_path",
                         "watersheds_path"],
        "different_projections_ok": True,
    },
    "args": {
        "workspace_dir": spec_utils.WORKSPACE,
        "results_suffix": spec_utils.SUFFIX,
        "n_workers": spec_utils.N_WORKERS,
        "dem_path": {
            **spec_utils.DEM,
            "projected": True
        },
        "lulc_path": {
            **spec_utils.LULC,
            "projected": True
        },
        "runoff_proxy_path": {
            "type": "raster",
            "bands": {1: {
                "type": "number",
                "units": u.none
            }},
            "about": (
                "Map representing the spatial variability in runoff "
                "potential, i.e. the capacity to transport nutrients "
                "downstream. This can be a quickflow index (e.g. from the "
                "InVEST Seasonal Water Yield model) or simply annual "
                "precipitation. The model will normalize this raster by "
                "dividing by its average value to compute the runoff "
                "potential index (RPI)."),
            "name": "Nutrient Runoff Proxy"
        },
        "watersheds_path": {
            "type": "vector",
            "projected": True,
            "fields": {"ws_id": {"type": "integer"}},
            "geometries": spec_utils.POLYGONS,
            "about": (
                "A GDAL-supported vector file containing watersheds such that "
                "each watershed contributes to a point of interest where "
                "water quality will be analyzed.  It must have the integer "
                "field 'ws_id' where the values uniquely identify each "
                "watershed."),
            "name": "Watersheds"
        },
        "biophysical_table_path": {
            "type": "csv",
            "columns": {
                "lucode": {"type": "integer"},
                "load_[NUTRIENT]": {  # nitrogen or phosphorus nutrient loads
                    "type": "number",
                    "units": u.kilogram/u.hectare/u.year,
                    "about": "The nutrient loading for each land use class"},
                "eff_[NUTRIENT]": {  # nutrient retention capacities
                    "type": "ratio",
                    "about": (
                        "The maximum nutrient retention efficiency for each "
                        "LULC class. The nutrient retention capacity for a "
                        "given vegetation type is expressed as a proportion "
                        "of the amount of nutrient from upstream. For "
                        "example, high values (0.6 to 0.8) may be assigned to "
                        "all natural vegetation types (such as forests, "
                        "natural pastures, wetlands, or prairie), indicating "
                        "that 60-80% of nutrient is retained.")},
                "crit_len_[NUTRIENT]": {  # nutrient critical lengths
                    "type": "number",
                    "units": u.meter,
                    "about": (
                        "The distance after which it is assumed that a patch "
                        "of a particular LULC type retains nutrient at its "
                        "maximum capacity. If nutrients travel a distance "
                        "smaller than the retention length, the retention "
                        "efficiency will be less than the maximum value "
                        "eff_x, following an exponential decay.")},
                "proportion_subsurface_n": {
                    "type": "ratio",
                    "required": "calc_n",
                    "about": (
                        "The proportion of the total amount of nitrogen that "
                        "are dissolved into the subsurface. By default, this "
                        "value should be set to 0, indicating that all "
                        "nutrients are delivered via surface flow. There is "
                        "no equivalent of this for phosphorus.")}
            },
            "about": (
                "A table mapping each LULC class to its biophysical "
                "properties related to nutrient load and retention. The three "
                "biophysical properties must be provided for at least one of "
                "N (nitrogen) and P (phosphorus)."),
            "name": "Biophysical Table"
        },
        "calc_p": {
            "type": "boolean",
            "about": "Select to calculate phosphorous export.",
            "name": "Calculate phosphorous retention"
        },
        "calc_n": {
            "type": "boolean",
            "about": "Select to calculate nitrogen export.",
            "name": "Calculate Nitrogen Retention"
        },
        "threshold_flow_accumulation": {
            "expression": "value > 0",
            "type": "number",
            "units": u.pixel,
            "about": (
                "The number of upstream cells that must flow into a cell "
                "before it's considered part of a stream such that retention "
                "stops and the remaining export is exported to the stream. "
                "Used to define streams from the DEM."),
            "name": "Threshold Flow Accumulation"
        },
        "k_param": {
            "type": "number",
            "units": u.none,
            "about": (
                "Calibration parameter that determines the shape of the "
                "relationship between hydrologic connectivity (the degree of "
                "connection from patches of land to the stream) and the "
                "nutrient delivery ratio (percentage of nutrient that "
                "actually reaches the stream)"),
            "name": "Borselli k parameter",
        },
        "subsurface_critical_length_n": {
            "type": "number",
            "units": u.meter,
            "required": "calc_n",
            "name": "Subsurface Critical Length (Nitrogen)",
            "about": (
                "The distance (traveled subsurface and downslope) after which "
                "it is assumed that soil retains nutrient at its maximum "
                "capacity. If dissolved nutrients travel a distance smaller "
                "than Subsurface Critical Length, the retention efficiency "
                "will be lower than the Subsurface Maximum Retention "
                "Efficiency value defined. Setting this value to a distance "
                "smaller than the pixel size will result in the maximum "
                "retention efficiency being reached within one pixel only."),
        },
        "subsurface_critical_length_p": {
            "type": "number",
            "units": u.meter,
            "required": "calc_p",
            "name": "Subsurface Critical Length (Phosphorous)",
            "about": (
                "The distance (traveled subsurface and downslope) after which "
                "it is assumed that soil retains nutrient at its maximum "
                "capacity. If dissolved nutrients travel a distance smaller "
                "than Subsurface Critical Length, the retention efficiency "
                "will be lower than the Subsurface Maximum Retention "
                "Efficiency value defined. Setting this value to a distance "
                "smaller than the pixel size will result in the maximum "
                "retention efficiency being reached within one pixel only."),
        },
        "subsurface_eff_n": {
            "type": "ratio",
            "required": "calc_n",
            "name": "Subsurface Maximum Retention Efficiency (Nitrogen)",
            "about": (
                "The maximum nutrient retention efficiency that can be "
                "reached through subsurface flow. This field characterizes "
                "the retention due to biochemical degradation in soils."),
        },
        "subsurface_eff_p": {
            "type": "ratio",
            "required": "calc_p",
            "name": "Subsurface Maximum Retention Efficiency (Phosphorous)",
            "about": (
                "The maximum nutrient retention efficiency that can be "
                "reached through subsurface flow. This field characterizes "
                "the retention due to biochemical degradation in soils."),
        }
    }
}

_OUTPUT_BASE_FILES = {
    'n_export_path': 'n_export.tif',
    'p_export_path': 'p_export.tif',
    'watershed_results_ndr_path': 'watershed_results_ndr.shp',
}
<<<<<<< HEAD
=======

INTERMEDIATE_DIR_NAME = 'intermediate_outputs'
>>>>>>> 5a5aaf79

_INTERMEDIATE_BASE_FILES = {
    'ic_factor_path': 'ic_factor.tif',
    'load_n_path': 'load_n.tif',
    'load_p_path': 'load_p.tif',
    'modified_load_n_path': 'modified_load_n.tif',
    'modified_load_p_path': 'modified_load_p.tif',
    'ndr_n_path': 'ndr_n.tif',
    'ndr_p_path': 'ndr_p.tif',
    'runoff_proxy_index_path': 'runoff_proxy_index.tif',
    's_accumulation_path': 's_accumulation.tif',
    's_bar_path': 's_bar.tif',
    's_factor_inverse_path': 's_factor_inverse.tif',
    'stream_path': 'stream.tif',
    'sub_crit_len_n_path': 'sub_crit_len_n.tif',
    'sub_crit_len_p_path': 'sub_crit_len_p.tif',
    'sub_eff_n_path': 'sub_eff_n.tif',
    'sub_eff_p_path': 'sub_eff_p.tif',
    'sub_effective_retention_n_path': 'sub_effective_retention_n.tif',
    'sub_effective_retention_p_path': 'sub_effective_retention_p.tif',
    'sub_load_n_path': 'sub_load_n.tif',
    'sub_load_p_path': 'sub_load_p.tif',
    'surface_load_n_path': 'surface_load_n.tif',
    'surface_load_p_path': 'surface_load_p.tif',
    'sub_ndr_n_path': 'sub_ndr_n.tif',
    'sub_ndr_p_path': 'sub_ndr_p.tif',
    'crit_len_n_path': 'crit_len_n.tif',
    'crit_len_p_path': 'crit_len_p.tif',
    'd_dn_path': 'd_dn.tif',
    'd_up_path': 'd_up.tif',
    'eff_n_path': 'eff_n.tif',
    'eff_p_path': 'eff_p.tif',
    'effective_retention_n_path': 'effective_retention_n.tif',
    'effective_retention_p_path': 'effective_retention_p.tif',
    'flow_accumulation_path': 'flow_accumulation.tif',
    'flow_direction_path': 'flow_direction.tif',
    'thresholded_slope_path': 'thresholded_slope.tif',
    'dist_to_channel_path': 'dist_to_channel.tif',
}

_CACHE_BASE_FILES = {
    'filled_dem_path': 'filled_dem.tif',
    'aligned_dem_path': 'aligned_dem.tif',
    'slope_path': 'slope.tif',
    'aligned_lulc_path': 'aligned_lulc.tif',
    'aligned_runoff_proxy_path': 'aligned_runoff_proxy.tif',
    'runoff_mean_pickle_path': 'runoff_mean.pickle',
    'surface_load_n_pickle_path': 'surface_load_n.pickle',
    'surface_load_p_pickle_path': 'surface_load_p.pickle',
    'subsurface_load_n_pickle_path': 'subsurface_load_n.pickle',
    'subsurface_load_p_pickle_path': 'subsurface_load_p.pickle',
    'export_n_pickle_path': 'export_n.pickle',
    'export_p_pickle_path': 'export_p.pickle',
}

_TARGET_NODATA = -1


def execute(args):
    """Nutrient Delivery Ratio.

    Args:
        args['workspace_dir'] (string):  path to current workspace
        args['dem_path'] (string): path to digital elevation map raster
        args['lulc_path'] (string): a path to landcover map raster
        args['runoff_proxy_path'] (string): a path to a runoff proxy raster
        args['watersheds_path'] (string): path to the watershed shapefile
        args['biophysical_table_path'] (string): path to csv table on disk
            containing nutrient retention values.

            For each nutrient type [t] in args['calc_[t]'] that is true, must
            contain the following headers:

            'load_[t]', 'eff_[t]', 'crit_len_[t]'

            If args['calc_n'] is True, must also contain the header
            'proportion_subsurface_n' field.

        args['calc_p'] (boolean): if True, phosphorous is modeled,
            additionally if True then biophysical table must have p fields in
            them
        args['calc_n'] (boolean): if True nitrogen will be modeled,
            additionally biophysical table must have n fields in them.
        args['results_suffix'] (string): (optional) a text field to append to
            all output files
        args['threshold_flow_accumulation']: a number representing the flow
            accumulation in terms of upstream pixels.
        args['k_param'] (number): The Borselli k parameter. This is a
            calibration parameter that determines the shape of the
            relationship between hydrologic connectivity.
        args['subsurface_critical_length_n'] (number): The distance (traveled
            subsurface and downslope) after which it is assumed that soil
            retains nutrient at its maximum capacity, given in meters. If
            dissolved nutrients travel a distance smaller than Subsurface
            Critical Length, the retention efficiency will be lower than the
            Subsurface Maximum Retention Efficiency value defined. Setting this
            value to a distance smaller than the pixel size will result in the
            maximum retention efficiency being reached within one pixel only.
            Required if ``calc_n``.
        args['subsurface_critical_length_p'] (number): The distance (traveled
            subsurface and downslope) after which it is assumed that soil
            retains nutrient at its maximum capacity, given in meters. If
            dissolved nutrients travel a distance smaller than Subsurface
            Critical Length, the retention efficiency will be lower than the
            Subsurface Maximum Retention Efficiency value defined. Setting this
            value to a distance smaller than the pixel size will result in the
            maximum retention efficiency being reached within one pixel only.
            Required if ``calc_p``.
        args['subsurface_eff_n'] (number): The maximum nutrient retention
            efficiency that can be reached through subsurface flow, a floating
            point value between 0 and 1. This field characterizes the retention
            due to biochemical degradation in soils.  Required if ``calc_n``.
        args['subsurface_eff_p'] (number): The maximum nutrient retention
            efficiency that can be reached through subsurface flow, a floating
            point value between 0 and 1. This field characterizes the retention
            due to biochemical degradation in soils.  Required if ``calc_p``.
        args['n_workers'] (int): if present, indicates how many worker
            processes should be used in parallel processing. -1 indicates
            single process mode, 0 is single process but non-blocking mode,
            and >= 1 is number of processes.

    Returns:
        None

    """
    def _validate_inputs(nutrients_to_process, lucode_to_parameters):
        """Validate common errors in inputs.

        Args:
            nutrients_to_process (list): list of 'n' and/or 'p'
            lucode_to_parameters (dictionary): biophysical input table mapping
                lucode to dictionary of table parameters.  Used to validate
                the correct columns are input

        Returns:
            None

        Raises:
            ValueError whenever a missing field in the parameter table is
            detected along with a message describing every missing field.

        """
        # Make sure all the nutrient inputs are good
        if len(nutrients_to_process) == 0:
            raise ValueError("Neither phosphorous nor nitrogen was selected"
                             " to be processed.  Choose at least one.")

        # Build up a list that'll let us iterate through all the input tables
        # and check for the required rows, and report errors if something
        # is missing.
        row_header_table_list = []

        lu_parameter_row = list(lucode_to_parameters.values())[0]
        row_header_table_list.append(
            (lu_parameter_row, ['load_', 'eff_', 'crit_len_'],
             args['biophysical_table_path']))

        missing_headers = []
        for row, header_prefixes, table_type in row_header_table_list:
            for nutrient_id in nutrients_to_process:
                for header_prefix in header_prefixes:
                    header = header_prefix + nutrient_id
                    if header not in row:
                        missing_headers.append(
                            "Missing header %s from %s" % (
                                header, table_type))

        # proportion_subsurface_n is a special case in which phosphorous does
        # not have an equivalent.
        if ('n' in nutrients_to_process and
                'proportion_subsurface_n' not in lu_parameter_row):
            missing_headers.append(
                "Missing header proportion_subsurface_n from " +
                args['biophysical_table_path'])

        if len(missing_headers) > 0:
            raise ValueError('\n'.join(missing_headers))

    # Load all the tables for preprocessing
    output_dir = os.path.join(args['workspace_dir'])
    intermediate_output_dir = os.path.join(
        args['workspace_dir'], INTERMEDIATE_DIR_NAME)
    cache_dir = os.path.join(intermediate_output_dir, 'cache_dir')
    utils.make_directories([output_dir, intermediate_output_dir, cache_dir])

    try:
        n_workers = int(args['n_workers'])
    except (KeyError, ValueError, TypeError):
        # KeyError when n_workers is not present in args
        # ValueError when n_workers is an empty string.
        # TypeError when n_workers is None.
        n_workers = -1  # Synchronous mode.
    task_graph = taskgraph.TaskGraph(
        cache_dir, n_workers, reporting_interval=5.0)

    file_suffix = utils.make_suffix_string(args, 'results_suffix')
    f_reg = utils.build_file_registry(
        [(_OUTPUT_BASE_FILES, output_dir),
         (_INTERMEDIATE_BASE_FILES, intermediate_output_dir),
         (_CACHE_BASE_FILES, cache_dir)], file_suffix)

    # Build up a list of nutrients to process based on what's checked on
    nutrients_to_process = []
    for nutrient_id in ['n', 'p']:
        if args['calc_' + nutrient_id]:
            nutrients_to_process.append(nutrient_id)

    lucode_to_parameters = utils.build_lookup_from_csv(
        args['biophysical_table_path'], 'lucode')

    _validate_inputs(nutrients_to_process, lucode_to_parameters)

    # these are used for aggregation in the last step
    field_pickle_map = {}
    field_header_order_list = []

    create_vector_task = task_graph.add_task(
        func=create_vector_copy,
        args=(args['watersheds_path'], f_reg['watershed_results_ndr_path']),
        target_path_list=[f_reg['watershed_results_ndr_path']],
        task_name='create target vector')

    dem_info = pygeoprocessing.get_raster_info(args['dem_path'])

    base_raster_list = [
        args['dem_path'], args['lulc_path'], args['runoff_proxy_path']]
    aligned_raster_list = [
        f_reg['aligned_dem_path'], f_reg['aligned_lulc_path'],
        f_reg['aligned_runoff_proxy_path']]
    align_raster_task = task_graph.add_task(
        func=pygeoprocessing.align_and_resize_raster_stack,
        args=(
            base_raster_list, aligned_raster_list,
            ['near']*len(base_raster_list), dem_info['pixel_size'],
            'intersection'),
        kwargs={
            'base_vector_path_list': [args['watersheds_path']],
            'vector_mask_options': {
                'mask_vector_path': args['watersheds_path']}},
        target_path_list=aligned_raster_list,
        task_name='align rasters')

    fill_pits_task = task_graph.add_task(
        func=pygeoprocessing.routing.fill_pits,
        args=(
            (f_reg['aligned_dem_path'], 1), f_reg['filled_dem_path']),
        kwargs={'working_dir': cache_dir},
        dependent_task_list=[align_raster_task],
        target_path_list=[f_reg['filled_dem_path']],
        task_name='fill pits')

    flow_dir_task = task_graph.add_task(
        func=pygeoprocessing.routing.flow_dir_mfd,
        args=(
            (f_reg['filled_dem_path'], 1), f_reg['flow_direction_path']),
        kwargs={'working_dir': cache_dir},
        dependent_task_list=[fill_pits_task],
        target_path_list=[f_reg['flow_direction_path']],
        task_name='flow dir')

    flow_accum_task = task_graph.add_task(
        func=pygeoprocessing.routing.flow_accumulation_mfd,
        args=(
            (f_reg['flow_direction_path'], 1),
            f_reg['flow_accumulation_path']),
        target_path_list=[f_reg['flow_accumulation_path']],
        dependent_task_list=[flow_dir_task],
        task_name='flow accum')

    stream_extraction_task = task_graph.add_task(
        func=pygeoprocessing.routing.extract_streams_mfd,
        args=(
            (f_reg['flow_accumulation_path'], 1),
            (f_reg['flow_direction_path'], 1),
            float(args['threshold_flow_accumulation']),
            f_reg['stream_path']),
        target_path_list=[f_reg['stream_path']],
        dependent_task_list=[flow_accum_task],
        task_name='stream extraction')

    calculate_slope_task = task_graph.add_task(
        func=pygeoprocessing.calculate_slope,
        args=((f_reg['filled_dem_path'], 1), f_reg['slope_path']),
        target_path_list=[f_reg['slope_path']],
        dependent_task_list=[fill_pits_task],
        task_name='calculate slope')

    threshold_slope_task = task_graph.add_task(
        func=_slope_proportion_and_threshold,
        args=(f_reg['slope_path'], f_reg['thresholded_slope_path']),
        target_path_list=[f_reg['thresholded_slope_path']],
        dependent_task_list=[calculate_slope_task],
        task_name='threshold slope')

    runoff_proxy_index_task = task_graph.add_task(
        func=_normalize_raster,
        args=((f_reg['aligned_runoff_proxy_path'], 1),
              f_reg['runoff_proxy_index_path']),
        target_path_list=[f_reg['runoff_proxy_index_path']],
        dependent_task_list=[align_raster_task],
        task_name='runoff proxy mean')

    s_task = task_graph.add_task(
        func=pygeoprocessing.routing.flow_accumulation_mfd,
        args=((f_reg['flow_direction_path'], 1), f_reg['s_accumulation_path']),
        kwargs={
            'weight_raster_path_band': (f_reg['thresholded_slope_path'], 1)},
        target_path_list=[f_reg['s_accumulation_path']],
        dependent_task_list=[flow_dir_task, threshold_slope_task],
        task_name='route s')

    s_bar_task = task_graph.add_task(
        func=s_bar_calculate,
        args=(f_reg['s_accumulation_path'], f_reg['flow_accumulation_path'],
              f_reg['s_bar_path']),
        target_path_list=[f_reg['s_bar_path']],
        dependent_task_list=[s_task, flow_accum_task],
        task_name='calculate s bar')

    d_up_task = task_graph.add_task(
        func=d_up_calculation,
        args=(f_reg['s_bar_path'], f_reg['flow_accumulation_path'],
              f_reg['d_up_path']),
        target_path_list=[f_reg['d_up_path']],
        dependent_task_list=[s_bar_task, flow_accum_task],
        task_name='d up')

    s_inv_task = task_graph.add_task(
        func=invert_raster_values,
        args=(f_reg['thresholded_slope_path'], f_reg['s_factor_inverse_path']),
        target_path_list=[f_reg['s_factor_inverse_path']],
        dependent_task_list=[threshold_slope_task],
        task_name='s inv')

    d_dn_task = task_graph.add_task(
        func=pygeoprocessing.routing.distance_to_channel_mfd,
        args=(
            (f_reg['flow_direction_path'], 1),
            (f_reg['stream_path'], 1),
            f_reg['d_dn_path']),
        kwargs={'weight_raster_path_band': (
            f_reg['s_factor_inverse_path'], 1)},
        dependent_task_list=[stream_extraction_task, s_inv_task],
        target_path_list=[f_reg['d_dn_path']],
        task_name='d dn')

    dist_to_channel_task = task_graph.add_task(
        func=pygeoprocessing.routing.distance_to_channel_mfd,
        args=(
            (f_reg['flow_direction_path'], 1),
            (f_reg['stream_path'], 1),
            f_reg['dist_to_channel_path']),
        dependent_task_list=[stream_extraction_task],
        target_path_list=[f_reg['dist_to_channel_path']],
        task_name='dist to channel')

    ic_task = task_graph.add_task(
        func=calculate_ic,
        args=(
            f_reg['d_up_path'], f_reg['d_dn_path'], f_reg['ic_factor_path']),
        target_path_list=[f_reg['ic_factor_path']],
        dependent_task_list=[d_dn_task, d_up_task],
        task_name='calc ic')

    for nutrient in nutrients_to_process:
        load_path = f_reg['load_%s_path' % nutrient]
        modified_load_path = f_reg['modified_load_%s_path' % nutrient]
        # Perrine says that 'n' is the only case where we could consider a
        # prop subsurface component.  So there's a special case for that.
        if nutrient == 'n':
            subsurface_proportion_type = 'proportion_subsurface_n'
        else:
            subsurface_proportion_type = None
        load_task = task_graph.add_task(
            func=_calculate_load,
            args=(
                f_reg['aligned_lulc_path'], lucode_to_parameters,
                'load_%s' % nutrient, load_path),
            dependent_task_list=[align_raster_task],
            target_path_list=[load_path],
            task_name='%s load' % nutrient)

        modified_load_task = task_graph.add_task(
            func=_multiply_rasters,
            args=([load_path, f_reg['runoff_proxy_index_path']],
                  _TARGET_NODATA, modified_load_path),
            target_path_list=[modified_load_path],
            dependent_task_list=[load_task, runoff_proxy_index_task],
            task_name='modified load %s' % nutrient)

        surface_load_path = f_reg['surface_load_%s_path' % nutrient]
        surface_load_task = task_graph.add_task(
            func=_map_surface_load,
            args=(modified_load_path, f_reg['aligned_lulc_path'],
                  lucode_to_parameters, subsurface_proportion_type,
                  surface_load_path),
            target_path_list=[surface_load_path],
            dependent_task_list=[modified_load_task, align_raster_task],
            task_name='map surface load %s' % nutrient)

        subsurface_load_path = f_reg['sub_load_%s_path' % nutrient]
        subsurface_load_task = task_graph.add_task(
            func=_map_subsurface_load,
            args=(modified_load_path, f_reg['aligned_lulc_path'],
                  lucode_to_parameters,
                  subsurface_proportion_type, subsurface_load_path),
            target_path_list=[subsurface_load_path],
            dependent_task_list=[modified_load_task, align_raster_task],
            task_name='map subsurface load %s' % nutrient)

        eff_path = f_reg['eff_%s_path' % nutrient]
        eff_task = task_graph.add_task(
            func=_map_lulc_to_val_mask_stream,
            args=(
                f_reg['aligned_lulc_path'], f_reg['stream_path'],
                lucode_to_parameters, 'eff_%s' % nutrient, eff_path),
            target_path_list=[eff_path],
            dependent_task_list=[align_raster_task, stream_extraction_task],
            task_name='ret eff %s' % nutrient)

        crit_len_path = f_reg['crit_len_%s_path' % nutrient]
        crit_len_task = task_graph.add_task(
            func=_map_lulc_to_val_mask_stream,
            args=(
                f_reg['aligned_lulc_path'], f_reg['stream_path'],
                lucode_to_parameters, 'crit_len_%s' % nutrient, crit_len_path),
            target_path_list=[crit_len_path],
            dependent_task_list=[align_raster_task, stream_extraction_task],
            task_name='ret eff %s' % nutrient)

        effective_retention_path = (
            f_reg['effective_retention_%s_path' % nutrient])
        ndr_eff_task = task_graph.add_task(
            func=ndr_core.ndr_eff_calculation,
            args=(
                f_reg['flow_direction_path'],
                f_reg['stream_path'], eff_path,
                crit_len_path, effective_retention_path),
            target_path_list=[effective_retention_path],
            dependent_task_list=[
                stream_extraction_task, eff_task, crit_len_task],
            task_name='eff ret %s' % nutrient)

        ndr_path = f_reg['ndr_%s_path' % nutrient]
        ndr_task = task_graph.add_task(
            func=_calculate_ndr,
            args=(
                effective_retention_path, f_reg['ic_factor_path'],
                float(args['k_param']), ndr_path),
            target_path_list=[ndr_path],
            dependent_task_list=[ndr_eff_task, ic_task],
            task_name='calc ndr %s' % nutrient)

        sub_ndr_path = f_reg['sub_ndr_%s_path' % nutrient]
        sub_ndr_task = task_graph.add_task(
            func=_calculate_sub_ndr,
            args=(
                float(args['subsurface_eff_%s' % nutrient]),
                float(args['subsurface_critical_length_%s' % nutrient]),
                f_reg['dist_to_channel_path'], sub_ndr_path),
            target_path_list=[sub_ndr_path],
            dependent_task_list=[dist_to_channel_task],
            task_name='sub ndr %s' % nutrient)

        export_path = f_reg['%s_export_path' % nutrient]
        calculate_export_task = task_graph.add_task(
            func=_calculate_export,
            args=(
                surface_load_path, ndr_path, subsurface_load_path,
                sub_ndr_path, export_path),
            target_path_list=[export_path],
            dependent_task_list=[
                load_task, ndr_task, surface_load_task, subsurface_load_task,
                sub_ndr_task],
            task_name='export %s' % nutrient)

        aggregate_export_task = task_graph.add_task(
            func=_aggregate_and_pickle_total,
            args=(
                (export_path, 1), f_reg['watershed_results_ndr_path'],
                f_reg['export_%s_pickle_path' % nutrient]),
            target_path_list=[f_reg['export_%s_pickle_path' % nutrient]],
            dependent_task_list=[calculate_export_task],
            task_name='aggregate %s export' % nutrient)

        aggregate_surface_load_task = task_graph.add_task(
            func=_aggregate_and_pickle_total,
            args=(
                (surface_load_path, 1), f_reg['watershed_results_ndr_path'],
                f_reg['surface_load_%s_pickle_path' % nutrient]),
            target_path_list=[f_reg['surface_load_%s_pickle_path' % nutrient]],
            dependent_task_list=[surface_load_task, create_vector_task],
            task_name='aggregate %s surface load' % nutrient)

        aggregate_subsurface_load_task = task_graph.add_task(
            func=_aggregate_and_pickle_total,
            args=(
                (subsurface_load_path, 1), f_reg['watershed_results_ndr_path'],
                f_reg['subsurface_load_%s_pickle_path' % nutrient]),
            target_path_list=[
                f_reg['subsurface_load_%s_pickle_path' % nutrient]],
            dependent_task_list=[subsurface_load_task, create_vector_task],
            task_name='aggregate %s subsurface load' % nutrient)

        field_pickle_map['surf_%s_ld' % nutrient] = (
            f_reg['surface_load_%s_pickle_path' % nutrient])
        field_pickle_map['sub_%s_ld' % nutrient] = (
            f_reg['subsurface_load_%s_pickle_path' % nutrient])
        field_pickle_map['%s_exp_tot' % nutrient] = (
            f_reg['export_%s_pickle_path' % nutrient])
        field_header_order_list = (
            [x % nutrient for x in [
                'surf_%s_ld', 'sub_%s_ld', '%s_exp_tot']] +
            field_header_order_list)

    task_graph.close()
    task_graph.join()

    LOGGER.info('Writing summaries to output shapefile')
    _add_fields_to_shapefile(
        field_pickle_map, field_header_order_list,
        f_reg['watershed_results_ndr_path'])

    LOGGER.info(r'NDR complete!')
    LOGGER.info(r'  _   _    ____    ____     ')
    LOGGER.info(r' | \ |"|  |  _"\U |  _"\ u  ')
    LOGGER.info(r'<|  \| |>/| | | |\| |_) |/  ')
    LOGGER.info(r'U| |\  |uU| |_| |\|  _ <    ')
    LOGGER.info(r' |_| \_|  |____/ u|_| \_\   ')
    LOGGER.info(r' ||   \\,-.|||_   //   \\_  ')
    LOGGER.info(r' (_")  (_/(__)_) (__)  (__) ')


def _slope_proportion_and_threshold(slope_path, target_threshold_slope_path):
    """Rescale slope to proportion and threshold to between 0.005 and 1.0.

    Args:
        slope_path (string): a raster with slope values in percent.
        target_threshold_slope_path (string): generated raster with slope
            values as a proportion (100% is 1.0) and thresholded to values
            between 0.005 and 1.0.

    Returns:
        None.

    """
    slope_nodata = pygeoprocessing.get_raster_info(slope_path)['nodata'][0]

    def _slope_proportion_and_threshold_op(slope):
        """Rescale and threshold slope between 0.005 and 1.0."""
        valid_mask = slope != slope_nodata
        result = numpy.empty(valid_mask.shape, dtype=numpy.float32)
        result[:] = slope_nodata
        slope_fraction = slope[valid_mask] / 100
        slope_fraction[slope_fraction < 0.005] = 0.005
        slope_fraction[slope_fraction > 1.0] = 1.0
        result[valid_mask] = slope_fraction
        return result

    pygeoprocessing.raster_calculator(
        [(slope_path, 1)], _slope_proportion_and_threshold_op,
        target_threshold_slope_path, gdal.GDT_Float32, slope_nodata)


def _add_fields_to_shapefile(
        field_pickle_map, field_header_order, target_vector_path):
    """Add fields and values to an OGR layer open for writing.

    Args:
        field_pickle_map (dict): maps field name to a pickle file that is a
            result of pygeoprocessing.zonal_stats with FIDs that match
            `target_vector_path`.
        field_header_order (list of string): a list of field headers in the
            order to appear in the output table.
        target_vector_path (string): path to target vector file.

    Returns:
        None.

    """
    target_vector = gdal.OpenEx(
        target_vector_path, gdal.OF_VECTOR | gdal.GA_Update)
    target_layer = target_vector.GetLayer()
    field_summaries = {}
    for field_name in field_header_order:
        field_def = ogr.FieldDefn(field_name, ogr.OFTReal)
        field_def.SetWidth(24)
        field_def.SetPrecision(11)
        target_layer.CreateField(field_def)
        with open(field_pickle_map[field_name], 'rb') as pickle_file:
            field_summaries[field_name] = pickle.load(pickle_file)

    for feature in target_layer:
        fid = feature.GetFID()
        for field_name in field_header_order:
            feature.SetField(
                field_name, float(field_summaries[field_name][fid]['sum']))
        # Save back to datasource
        target_layer.SetFeature(feature)
    target_layer = None
    target_vector = None


@validation.invest_validator
def validate(args, limit_to=None):
    """Validate args to ensure they conform to `execute`'s contract.

    Args:
        args (dict): dictionary of key(str)/value pairs where keys and
            values are specified in `execute` docstring.
        limit_to (str): (optional) if not None indicates that validation
            should only occur on the args[limit_to] value. The intent that
            individual key validation could be significantly less expensive
            than validating the entire `args` dictionary.

    Returns:
        list of ([invalid key_a, invalid_keyb, ...], 'warning/error message')
            tuples. Where an entry indicates that the invalid keys caused
            the error message in the second part of the tuple. This should
            be an empty list if validation succeeds.

    """
    validation_warnings = validation.validate(
        args, ARGS_SPEC['args'], ARGS_SPEC['args_with_spatial_overlap'])

    invalid_keys = validation.get_invalid_keys(validation_warnings)

    LOGGER.debug('Starting logging for biophysical table')
    if 'biophysical_table_path' not in invalid_keys:
        # Check required fields given the state of ``calc_n`` and ``calc_p``
        nutrient_required_fields = []
        nutrients_selected = set()
        for nutrient_letter in ('n', 'p'):
            do_nutrient_key = 'calc_%s' % nutrient_letter
            if do_nutrient_key in args and args[do_nutrient_key]:
                nutrients_selected.add(do_nutrient_key)
                nutrient_required_fields += [
                    'load_%s' % nutrient_letter,
                    'eff_%s' % nutrient_letter,
                    'crit_len_%s' % nutrient_letter,
                ]

        if not nutrients_selected:
            validation_warnings.append(
                (['calc_n', 'calc_p'],
                 'Either calc_n or calc_p must be True'))

        LOGGER.debug('Required nutrient-specific keys in CSV: %s',
                     nutrient_required_fields)
        # Check that these nutrient-specific keys are in the table
        # validate has already checked all the other keys
        error_msg = validation.check_csv(
            args['biophysical_table_path'],
            header_patterns=nutrient_required_fields)
        if error_msg:
            LOGGER.debug('Error: %s', error_msg)
            validation_warnings.append(
                (['biophysical_table_path'], error_msg))

    return validation_warnings


def _normalize_raster(base_raster_path_band, target_normalized_raster_path):
    """Calculate normalize raster by dividing by the mean value.

    Args:
        base_raster_path_band (tuple): raster path/band tuple to calculate
            mean.
        target_normalized_raster_path (string): path to target normalized
            raster from base_raster_path_band.

    Returns:
        None.

    """
    value_sum = 0.0
    value_count = 0.0
    base_nodata = pygeoprocessing.get_raster_info(
        base_raster_path_band[0])['nodata'][base_raster_path_band[1]-1]
    for _, raster_block in pygeoprocessing.iterblocks(
            base_raster_path_band):
        valid_mask = slice(None)
        if base_nodata is not None:
            valid_mask = ~numpy.isclose(raster_block, base_nodata)

        valid_block = raster_block[valid_mask]
        value_sum += numpy.sum(valid_block)
        value_count += valid_block.size

    value_mean = value_sum
    if value_count > 0.0:
        value_mean /= value_count

    def _normalize_raster_op(array):
        """Divide values by mean."""
        result = numpy.empty(array.shape, dtype=numpy.float32)
        result[:] = numpy.float32(base_nodata)

        valid_mask = slice(None)
        if base_nodata is not None:
            valid_mask = ~numpy.isclose(array, base_nodata)
        result[valid_mask] = array[valid_mask]
        if value_mean != 0:
            result[valid_mask] /= value_mean
        return result

    # It's possible for base_nodata to extend outside what can be represented
    # in a float32, yet GDAL expects a python float.  Casting to numpy.float32
    # and back to a python float allows for the nodata value to reflect the
    # actual nodata pixel values.
    target_nodata = float(numpy.float32(base_nodata))
    pygeoprocessing.raster_calculator(
        [base_raster_path_band], _normalize_raster_op,
        target_normalized_raster_path, gdal.GDT_Float32,
        target_nodata)


def _calculate_load(
        lulc_raster_path, lucode_to_parameters, load_type,
        target_load_raster):
    """Calculate load raster by mapping landcover and multiplying by area.

    Args:
        lulc_raster_path (string): path to integer landcover raster.
        lucode_to_parameters (dict): a mapping of landcover IDs to a
            dictionary indexed by the value of `load_{load_type}` that
            represents a per-area nutrient load.
        load_type (string): represent nutrient to map, either 'load_n' or
            'load_p'.
        target_load_raster (string): path to target raster that will have
            total load per pixel.

    Returns:
        None.

    """
    lulc_raster_info = pygeoprocessing.get_raster_info(lulc_raster_path)
    nodata_landuse = lulc_raster_info['nodata'][0]
    cell_area_ha = abs(numpy.prod(lulc_raster_info['pixel_size'])) * 0.0001

    def _map_load_op(lucode_array):
        """Convert unit load to total load & handle nodata."""
        result = numpy.empty(lucode_array.shape)
        result[:] = _TARGET_NODATA
        for lucode in numpy.unique(lucode_array):
            if lucode != nodata_landuse:
                try:
                    result[lucode_array == lucode] = (
                        lucode_to_parameters[lucode][load_type] *
                        cell_area_ha)
                except KeyError:
                    raise KeyError(
                        'lucode: %d is present in the landuse raster but '
                        'missing from the biophysical table' % lucode)
        return result

    pygeoprocessing.raster_calculator(
        [(lulc_raster_path, 1)], _map_load_op, target_load_raster,
        gdal.GDT_Float32, _TARGET_NODATA)


def _multiply_rasters(raster_path_list, target_nodata, target_result_path):
    """Multiply the rasters in `raster_path_list`.

    Args:
        raster_path_list (list): list of single band raster paths.
        target_nodata (float): desired target nodata value.
        target_result_path (string): path to float 32 target raster
            multiplied where all rasters are not nodata.

    Returns:
        None.

    """
    def _mult_op(*array_nodata_list):
        """Multiply non-nodata stacks."""
        result = numpy.empty(array_nodata_list[0].shape)
        result[:] = target_nodata
        valid_mask = numpy.full(result.shape, True)
        for array, nodata in zip(*[iter(array_nodata_list)]*2):
            if nodata is not None:
                valid_mask &= ~numpy.isclose(array, nodata)
        result[valid_mask] = array_nodata_list[0][valid_mask]
        for array in array_nodata_list[2::2]:
            result[valid_mask] *= array[valid_mask]
        return result

    # make a list of (raster_path_band, nodata) tuples, then flatten it
    path_nodata_list = list(itertools.chain(*[
        ((path, 1),
         (pygeoprocessing.get_raster_info(path)['nodata'][0], 'raw'))
        for path in raster_path_list]))
    pygeoprocessing.raster_calculator(
        path_nodata_list, _mult_op, target_result_path,
        gdal.GDT_Float32, target_nodata)


def _map_surface_load(
        modified_load_path, lulc_raster_path, lucode_to_parameters,
        subsurface_proportion_type, target_surface_load_path):
    """Calculate surface load from landcover raster.

    Args:
        modified_load_path (string): path to modified load raster with units
            of kg/pixel.
        lulc_raster_path (string): path to landcover raster.
        lucode_to_parameters (dict): maps landcover codes to a dictionary that
            can be indexed by `subsurface_proportion_type`.
        subsurface_proportion_type (string): if None no subsurface transfer
            is mapped.  Otherwise indexed from lucode_to_parameters.
        target_surface_load_path (string): path to target raster.

    Returns:
        None.

    """
    lulc_raster_info = pygeoprocessing.get_raster_info(lulc_raster_path)
    nodata_landuse = lulc_raster_info['nodata'][0]

    keys = sorted(numpy.array(list(lucode_to_parameters)))
    if subsurface_proportion_type is not None:
        subsurface_values = numpy.array(
            [lucode_to_parameters[x][subsurface_proportion_type]
             for x in keys])

    def _map_surface_load_op(lucode_array, modified_load_array):
        """Convert unit load to total load & handle nodata."""
        # If we don't have subsurface, just return 0.0.
        if subsurface_proportion_type is None:
            return numpy.where(
                lucode_array != nodata_landuse, modified_load_array,
                _TARGET_NODATA)

        valid_mask = lucode_array != nodata_landuse
        result = numpy.empty(valid_mask.shape, dtype=numpy.float32)
        result[:] = _TARGET_NODATA
        index = numpy.digitize(
            lucode_array[valid_mask].ravel(), keys, right=True)
        result[valid_mask] = (
            modified_load_array[valid_mask] * (1 - subsurface_values[index]))
        return result

    pygeoprocessing.raster_calculator(
        [(lulc_raster_path, 1), (modified_load_path, 1)],
        _map_surface_load_op, target_surface_load_path, gdal.GDT_Float32,
        _TARGET_NODATA)


def _map_subsurface_load(
        modified_load_path, lulc_raster_path, lucode_to_parameters,
        subsurface_proportion_type, target_sub_load_path):
    """Calculate subsurface load from landcover raster.

    Args:
        modified_load_path (string): path to modified load raster.
        lulc_raster_path (string): path to landcover raster.
        lucode_to_parameters (dict): maps landcover codes to a dictionary that
            can be indexed by by `subsurface_proportion_type`.
        subsurface_proportion_type (string): if None no subsurface transfer
            is mapped.  Otherwise indexed from lucode_to_parameters.
        target_sub_load_path (string): path to target raster.

    Returns:
        None.

    """
    lulc_raster_info = pygeoprocessing.get_raster_info(lulc_raster_path)
    nodata_landuse = lulc_raster_info['nodata'][0]

    keys = sorted(numpy.array(list(lucode_to_parameters)))
    if subsurface_proportion_type is not None:
        subsurface_permeance_values = numpy.array(
            [lucode_to_parameters[x][subsurface_proportion_type]
             for x in keys])

    def _map_subsurface_load_op(lucode_array, modified_load_array):
        """Convert unit load to total load & handle nodata."""
        # If we don't have subsurface, just return 0.0.
        if subsurface_proportion_type is None:
            return numpy.where(
                lucode_array != nodata_landuse, 0, _TARGET_NODATA)

        valid_mask = lucode_array != nodata_landuse
        result = numpy.empty(valid_mask.shape, dtype=numpy.float32)
        result[:] = _TARGET_NODATA
        index = numpy.digitize(
            lucode_array[valid_mask].ravel(), keys, right=True)
        result[valid_mask] = (
            modified_load_array[valid_mask] *
            subsurface_permeance_values[index])
        return result

    pygeoprocessing.raster_calculator(
        [(lulc_raster_path, 1), (modified_load_path, 1)],
        _map_subsurface_load_op, target_sub_load_path, gdal.GDT_Float32,
        _TARGET_NODATA)


def _map_lulc_to_val_mask_stream(
        lulc_raster_path, stream_path, lucode_to_parameters, map_id,
        target_eff_path):
    """Make retention efficiency raster from landcover.

    Args:
        lulc_raster_path (string): path to landcover raster.
        stream_path (string) path to stream layer 0, no stream 1 stream.
        lucode_to_parameters (dict) mapping of landcover code to a dictionary
            that contains the key in `map_id`
        map_id (string): the id in the lookup table with values to map
            landcover to efficiency.
        target_eff_path (string): target raster that contains the mapping of
            landcover codes to retention efficiency values except where there
            is a stream in which case the retention efficiency is 0.

    Returns:
        None.

    """
    keys = sorted(numpy.array(list(lucode_to_parameters)))
    values = numpy.array(
        [lucode_to_parameters[x][map_id] for x in keys])

    nodata_landuse = pygeoprocessing.get_raster_info(
        lulc_raster_path)['nodata'][0]
    nodata_stream = pygeoprocessing.get_raster_info(stream_path)['nodata'][0]

    def _map_eff_op(lucode_array, stream_array):
        """Map efficiency from LULC and handle nodata/streams."""
        valid_mask = (
            (lucode_array != nodata_landuse) &
            (stream_array != nodata_stream))
        result = numpy.empty(valid_mask.shape, dtype=numpy.float32)
        result[:] = _TARGET_NODATA
        index = numpy.digitize(
            lucode_array[valid_mask].ravel(), keys, right=True)
        result[valid_mask] = (
            values[index] * (1 - stream_array[valid_mask]))
        return result

    pygeoprocessing.raster_calculator(
        ((lulc_raster_path, 1), (stream_path, 1)), _map_eff_op,
        target_eff_path, gdal.GDT_Float32, _TARGET_NODATA)


def s_bar_calculate(
        s_accumulation_path, flow_accumulation_path, target_s_bar_path):
    """Calculate bar op which is s/flow."""
    s_nodata = pygeoprocessing.get_raster_info(
        s_accumulation_path)['nodata'][0]
    flow_nodata = pygeoprocessing.get_raster_info(
        flow_accumulation_path)['nodata'][0]

    def _bar_op(s_accumulation, flow_accumulation):
        """Calculate bar operation of s_accum / flow_accum."""
        valid_mask = (
            (s_accumulation != s_nodata) &
            (flow_accumulation != flow_nodata))
        result = numpy.empty(valid_mask.shape, dtype=numpy.float32)
        result[:] = _TARGET_NODATA
        result[valid_mask] = (
            s_accumulation[valid_mask] / flow_accumulation[valid_mask])
        return result

    pygeoprocessing.raster_calculator(
        ((s_accumulation_path, 1), (flow_accumulation_path, 1)), _bar_op,
        target_s_bar_path, gdal.GDT_Float32, _TARGET_NODATA)


def d_up_calculation(s_bar_path, flow_accum_path, target_d_up_path):
    """Calculate d_up = s_bar * sqrt(upstream area)."""
    s_bar_info = pygeoprocessing.get_raster_info(s_bar_path)
    s_bar_nodata = s_bar_info['nodata'][0]
    flow_accum_nodata = pygeoprocessing.get_raster_info(
        flow_accum_path)['nodata'][0]
    cell_area_m2 = abs(numpy.prod(s_bar_info['pixel_size']))

    def _d_up_op(s_bar, flow_accumulation):
        """Calculate d_up index."""
        valid_mask = (
            (s_bar != s_bar_nodata) &
            (flow_accumulation != flow_accum_nodata))
        result = numpy.empty(valid_mask.shape, dtype=numpy.float32)
        result[:] = _TARGET_NODATA
        result[valid_mask] = (
            s_bar[valid_mask] * numpy.sqrt(
                flow_accumulation[valid_mask] * cell_area_m2))
        return result

    pygeoprocessing.raster_calculator(
        [(s_bar_path, 1), (flow_accum_path, 1)], _d_up_op,
        target_d_up_path, gdal.GDT_Float32, _TARGET_NODATA)


def invert_raster_values(base_raster_path, target_raster_path):
    """Invert (1/x) the values in `base`.

    Args:
        base_raster_path (string): path to floating point raster.
        target_raster_path (string): path to created output raster whose
            values are 1/x of base.

    Returns:
        None.

    """
    base_nodata = pygeoprocessing.get_raster_info(
        base_raster_path)['nodata'][0]

    def _inverse_op(base_val):
        """Calculate inverse of S factor."""
        result = numpy.empty(base_val.shape, dtype=numpy.float32)
        result[:] = _TARGET_NODATA
        valid_mask = slice(None)
        if base_nodata is not None:
            valid_mask = ~numpy.isclose(base_val, base_nodata)

        zero_mask = base_val == 0.0
        result[valid_mask & ~zero_mask] = (
            1.0 / base_val[valid_mask & ~zero_mask])
        result[zero_mask] = 0.0
        return result

    pygeoprocessing.raster_calculator(
        ((base_raster_path, 1),), _inverse_op,
        target_raster_path, gdal.GDT_Float32, _TARGET_NODATA)


def calculate_ic(d_up_path, d_dn_path, target_ic_path):
    """Calculate IC as log_10(d_up/d_dn)."""
    ic_nodata = float(numpy.finfo(numpy.float32).min)
    d_up_nodata = pygeoprocessing.get_raster_info(d_up_path)['nodata'][0]
    d_dn_nodata = pygeoprocessing.get_raster_info(d_dn_path)['nodata'][0]

    def _ic_op(d_up, d_dn):
        """Calculate IC0."""
        valid_mask = (
            (d_up != d_up_nodata) & (d_dn != d_dn_nodata) & (d_up != 0) &
            (d_dn != 0))
        result = numpy.empty(valid_mask.shape, dtype=numpy.float32)
        result[:] = ic_nodata
        result[valid_mask] = numpy.log10(d_up[valid_mask] / d_dn[valid_mask])
        return result

    pygeoprocessing.raster_calculator(
        [(d_up_path, 1), (d_dn_path, 1)], _ic_op,
        target_ic_path, gdal.GDT_Float32, ic_nodata)


def _calculate_ndr(
        effective_retention_path, ic_factor_path, k_param, target_ndr_path):
    """Calculate NDR as a function of Equation 4 in the user's guide."""
    ic_factor_raster = gdal.OpenEx(ic_factor_path, gdal.OF_RASTER)
    ic_factor_band = ic_factor_raster.GetRasterBand(1)
    ic_min, ic_max, _, _ = ic_factor_band.GetStatistics(0, 1)
    ic_factor_band = None
    ic_factor_raster = None
    ic_0_param = (ic_min + ic_max) / 2.0
    effective_retention_nodata = pygeoprocessing.get_raster_info(
        effective_retention_path)['nodata'][0]
    ic_nodata = pygeoprocessing.get_raster_info(ic_factor_path)['nodata'][0]

    def _calculate_ndr_op(effective_retention_array, ic_array):
        """Calculate NDR."""
        valid_mask = (
            (effective_retention_array != effective_retention_nodata) &
            (ic_array != ic_nodata))
        result = numpy.empty(valid_mask.shape, dtype=numpy.float32)
        result[:] = _TARGET_NODATA
        result[valid_mask] = (
            (1.0 - effective_retention_array[valid_mask]) /
            (1.0 + numpy.exp(
                (ic_0_param - ic_array[valid_mask]) / k_param)))
        return result

    pygeoprocessing.raster_calculator(
        [(effective_retention_path, 1), (ic_factor_path, 1)],
        _calculate_ndr_op, target_ndr_path, gdal.GDT_Float32, _TARGET_NODATA)


def _calculate_sub_ndr(
        eff_sub, crit_len_sub, dist_to_channel_path, target_sub_ndr_path):
    """Calculate subsurface: subndr = eff_sub(1-e^(-5*l/crit_len)."""
    dist_to_channel_nodata = pygeoprocessing.get_raster_info(
        dist_to_channel_path)['nodata'][0]

    def _sub_ndr_op(dist_to_channel_array):
        """Calculate subsurface NDR."""
<<<<<<< HEAD
        # nodata value from this ntermediate output should always be
=======
        # nodata value from this intermediate output should always be
>>>>>>> 5a5aaf79
        # defined by pygeoprocessing, not None
        valid_mask = ~numpy.isclose(
            dist_to_channel_array, dist_to_channel_nodata)
        result = numpy.empty(valid_mask.shape, dtype=numpy.float32)
        result[:] = _TARGET_NODATA
        result[valid_mask] = 1.0 - eff_sub * (
            1-numpy.exp(-5*dist_to_channel_array[valid_mask]/crit_len_sub))
        return result

    pygeoprocessing.raster_calculator(
        [(dist_to_channel_path, 1)], _sub_ndr_op, target_sub_ndr_path,
        gdal.GDT_Float32, _TARGET_NODATA)


def _calculate_export(
        surface_load_path, ndr_path, subsurface_load_path,
        subsurface_ndr_path, target_export_path):
    """Calculate export."""
    load_nodata = pygeoprocessing.get_raster_info(
        surface_load_path)['nodata'][0]
    subsurface_load_nodata = pygeoprocessing.get_raster_info(
        subsurface_load_path)['nodata'][0]
    ndr_nodata = pygeoprocessing.get_raster_info(
        ndr_path)['nodata'][0]
    sub_ndr_nodata = pygeoprocessing.get_raster_info(
        subsurface_ndr_path)['nodata'][0]

    def _calculate_export_op(
            modified_load_array, ndr_array, modified_sub_load_array,
            sub_ndr_array):
        """Combine NDR and subsurface NDR."""
        # these intermediate outputs should always have defined nodata
        # values assigned by pygeoprocessing
<<<<<<< HEAD
        valid_mask = ~(numpy.isclose(modified_load_array, load_nodata) |
                       numpy.isclose(ndr_array, ndr_nodata) |
                       numpy.isclose(modified_sub_load_array, subsurface_load_nodata) |
                       numpy.isclose(sub_ndr_array, sub_ndr_nodata))
=======
        valid_mask = ~(
            numpy.isclose(modified_load_array, load_nodata) |
            numpy.isclose(ndr_array, ndr_nodata) |
            numpy.isclose(modified_sub_load_array, subsurface_load_nodata) |
            numpy.isclose(sub_ndr_array, sub_ndr_nodata))
>>>>>>> 5a5aaf79
        result = numpy.empty(valid_mask.shape, dtype=numpy.float32)
        result[:] = _TARGET_NODATA
        result[valid_mask] = (
            modified_load_array[valid_mask] * ndr_array[valid_mask] +
            modified_sub_load_array[valid_mask] *
            sub_ndr_array[valid_mask])
        return result

    pygeoprocessing.raster_calculator(
        [(surface_load_path, 1), (ndr_path, 1),
         (subsurface_load_path, 1), (subsurface_ndr_path, 1)],
        _calculate_export_op, target_export_path, gdal.GDT_Float32,
        _TARGET_NODATA)


def _aggregate_and_pickle_total(
        base_raster_path_band, aggregate_vector_path, target_pickle_path):
    """Aggregate base raster path to vector path FIDs and pickle result.

    Args:
        base_raster_path_band (tuple): raster/path band to aggregate over.
        aggregate_vector_path (string): path to vector to use geometry to
            aggregate over.
        target_pickle_path (string): path to a file that will contain the
            result of a pygeoprocessing.zonal_statistics call over
            base_raster_path_band from aggregate_vector_path.

    Returns:
        None.

    """
    result = pygeoprocessing.zonal_statistics(
        base_raster_path_band, aggregate_vector_path,
        working_dir=os.path.dirname(target_pickle_path))

    with open(target_pickle_path, 'wb') as target_pickle_file:
        pickle.dump(result, target_pickle_file)


def create_vector_copy(base_vector_path, target_vector_path):
    """Create a copy of base vector."""
    if os.path.isfile(target_vector_path):
        os.remove(target_vector_path)
    base_vector = gdal.OpenEx(base_vector_path, gdal.OF_VECTOR)
    driver = gdal.GetDriverByName('ESRI Shapefile')
    target_vector = driver.CreateCopy(
        target_vector_path, base_vector)
    target_vector = None  # seemingly uncessary but gdal seems to like it.<|MERGE_RESOLUTION|>--- conflicted
+++ resolved
@@ -202,11 +202,8 @@
     'p_export_path': 'p_export.tif',
     'watershed_results_ndr_path': 'watershed_results_ndr.shp',
 }
-<<<<<<< HEAD
-=======
 
 INTERMEDIATE_DIR_NAME = 'intermediate_outputs'
->>>>>>> 5a5aaf79
 
 _INTERMEDIATE_BASE_FILES = {
     'ic_factor_path': 'ic_factor.tif',
@@ -1294,11 +1291,7 @@
 
     def _sub_ndr_op(dist_to_channel_array):
         """Calculate subsurface NDR."""
-<<<<<<< HEAD
-        # nodata value from this ntermediate output should always be
-=======
         # nodata value from this intermediate output should always be
->>>>>>> 5a5aaf79
         # defined by pygeoprocessing, not None
         valid_mask = ~numpy.isclose(
             dist_to_channel_array, dist_to_channel_nodata)
@@ -1332,18 +1325,11 @@
         """Combine NDR and subsurface NDR."""
         # these intermediate outputs should always have defined nodata
         # values assigned by pygeoprocessing
-<<<<<<< HEAD
-        valid_mask = ~(numpy.isclose(modified_load_array, load_nodata) |
-                       numpy.isclose(ndr_array, ndr_nodata) |
-                       numpy.isclose(modified_sub_load_array, subsurface_load_nodata) |
-                       numpy.isclose(sub_ndr_array, sub_ndr_nodata))
-=======
         valid_mask = ~(
             numpy.isclose(modified_load_array, load_nodata) |
             numpy.isclose(ndr_array, ndr_nodata) |
             numpy.isclose(modified_sub_load_array, subsurface_load_nodata) |
             numpy.isclose(sub_ndr_array, sub_ndr_nodata))
->>>>>>> 5a5aaf79
         result = numpy.empty(valid_mask.shape, dtype=numpy.float32)
         result[:] = _TARGET_NODATA
         result[valid_mask] = (
