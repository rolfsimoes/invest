--- conflicted
+++ resolved
@@ -117,14 +117,8 @@
         },
         "calc_p": {
             "type": "boolean",
-<<<<<<< HEAD
-            "about": "Select to calculate phosphorous export.",
-            "name": "Calculate phosphorous retention"
-=======
-            "required": True,
             "about": "Select to calculate phosphorus export.",
             "name": "Calculate phosphorus retention"
->>>>>>> 3dbfcd5a
         },
         "calc_n": {
             "type": "boolean",
