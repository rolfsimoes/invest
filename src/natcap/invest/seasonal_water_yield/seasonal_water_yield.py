--- conflicted
+++ resolved
@@ -51,7 +51,6 @@
             "contents": {
                 # monthly et0 maps, each file ending in a number 1-12
                 "[MONTH]": {
-<<<<<<< HEAD
                     "about": _(
                         "Twelve files, one for each month. File names must "
                         "end with the month number (1-12)."),
@@ -60,34 +59,16 @@
             },
             "required": "not user_defined_local_recharge",
             "about": _(
-                "The selected folder has a list of ET0 files with a specified "
-                "format. Only .tif files should be in this folder (no .tfw, "
-                ".xml, etc files)."),
-            "name": _("ET0 Directory")
-=======
-                    "type": "raster",
-                    "bands": {1: {
-                        "type": "number",
-                        "units": u.millimeter}},
-                    "about": (
-                        "Map of reference evapotranspiration for each month. "
-                        "File names must end with the month number (1-12).")
-                }
-            },
-            "required": "not user_defined_local_recharge",
-            "about": (
                 "Directory containing maps of reference evapotranspiration "
                 "for each month. Only .tif files should be in this folder "
                 "(no .tfw, .xml, etc files)."),
-            "name": "ET0 directory"
->>>>>>> 1fe0099b
+            "name": _("ET0 directory")
         },
         "precip_dir": {
             "type": "directory",
             "contents": {
                 # monthly precipitation maps, each file ending in a number 1-12
                 "[MONTH]": {
-<<<<<<< HEAD
                     "about": _(
                         "Twelve files, one for each month. File names must end "
                         "with the month number (1-12)."),
@@ -96,27 +77,10 @@
             },
             "required": "not user_defined_local_recharge",
             "about": _(
-                "The selected folder has a list of monthly precipitation "
-                "files with a specified format. Only .tif files should be in "
-                "this folder (no .tfw, .xml, etc files)"),
-            "name": _("Precipitation Directory")
-=======
-                    "type": "raster",
-                    "bands": {1: {
-                        "type": "number",
-                        "units": u.millimeter/u.year}},
-                    "about": (
-                        "Map of monthly precipitation for each month. File "
-                        "names must end with the month number (1-12).")
-                }
-            },
-            "required": "not user_defined_local_recharge",
-            "about": (
                 "Directory containing maps of monthly precipitation for each "
                 "month. Only .tif files should be in this folder (no .tfw, "
                 ".xml, etc files)."),
-            "name": "precipitation directory"
->>>>>>> 1fe0099b
+            "name": _("precipitation directory")
         },
         "dem_raster_path": {
             **spec_utils.DEM,
@@ -157,30 +121,18 @@
                 "kc_[MONTH]": {
                     "type": "number",
                     "units": u.none,
-<<<<<<< HEAD
                     "about": _(
-                        "Monthly crop/vegetation coefficient (Kc) values for "
-                        "each LULC class.")
-                }
-            },
-            "about": _(
-                "A CSV table containing model information corresponding to "
-                "each of the land use classes in the LULC raster input."),
-            "name": _("Biophysical Table")
-=======
-                    "about": (
                         "Crop/vegetation coefficient (Kc) values for this "
                         "LULC class in each month. Replace [MONTH] with the "
                         "numbers 1 to 12 so that there is one column for each "
                         "month.")
                 }
             },
-            "about": (
+            "about": _(
                 "A table mapping each LULC code to biophysical properties of "
                 "the corresponding LULC class. All values in the LULC raster "
                 "must have corresponding entries in this table."),
-            "name": "biophysical table"
->>>>>>> 1fe0099b
+            "name": _("biophysical table")
         },
         "rain_events_table_path": {
             "type": "csv",
@@ -194,89 +146,48 @@
                 },
                 "events": {
                     "type": "number",
-<<<<<<< HEAD
-                    "units": u.count,
-                    "about": _("The number of rain events in that month")
-=======
                     "units": u.none,
-                    "about": "The number of rain events in that month."
->>>>>>> 1fe0099b
+                    "about": _("The number of rain events in that month.")
                 }
             },
             "required": (
                 "(not user_defined_local_recharge) & (not "
                 "user_defined_climate_zones)"),
-<<<<<<< HEAD
-            "about": _(
-                "Not required if args['user_defined_local_recharge'] is True "
-                "or args['user_defined_climate_zones'] is True."),
-            "name": _("Rain Events Table")
-=======
-            "about": (
+            "about": _(
                 "A table containing the number of rain events for each month. "
                 "Required if neither User-Defined Local Recharge nor User-"
                 "Defined Climate Zones is selected."),
-            "name": "rain events table"
->>>>>>> 1fe0099b
+            "name": _("rain events table")
         },
         "alpha_m": {
             "type": "freestyle_string",
             "required": "not monthly_alpha",
-<<<<<<< HEAD
-            "about": _(
-                "Required if args['monthly_alpha'] is false.  Is the "
-                "proportion of upslope annual available local recharge that "
-                "is available in month m. Units: unitless"),
-            "name": _("alpha_m Parameter")
-        },
-        "beta_i": {
-            "type": "ratio",
-            "about": _(
-                "Is the fraction of the upgradient subsidy that is available "
-                "for downgradient evapotranspiration."),
-            "name": _("beta_i Parameter")
-        },
-        "gamma": {
-            "type": "ratio",
-            "about": _(
-                "The fraction of pixel local recharge that is available to "
-                "downgradient pixels."),
-            "name": _("gamma Parameter")
-        },
-        "user_defined_local_recharge": {
-            "type": "boolean",
-            "about": _(
-                "If True, indicates user will provide pre-defined local "
-                "recharge raster layer"),
-            "name": _("User Defined Recharge Layer (Advanced)")
-=======
-            "about": (
+            "about": _(
                 "The proportion of upslope annual available local recharge "
                 "that is available in each month. Required if Use Monthly "
                 "Alpha Table is not selected."),
-            "name": "alpha_m parameter"
+            "name": _("alpha_m parameter")
         },
         "beta_i": {
             "type": "ratio",
-            "about": (
+            "about": _(
                 "The proportion of the upgradient subsidy that is available "
                 "for downgradient evapotranspiration."),
-            "name": "beta_i parameter"
+            "name": _("beta_i parameter")
         },
         "gamma": {
             "type": "ratio",
-            "about": (
+            "about": _(
                 "The proportion of pixel local recharge that is available to "
                 "downgradient pixels."),
-            "name": "gamma parameter"
+            "name": _("gamma parameter")
         },
         "user_defined_local_recharge": {
             "type": "boolean",
-            "about": (
+            "about": _(
                 "Use user-defined local recharge data instead of calculating "
                 "local recharge from the other provided data."),
-            "name": "user-defined recharge layer (advanced)"
->>>>>>> 1fe0099b
+            "name": _("user-defined recharge layer (advanced)")
         },
         "l_path": {
             "type": "raster",
@@ -286,48 +197,26 @@
             }},
             "required": "user_defined_local_recharge",
             "projected": True,
-<<<<<<< HEAD
-            "about": _(
-                "A path to a GDAL-compatible raster map of local recharge "
-                "values. Required if args['user_defined_local_recharge'] is "
-                "True."),
-            "name": _("Local Recharge (")
+            "about": _(
+                "Map of local recharge data. Required if User-Defined Local "
+                "Recharge is selected."),
+            "name": _("local recharge")
         },
         "user_defined_climate_zones": {
             "type": "boolean",
             "about": _(
-                "If True, user provides a climate zone rain events table and "
-                "a climate zone raster map in lieu of a global rain events "
-                "table."),
-            "name": _("Climate Zones (Advanced)")
-=======
-            "about": (
-                "Map of local recharge data. Required if User-Defined Local "
-                "Recharge is selected."),
-            "name": "local recharge"
-        },
-        "user_defined_climate_zones": {
-            "type": "boolean",
-            "about": (
                 "Use user-defined climate zone data in lieu of a global rain "
                 "events table."),
-            "name": "climate zones (advanced)"
->>>>>>> 1fe0099b
+            "name": _("climate zones (advanced)")
         },
         "climate_zone_table_path": {
             "type": "csv",
             "columns": {
                 "cz_id": {
                     "type": "integer",
-<<<<<<< HEAD
                     "about": _(
-                        "Climate zone numbers, integers which correspond to "
-                        "values found in the Climate zone raster")},
-=======
-                    "about": (
                         "Climate zone ID numbers, corresponding to the values "
                         "in the Climate Zones map.")},
->>>>>>> 1fe0099b
                 "[MONTH]": {  # jan, feb, mar, etc.
                     "type": "number",
                     "units": u.none,
@@ -339,47 +228,27 @@
                         "for each month.")}
             },
             "required": "user_defined_climate_zones",
-<<<<<<< HEAD
-            "about": _(
-                "Required if args['user_defined_climate_zones'] is True. "
-                "Contains monthly precipitation events per climate zone."),
-            "name": _("Climate Zone Table")
-=======
-            "about": (
+            "about": _(
                 "Table of monthly precipitation events for each climate zone. "
                 "Required if User-Defined Climate Zones is selected."),
-            "name": "climate zone table"
->>>>>>> 1fe0099b
+            "name": _("climate zone table")
         },
         "climate_zone_raster_path": {
             "type": "raster",
             "bands": {1: {"type": "integer"}},
             "required": "user_defined_climate_zones",
             "projected": True,
-<<<<<<< HEAD
-            "about": _(
-                "Map of climate zones that are found in the Climate Zone "
-                "Table input.  Pixel values correspond to values in the cz_id "
-                "column."),
-            "name": _("Climate Zone")
+            "about": _(
+                "Map of climate zones. All values in this raster must have "
+                "corresponding entries in the Climate Zone Table."),
+            "name": _("climate zone map")
         },
         "monthly_alpha": {
             "type": "boolean",
-            "about": _("If True, use the monthly alpha table."),
-            "name": _("Use Monthly Alpha Table (Advanced)")
-=======
-            "about": (
-                "Map of climate zones. All values in this raster must have "
-                "corresponding entries in the Climate Zone Table."),
-            "name": "climate zone map"
-        },
-        "monthly_alpha": {
-            "type": "boolean",
-            "about": (
+            "about": _(
                 "Use montly alpha values instead of a single value for the "
                 "whole year."),
-            "name": "use monthly alpha table (advanced)"
->>>>>>> 1fe0099b
+            "name": _("use monthly alpha table (advanced)")
         },
         "monthly_alpha_path": {
             "type": "csv",
@@ -394,23 +263,14 @@
                 "alpha": {
                     "type": "number",
                     "units": u.none,
-<<<<<<< HEAD
-                    "about": _("The alpha value for that month")
+                    "about": _("The alpha value for that month.")
                 }
             },
             "required": "monthly_alpha",
-            "about": _("Required if args['monthly_alpha'] is True."),
-            "name": _("Monthly Alpha Table")
-=======
-                    "about": "The alpha value for that month."
-                }
-            },
-            "required": "monthly_alpha",
-            "about": (
+            "about": _(
                 "Table of alpha values for each month. "
                 "Required if Use Monthly Alpha Table is selected."),
-            "name": "monthly alpha table"
->>>>>>> 1fe0099b
+            "name": _("monthly alpha table")
         }
     }
 }
