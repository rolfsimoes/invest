# cython: profile=False
# cython: language_level=2
import logging
import os
import collections
import sys
import gc
import pygeoprocessing

import numpy
cimport numpy
cimport cython
from osgeo import gdal
from osgeo import ogr
from osgeo import osr
from cython.operator cimport dereference as deref

from cpython.mem cimport PyMem_Malloc, PyMem_Free
from cython.operator cimport dereference as deref
from cython.operator cimport preincrement as inc
from libcpp.list cimport list as clist
from libcpp.set cimport set as cset
from libcpp.pair cimport pair
from libcpp.stack cimport stack
from libcpp.queue cimport queue

from libc.time cimport time as ctime
cdef extern from "time.h" nogil:
    ctypedef int time_t
    time_t time(time_t*)

cdef int is_close(double x, double y):
    return abs(x-y) <= (1e-8+1e-05*abs(y))

cdef extern from "LRUCache.h":
    cdef cppclass LRUCache[KEY_T, VAL_T]:
        LRUCache(int)
        void put(KEY_T&, VAL_T&, clist[pair[KEY_T,VAL_T]]&)
        clist[pair[KEY_T,VAL_T]].iterator begin()
        clist[pair[KEY_T,VAL_T]].iterator end()
        bint exist(KEY_T &)
        VAL_T get(KEY_T &)


LOGGER = logging.getLogger(__name__)

cdef int N_MONTHS = 12
cdef double PI = 3.141592653589793238462643383279502884
cdef double INF = numpy.inf
cdef double IMPROBABLE_FLOAT_NOATA = -1.23789789e29

# used to loop over neighbors and offset the x/y values as defined below
#  321
#  4x0
#  567
cdef int* NEIGHBOR_OFFSET_ARRAY = [
    1, 0,  # 0
    1, -1,  # 1
    0, -1,  # 2
    -1, -1,  # 3
    -1, 0,  # 4
    -1, 1,  # 5
    0, 1,  # 6
    1, 1  # 7
    ]

# index into this array with a direction and get the index for the reverse
# direction. Useful for determining the direction a neighbor flows into a
# cell.
cdef int* FLOW_DIR_REVERSE_DIRECTION = [4, 5, 6, 7, 0, 1, 2, 3]

# this ctype is used to store the block ID and the block buffer as one object
# inside Managed Raster
ctypedef pair[int, double*] BlockBufferPair

# Number of raster blocks to hold in memory at once per Managed Raster
cdef int MANAGED_RASTER_N_BLOCKS = 2**4

# a class to allow fast random per-pixel access to a raster for both setting
# and reading pixels.  Copied from src/pygeoprocessing/routing/routing.pyx,
# revision 891288683889237cfd3a3d0a1f09483c23489fca.
cdef class _ManagedRaster:
    cdef LRUCache[int, double*]* lru_cache
    cdef cset[int] dirty_blocks
    cdef int block_xsize
    cdef int block_ysize
    cdef int block_xmod
    cdef int block_ymod
    cdef int block_xbits
    cdef int block_ybits
    cdef long raster_x_size
    cdef long raster_y_size
    cdef int block_nx
    cdef int block_ny
    cdef int write_mode
    cdef bytes raster_path
    cdef int band_id
    cdef int closed

    def __cinit__(self, raster_path, band_id, write_mode):
        """Create new instance of Managed Raster.

        Parameters:
            raster_path (char*): path to raster that has block sizes that are
                powers of 2. If not, an exception is raised.
            band_id (int): which band in `raster_path` to index. Uses GDAL
                notation that starts at 1.
            write_mode (boolean): if true, this raster is writable and dirty
                memory blocks will be written back to the raster as blocks
                are swapped out of the cache or when the object deconstructs.

        Returns:
            None.
        """
        raster_info = pygeoprocessing.get_raster_info(raster_path)
        self.raster_x_size, self.raster_y_size = raster_info['raster_size']
        self.block_xsize, self.block_ysize = raster_info['block_size']
        self.block_xmod = self.block_xsize-1
        self.block_ymod = self.block_ysize-1

        if not (1 <= band_id <= raster_info['n_bands']):
            err_msg = (
                "Error: band ID (%s) is not a valid band number. "
                "This exception is happening in Cython, so it will cause a "
                "hard seg-fault, but it's otherwise meant to be a "
                "ValueError." % (band_id))
            print(err_msg)
            raise ValueError(err_msg)
        self.band_id = band_id

        if (self.block_xsize & (self.block_xsize - 1) != 0) or (
                self.block_ysize & (self.block_ysize - 1) != 0):
            # If inputs are not a power of two, this will at least print
            # an error message. Unfortunately with Cython, the exception will
            # present itself as a hard seg-fault, but I'm leaving the
            # ValueError in here at least for readability.
            err_msg = (
                "Error: Block size is not a power of two: "
                "block_xsize: %d, %d, %s. This exception is happening"
                "in Cython, so it will cause a hard seg-fault, but it's"
                "otherwise meant to be a ValueError." % (
                    self.block_xsize, self.block_ysize, raster_path))
            print(err_msg)
            raise ValueError(err_msg)

        self.block_xbits = numpy.log2(self.block_xsize)
        self.block_ybits = numpy.log2(self.block_ysize)
        self.block_nx = (
            self.raster_x_size + (self.block_xsize) - 1) / self.block_xsize
        self.block_ny = (
            self.raster_y_size + (self.block_ysize) - 1) / self.block_ysize

        self.lru_cache = new LRUCache[int, double*](MANAGED_RASTER_N_BLOCKS)
        self.raster_path = <bytes> raster_path
        self.write_mode = write_mode
        self.closed = 0

    def __dealloc__(self):
        """Deallocate _ManagedRaster.

        This operation manually frees memory from the LRUCache and writes any
        dirty memory blocks back to the raster if `self.write_mode` is True.
        """
        self.close()

    def close(self):
        """Close the _ManagedRaster and free up resources.

            This call writes any dirty blocks to disk, frees up the memory
            allocated as part of the cache, and frees all GDAL references.

            Any subsequent calls to any other functions in _ManagedRaster will
            have undefined behavior.
        """
        if self.closed:
            return
        self.closed = 1
        cdef int xi_copy, yi_copy
        cdef numpy.ndarray[double, ndim=2] block_array = numpy.empty(
            (self.block_ysize, self.block_xsize))
        cdef double *double_buffer
        cdef int block_xi
        cdef int block_yi
        # initially the win size is the same as the block size unless
        # we're at the edge of a raster
        cdef int win_xsize
        cdef int win_ysize

        # we need the offsets to subtract from global indexes for cached array
        cdef int xoff
        cdef int yoff

        cdef clist[BlockBufferPair].iterator it = self.lru_cache.begin()
        cdef clist[BlockBufferPair].iterator end = self.lru_cache.end()
        if not self.write_mode:
            while it != end:
                # write the changed value back if desired
                PyMem_Free(deref(it).second)
                inc(it)
            return

        raster = gdal.OpenEx(
            self.raster_path, gdal.GA_Update | gdal.OF_RASTER)
        raster_band = raster.GetRasterBand(self.band_id)

        # if we get here, we're in write_mode
        cdef cset[int].iterator dirty_itr
        while it != end:
            double_buffer = deref(it).second
            block_index = deref(it).first

            # write to disk if block is dirty
            dirty_itr = self.dirty_blocks.find(block_index)
            if dirty_itr != self.dirty_blocks.end():
                self.dirty_blocks.erase(dirty_itr)
                block_xi = block_index % self.block_nx
                block_yi = block_index / self.block_nx

                # we need the offsets to subtract from global indexes for
                # cached array
                xoff = block_xi << self.block_xbits
                yoff = block_yi << self.block_ybits

                win_xsize = self.block_xsize
                win_ysize = self.block_ysize

                # clip window sizes if necessary
                if xoff+win_xsize > self.raster_x_size:
                    win_xsize = win_xsize - (
                        xoff+win_xsize - self.raster_x_size)
                if yoff+win_ysize > self.raster_y_size:
                    win_ysize = win_ysize - (
                        yoff+win_ysize - self.raster_y_size)

                for xi_copy in xrange(win_xsize):
                    for yi_copy in xrange(win_ysize):
                        block_array[yi_copy, xi_copy] = (
                            double_buffer[
                                (yi_copy << self.block_xbits) + xi_copy])
                raster_band.WriteArray(
                    block_array[0:win_ysize, 0:win_xsize],
                    xoff=xoff, yoff=yoff)
            PyMem_Free(double_buffer)
            inc(it)
        raster_band.FlushCache()
        raster_band = None
        raster = None

    cdef inline void set(self, long xi, long yi, double value):
        """Set the pixel at `xi,yi` to `value`."""
        cdef int block_xi = xi >> self.block_xbits
        cdef int block_yi = yi >> self.block_ybits
        # this is the flat index for the block
        cdef int block_index = block_yi * self.block_nx + block_xi
        if not self.lru_cache.exist(block_index):
            self._load_block(block_index)
        self.lru_cache.get(
            block_index)[
                ((yi & (self.block_ymod))<<self.block_xbits) +
                (xi & (self.block_xmod))] = value
        if self.write_mode:
            dirty_itr = self.dirty_blocks.find(block_index)
            if dirty_itr == self.dirty_blocks.end():
                self.dirty_blocks.insert(block_index)

    cdef inline double get(self, long xi, long yi):
        """Return the value of the pixel at `xi,yi`."""
        cdef int block_xi = xi >> self.block_xbits
        cdef int block_yi = yi >> self.block_ybits
        # this is the flat index for the block
        cdef int block_index = block_yi * self.block_nx + block_xi
        if not self.lru_cache.exist(block_index):
            self._load_block(block_index)
        return self.lru_cache.get(
            block_index)[
                ((yi & (self.block_ymod))<<self.block_xbits) +
                (xi & (self.block_xmod))]

    cdef void _load_block(self, int block_index) except *:
        cdef int block_xi = block_index % self.block_nx
        cdef int block_yi = block_index / self.block_nx

        # we need the offsets to subtract from global indexes for cached array
        cdef int xoff = block_xi << self.block_xbits
        cdef int yoff = block_yi << self.block_ybits

        cdef int xi_copy, yi_copy
        cdef numpy.ndarray[double, ndim=2] block_array
        cdef double *double_buffer
        cdef clist[BlockBufferPair] removed_value_list

        # determine the block aligned xoffset for read as array

        # initially the win size is the same as the block size unless
        # we're at the edge of a raster
        cdef int win_xsize = self.block_xsize
        cdef int win_ysize = self.block_ysize

        # load a new block
        if xoff+win_xsize > self.raster_x_size:
            win_xsize = win_xsize - (xoff+win_xsize - self.raster_x_size)
        if yoff+win_ysize > self.raster_y_size:
            win_ysize = win_ysize - (yoff+win_ysize - self.raster_y_size)

        raster = gdal.OpenEx(self.raster_path, gdal.OF_RASTER)
        raster_band = raster.GetRasterBand(self.band_id)
        block_array = raster_band.ReadAsArray(
            xoff=xoff, yoff=yoff, win_xsize=win_xsize,
            win_ysize=win_ysize).astype(
            numpy.float64)
        raster_band = None
        raster = None
        double_buffer = <double*>PyMem_Malloc(
            (sizeof(double) << self.block_xbits) * win_ysize)
        for xi_copy in xrange(win_xsize):
            for yi_copy in xrange(win_ysize):
                double_buffer[(yi_copy<<self.block_xbits)+xi_copy] = (
                    block_array[yi_copy, xi_copy])
        self.lru_cache.put(
            <int>block_index, <double*>double_buffer, removed_value_list)

        if self.write_mode:
            raster = gdal.OpenEx(
                self.raster_path, gdal.GA_Update | gdal.OF_RASTER)
            raster_band = raster.GetRasterBand(self.band_id)

        block_array = numpy.empty(
            (self.block_ysize, self.block_xsize), dtype=numpy.double)
        while not removed_value_list.empty():
            # write the changed value back if desired
            double_buffer = removed_value_list.front().second

            if self.write_mode:
                block_index = removed_value_list.front().first

                # write back the block if it's dirty
                dirty_itr = self.dirty_blocks.find(block_index)
                if dirty_itr != self.dirty_blocks.end():
                    self.dirty_blocks.erase(dirty_itr)

                    block_xi = block_index % self.block_nx
                    block_yi = block_index / self.block_nx

                    xoff = block_xi << self.block_xbits
                    yoff = block_yi << self.block_ybits

                    win_xsize = self.block_xsize
                    win_ysize = self.block_ysize

                    if xoff+win_xsize > self.raster_x_size:
                        win_xsize = win_xsize - (
                            xoff+win_xsize - self.raster_x_size)
                    if yoff+win_ysize > self.raster_y_size:
                        win_ysize = win_ysize - (
                            yoff+win_ysize - self.raster_y_size)

                    for xi_copy in xrange(win_xsize):
                        for yi_copy in xrange(win_ysize):
                            block_array[yi_copy, xi_copy] = double_buffer[
                                (yi_copy << self.block_xbits) + xi_copy]
                    raster_band.WriteArray(
                        block_array[0:win_ysize, 0:win_xsize],
                        xoff=xoff, yoff=yoff)
            PyMem_Free(double_buffer)
            removed_value_list.pop_front()

        if self.write_mode:
            raster_band = None
            raster = None


cpdef calculate_local_recharge(
        precip_path_list, et0_path_list, qf_m_path_list, flow_dir_mfd_path,
        kc_path_list, alpha_month_map, float beta_i, float gamma, stream_path,
        target_li_path, target_li_avail_path, target_l_sum_avail_path,
        target_aet_path):
    """
    Calculate the rasters defined by equations [3]-[7].

    Note all input rasters must be in the same coordinate system and
    have the same dimensions.

    Parameters:
        precip_path_list (list): list of paths to monthly precipitation
            rasters. (model input)
        et0_path_list (list): path to monthly ET0 rasters. (model input)
        qf_m_path_list (list): path to monthly quickflow rasters calculated by
            Equation [1].
        flow_dir_mfd_path (str): path to a PyGeoprocessing Multiple Flow
            Direction raster indicating flow directions for this analysis.
        alpha_month_map (dict): fraction of upslope annual available recharge
            that is available in month m (indexed from 1).
        beta_i (float):  fraction of the upgradient subsidy that is available
            for downgradient evapotranspiration.
        gamma (float): the fraction of pixel recharge that is available to
            downgradient pixels.
        stream_path (str): path to the stream raster where 1 is a stream,
            0 is not, and nodata is outside of the DEM.
        kc_path_list (str): list of rasters of the monthly crop factor for the
            pixel.
        target_li_path (str): created by this call, path to local recharge
            derived from the annual water budget. (Equation 3).
        target_li_avail_path (str): created by this call, path to raster
            indicating available recharge to a pixel.
        target_l_sum_avail_path (str): created by this call, the recursive
            upstream accumulation of target_li_avail_path.
        target_aet_path (str): created by this call, the annual actual
            evapotranspiration.

        Returns:
            None.

    """
    cdef int i_n, flow_dir_nodata, flow_dir_mfd
    cdef int peak_pixel
    cdef int xs, ys, xs_root, ys_root, xoff, yoff, flow_dir_s
    cdef int xi, yi, xj, yj, flow_dir_j, p_ij_base
    cdef int win_xsize, win_ysize, n_dir
    cdef int raster_x_size, raster_y_size
    cdef float pet_m, p_m, qf_m, et0_m, aet_i, p_i, qf_i, l_i, l_avail_i
    cdef float qf_nodata, kc_nodata

    cdef int j_neighbor_end_index, mfd_dir_sum
    cdef float mfd_direction_array[8]

    cdef queue[pair[int, int]] work_queue
    cdef _ManagedRaster et0_m_raster, qf_m_raster, kc_m_raster

    cdef numpy.ndarray[numpy.npy_float32, ndim=1] alpha_month_array = (
        numpy.array(
            [x[1] for x in sorted(alpha_month_map.items())],
            dtype=numpy.float32))

    # used for time-delayed logging
    cdef time_t last_log_time
    last_log_time = ctime(NULL)

    # we know the PyGeoprocessing MFD raster flow dir type is a 32 bit int.
    flow_dir_raster_info = pygeoprocessing.get_raster_info(flow_dir_mfd_path)
    flow_dir_nodata = flow_dir_raster_info['nodata'][0]
    raster_x_size, raster_y_size = flow_dir_raster_info['raster_size']
    cdef _ManagedRaster flow_raster = _ManagedRaster(flow_dir_mfd_path, 1, 0)

    # make sure that user input nodata values are defined
    # set to -1 if not defined
    # precipitation and evapotranspiration data should 
    # always be non-negative
    et0_m_raster_list = []
    et0_m_nodata_list = []
    for et0_path in et0_path_list:
        et0_m_raster_list.append(_ManagedRaster(et0_path, 1, 0))
<<<<<<< HEAD
        et0_m_nodata_list.append(
            pygeoprocessing.get_raster_info(et0_path)['nodata'][0] or -1)
=======
        nodata = pygeoprocessing.get_raster_info(et0_path)['nodata'][0]
        if nodata is None:
            nodata = -1
        et0_m_nodata_list.append(nodata)
>>>>>>> 563765e5

    precip_m_raster_list = []
    precip_m_nodata_list = []
    for precip_m_path in precip_path_list:
        precip_m_raster_list.append(_ManagedRaster(precip_m_path, 1, 0))
<<<<<<< HEAD
        precip_m_nodata_list.append(
            pygeoprocessing.get_raster_info(precip_m_path)['nodata'][0] or -1)
=======
        nodata = pygeoprocessing.get_raster_info(precip_m_path)['nodata'][0]
        if nodata is None:
            nodata = -1
        precip_m_nodata_list.append(nodata)
>>>>>>> 563765e5

    qf_m_raster_list = []
    qf_m_nodata_list = []
    for qf_m_path in qf_m_path_list:
        qf_m_raster_list.append(_ManagedRaster(qf_m_path, 1, 0))
        qf_m_nodata_list.append(
            pygeoprocessing.get_raster_info(qf_m_path)['nodata'][0])

    kc_m_raster_list = []
    kc_m_nodata_list = []
    for kc_m_path in kc_path_list:
        kc_m_raster_list.append(_ManagedRaster(kc_m_path, 1, 0))
        kc_m_nodata_list.append(
            pygeoprocessing.get_raster_info(kc_m_path)['nodata'][0])

    target_nodata = -1e32
    pygeoprocessing.new_raster_from_base(
        flow_dir_mfd_path, target_li_path, gdal.GDT_Float32, [target_nodata],
        fill_value_list=[target_nodata])
    cdef _ManagedRaster target_li_raster = _ManagedRaster(
        target_li_path, 1, 1)

    pygeoprocessing.new_raster_from_base(
        flow_dir_mfd_path, target_li_avail_path, gdal.GDT_Float32,
        [target_nodata], fill_value_list=[target_nodata])
    cdef _ManagedRaster target_li_avail_raster = _ManagedRaster(
        target_li_avail_path, 1, 1)

    pygeoprocessing.new_raster_from_base(
        flow_dir_mfd_path, target_l_sum_avail_path, gdal.GDT_Float32,
        [target_nodata], fill_value_list=[target_nodata])
    cdef _ManagedRaster target_l_sum_avail_raster = _ManagedRaster(
        target_l_sum_avail_path, 1, 1)

    pygeoprocessing.new_raster_from_base(
        flow_dir_mfd_path, target_aet_path, gdal.GDT_Float32, [target_nodata],
        fill_value_list=[target_nodata])
    cdef _ManagedRaster target_aet_raster = _ManagedRaster(
        target_aet_path, 1, 1)


    for offset_dict in pygeoprocessing.iterblocks(
            (flow_dir_mfd_path, 1), offset_only=True, largest_block=0):
        win_xsize = offset_dict['win_xsize']
        win_ysize = offset_dict['win_ysize']
        xoff = offset_dict['xoff']
        yoff = offset_dict['yoff']

        if ctime(NULL) - last_log_time > 5.0:
            last_log_time = ctime(NULL)
            current_pixel = xoff + yoff * raster_x_size
            LOGGER.info(
                'peak point detection %.2f%% complete',
                100.0 * current_pixel / <float>(
                    raster_x_size * raster_y_size))

        # search block for a peak pixel where no other pixel drains to it.
        for ys in xrange(win_ysize):
            ys_root = yoff+ys
            for xs in xrange(win_xsize):
                xs_root = xoff+xs
                flow_dir_s = <int>flow_raster.get(xs_root, ys_root)
                if flow_dir_s == flow_dir_nodata:
                    continue
                # search neighbors for downhill or nodata
                peak_pixel = 1
                for n_dir in xrange(8):
                    # searching around the pattern:
                    # 321
                    # 4x0
                    # 567
                    xj = xs_root+NEIGHBOR_OFFSET_ARRAY[2*n_dir]
                    yj = ys_root+NEIGHBOR_OFFSET_ARRAY[2*n_dir+1]
                    if (xj < 0 or xj >= raster_x_size or
                            yj < 0 or yj >= raster_y_size):
                        continue
                    flow_dir_j = <int>flow_raster.get(xj, yj)
                    if (0xF & (flow_dir_j >> (
                            4 * FLOW_DIR_REVERSE_DIRECTION[n_dir]))):
                        # pixel flows inward, not a peak
                        peak_pixel = 0
                        break
                if peak_pixel:
                    work_queue.push(
                        pair[int, int](xs_root, ys_root))

                while work_queue.size() > 0:
                    xi = work_queue.front().first
                    yi = work_queue.front().second
                    work_queue.pop()

                    l_sum_avail_i = target_l_sum_avail_raster.get(xi, yi)
                    if not is_close(l_sum_avail_i, target_nodata):
                        # already defined
                        continue

                    # Equation 7, calculate L_sum_avail_i if possible, skip
                    # otherwise
                    upstream_defined = 1
                    # initialize to 0 so we indicate we haven't tracked any
                    # mfd values yet
                    j_neighbor_end_index = 0
                    mfd_dir_sum = 0
                    for n_dir in xrange(8):
                        if not upstream_defined:
                            break
                        # searching around the pattern:
                        # 321
                        # 4x0
                        # 567
                        xj = xi+NEIGHBOR_OFFSET_ARRAY[2*n_dir]
                        yj = yi+NEIGHBOR_OFFSET_ARRAY[2*n_dir+1]
                        if (xj < 0 or xj >= raster_x_size or
                                yj < 0 or yj >= raster_y_size):
                            continue
                        p_ij_base = (<int>flow_raster.get(xj, yj) >> (
                                4 * FLOW_DIR_REVERSE_DIRECTION[n_dir])) & 0xF
                        if p_ij_base:
                            mfd_dir_sum += p_ij_base
                            # pixel flows inward, check upstream
                            l_sum_avail_j = target_l_sum_avail_raster.get(
                                xj, yj)
                            if is_close(l_sum_avail_j, target_nodata):
                                upstream_defined = 0
                                break
                            l_avail_j = target_li_avail_raster.get(
                                xj, yj)
                            # A step of Equation 7
                            mfd_direction_array[j_neighbor_end_index] = (
                                l_sum_avail_j + l_avail_j) * p_ij_base
                            j_neighbor_end_index += 1
                    # calculate l_sum_avail_i by summing all the valid
                    # directions then normalizing by the sum of the mfd
                    # direction weights (Equation 8)
                    if upstream_defined:
                        l_sum_avail_i = 0.0
                        # Equation 7
                        if j_neighbor_end_index > 0:
                            # we can have no upstream, and then why would we
                            # divide?
                            for index in range(j_neighbor_end_index):
                                l_sum_avail_i += mfd_direction_array[index]
                            l_sum_avail_i /= <float>mfd_dir_sum
                        target_l_sum_avail_raster.set(xi, yi, l_sum_avail_i)
                    else:
                        # if not defined, we'll get it on another pass
                        continue

                    aet_i = 0
                    p_i = 0
                    qf_i = 0

                    for m_index in range(12):
                        precip_m_raster = (
                            <_ManagedRaster?>precip_m_raster_list[m_index])
                        qf_m_raster = (
                            <_ManagedRaster?>qf_m_raster_list[m_index])
                        et0_m_raster = (
                            <_ManagedRaster?>et0_m_raster_list[m_index])
                        kc_m_raster = (
                            <_ManagedRaster?>kc_m_raster_list[m_index])

                        et0_nodata = et0_m_nodata_list[m_index]
                        precip_nodata = precip_m_nodata_list[m_index]
                        qf_nodata = qf_m_nodata_list[m_index]
                        kc_nodata = kc_m_nodata_list[m_index]

                        p_m = precip_m_raster.get(xi, yi)
                        if not is_close(p_m, precip_nodata):
                            p_i += p_m
                        else:
                            p_m = 0

                        qf_m = qf_m_raster.get(xi, yi)
                        if not is_close(qf_m, qf_nodata):
                            qf_i += qf_m
                        else:
                            qf_m = 0

                        kc_m = kc_m_raster.get(xi, yi)
                        pet_m = 0
                        et0_m = et0_m_raster.get(xi, yi)
                        if not (
                                is_close(kc_m, kc_nodata) or
                                is_close(et0_m, et0_nodata)):
                            # Equation 6
                            pet_m = kc_m * et0_m

                        # Equation 4/5
                        aet_i += min(
                            pet_m,
                            p_m - qf_m +
                            alpha_month_array[m_index]*beta_i*l_sum_avail_i)

                    target_aet_raster.set(xi, yi, aet_i)
                    l_i = (p_i - qf_i - aet_i)

                    # Equation 8
                    l_avail_i = min(gamma*l_i, l_i)

                    target_li_raster.set(xi, yi, l_i)
                    target_li_avail_raster.set(xi, yi, l_avail_i)

                    flow_dir_mfd = <int>flow_raster.get(xi, yi)
                    for i_n in range(8):
                        if ((flow_dir_mfd >> (i_n * 4)) & 0xF) == 0:
                            # no flow in that direction
                            continue
                        xi_n = xi+NEIGHBOR_OFFSET_ARRAY[2*i_n]
                        yi_n = yi+NEIGHBOR_OFFSET_ARRAY[2*i_n+1]
                        if (xi_n < 0 or xi_n >= raster_x_size or
                                yi_n < 0 or yi_n >= raster_y_size):
                            continue
                        work_queue.push(pair[int, int](xi_n, yi_n))


def route_baseflow_sum(
        flow_dir_mfd_path, l_path, l_avail_path, l_sum_path,
        stream_path, target_b_path, target_b_sum_path):
    """Route Baseflow through MFD as described in Equation 11.

    Parameters:
        flow_dir_mfd_path (string): path to a pygeoprocessing multiple flow
            direction raster.
        l_path (string): path to local recharge raster.
        l_avail_path (string): path to local recharge raster that shows
            recharge available to the pixel.
        l_sum_path (string): path to upstream sum of l_path.
        stream_path (string): path to stream raster, 1 stream, 0 no stream,
            and nodata.
        target_b_path (string): path to created raster for per-pixel baseflow.
        target_b_sum_path (string): path to created raster for per-pixel
            upstream sum of baseflow.

`    Returns:
        None.

    """
    # used for time-delayed logging
    cdef time_t last_log_time
    last_log_time = ctime(NULL)

    cdef float target_nodata = -1e32
    cdef int stream_val, outlet
    cdef float b_i, b_sum_i, l_j, l_avail_j, l_sum_j
    cdef int xi, yi, xj, yj, flow_dir_i, p_ij_base
    cdef int mfd_dir_sum, flow_dir_nodata
    cdef int raster_x_size, raster_y_size, xs_root, ys_root, xoff, yoff
    cdef int n_dir
    cdef int xs, ys, flow_dir_s, win_xsize, win_ysize
    cdef int stream_nodata
    cdef stack[pair[int, int]] work_stack

    # we know the PyGeoprocessing MFD raster flow dir type is a 32 bit int.
    flow_dir_raster_info = pygeoprocessing.get_raster_info(flow_dir_mfd_path)
    flow_dir_nodata = flow_dir_raster_info['nodata'][0]
    raster_x_size, raster_y_size = flow_dir_raster_info['raster_size']

    stream_nodata = pygeoprocessing.get_raster_info(stream_path)['nodata'][0]

    pygeoprocessing.new_raster_from_base(
        flow_dir_mfd_path, target_b_sum_path, gdal.GDT_Float32,
        [target_nodata], fill_value_list=[target_nodata])
    pygeoprocessing.new_raster_from_base(
        flow_dir_mfd_path, target_b_path, gdal.GDT_Float32,
        [target_nodata], fill_value_list=[target_nodata])

    cdef _ManagedRaster target_b_sum_raster = _ManagedRaster(
        target_b_sum_path, 1, 1)
    cdef _ManagedRaster target_b_raster = _ManagedRaster(
        target_b_path, 1, 1)
    cdef _ManagedRaster l_raster = _ManagedRaster(l_path, 1, 0)
    cdef _ManagedRaster l_avail_raster = _ManagedRaster(l_avail_path, 1, 0)
    cdef _ManagedRaster l_sum_raster = _ManagedRaster(l_sum_path, 1, 0)
    cdef _ManagedRaster flow_dir_mfd_raster = _ManagedRaster(
        flow_dir_mfd_path, 1, 0)

    cdef _ManagedRaster stream_raster = _ManagedRaster(stream_path, 1, 0)

    current_pixel = 0
    for offset_dict in pygeoprocessing.iterblocks(
            (flow_dir_mfd_path, 1), offset_only=True, largest_block=0):
        win_xsize = offset_dict['win_xsize']
        win_ysize = offset_dict['win_ysize']
        xoff = offset_dict['xoff']
        yoff = offset_dict['yoff']

        # search block for a peak pixel where no other pixel drains to it.
        for ys in xrange(win_ysize):
            ys_root = yoff+ys
            for xs in xrange(win_xsize):
                xs_root = xoff+xs
                flow_dir_s = <int>flow_dir_mfd_raster.get(xs_root, ys_root)
                if flow_dir_s == flow_dir_nodata:
                    current_pixel += 1
                    continue
                outlet = 1
                for n_dir in xrange(8):
                    if (flow_dir_s >> (n_dir * 4)) & 0xF:
                        # flows in this direction
                        xj = xs_root+NEIGHBOR_OFFSET_ARRAY[2*n_dir]
                        yj = ys_root+NEIGHBOR_OFFSET_ARRAY[2*n_dir+1]
                        if (xj < 0 or xj >= raster_x_size or
                                yj < 0 or yj >= raster_y_size):
                            continue
                        stream_val = <int>stream_raster.get(xj, yj)
                        if stream_val != stream_nodata:
                            outlet = 0
                            break
                if not outlet:
                    continue
                work_stack.push(pair[int, int](xs_root, ys_root))

                while work_stack.size() > 0:
                    xi = work_stack.top().first
                    yi = work_stack.top().second
                    work_stack.pop()
                    b_sum_i = target_b_sum_raster.get(xi, yi)
                    if not is_close(b_sum_i, target_nodata):
                        continue

                    if ctime(NULL) - last_log_time > 5.0:
                        last_log_time = ctime(NULL)
                        LOGGER.info(
                            'route base flow %.2f%% complete',
                            100.0 * current_pixel / <float>(
                                raster_x_size * raster_y_size))

                    b_sum_i = 0.0
                    mfd_dir_sum = 0
                    downstream_defined = 1
                    flow_dir_i = <int>flow_dir_mfd_raster.get(xi, yi)
                    if flow_dir_i == flow_dir_nodata:
                        LOGGER.error("flow dir nodata? this makes no sense")
                        continue
                    for n_dir in xrange(8):
                        if not downstream_defined:
                            break
                        # searching around the pattern:
                        # 321
                        # 4x0
                        # 567
                        p_ij_base = (flow_dir_i >> (4*n_dir)) & 0xF
                        if p_ij_base:
                            mfd_dir_sum += p_ij_base
                            xj = xi+NEIGHBOR_OFFSET_ARRAY[2*n_dir]
                            yj = yi+NEIGHBOR_OFFSET_ARRAY[2*n_dir+1]
                            if (xj < 0 or xj >= raster_x_size or
                                    yj < 0 or yj >= raster_y_size):
                                continue
                            stream_val = <int>stream_raster.get(xj, yj)

                            if stream_val:
                                b_sum_i += p_ij_base
                            else:
                                b_sum_j = target_b_sum_raster.get(xj, yj)
                                if is_close(b_sum_j, target_nodata):
                                    downstream_defined = 0
                                    break
                                l_j = l_raster.get(xj, yj)
                                l_avail_j = l_avail_raster.get(xj, yj)
                                l_sum_j = l_sum_raster.get(xj, yj)

                                if l_sum_j != 0 and (l_sum_j - l_j) != 0:
                                    b_sum_i += p_ij_base * (
                                        (1-l_avail_j / l_sum_j)*(
                                            b_sum_j / (l_sum_j - l_j)))
                                else:
                                    b_sum_i += p_ij_base

                    if not downstream_defined:
                        continue
                    l_sum_i = l_sum_raster.get(xi, yi)
                    if mfd_dir_sum > 0:
                        # normalize by mfd weight
                        b_sum_i = l_sum_i * b_sum_i / <float>mfd_dir_sum
                    target_b_sum_raster.set(xi, yi, b_sum_i)
                    l_i = l_raster.get(xi, yi)
                    if l_sum_i != 0:
                        b_i = max(b_sum_i * l_i / l_sum_i, 0.0)
                    else:
                        b_i = 0.0
                    target_b_raster.set(xi, yi, b_i)
                    current_pixel += 1

                    for n_dir in xrange(8):
                        # searching upstream for pixels that flow in
                        # 321
                        # 4x0
                        # 567
                        xj = xi+NEIGHBOR_OFFSET_ARRAY[2*n_dir]
                        yj = yi+NEIGHBOR_OFFSET_ARRAY[2*n_dir+1]
                        if (xj < 0 or xj >= raster_x_size or
                                yj < 0 or yj >= raster_y_size):
                            continue
                        flow_dir_j = <int>flow_dir_mfd_raster.get(xj, yj)
                        if (0xF & (flow_dir_j >> (
                                4 * FLOW_DIR_REVERSE_DIRECTION[n_dir]))):
                            # pixel flows here, push on queue
                            work_stack.push(pair[int, int](xj, yj))<|MERGE_RESOLUTION|>--- conflicted
+++ resolved
@@ -449,29 +449,19 @@
     et0_m_nodata_list = []
     for et0_path in et0_path_list:
         et0_m_raster_list.append(_ManagedRaster(et0_path, 1, 0))
-<<<<<<< HEAD
-        et0_m_nodata_list.append(
-            pygeoprocessing.get_raster_info(et0_path)['nodata'][0] or -1)
-=======
         nodata = pygeoprocessing.get_raster_info(et0_path)['nodata'][0]
         if nodata is None:
             nodata = -1
         et0_m_nodata_list.append(nodata)
->>>>>>> 563765e5
 
     precip_m_raster_list = []
     precip_m_nodata_list = []
     for precip_m_path in precip_path_list:
         precip_m_raster_list.append(_ManagedRaster(precip_m_path, 1, 0))
-<<<<<<< HEAD
-        precip_m_nodata_list.append(
-            pygeoprocessing.get_raster_info(precip_m_path)['nodata'][0] or -1)
-=======
         nodata = pygeoprocessing.get_raster_info(precip_m_path)['nodata'][0]
         if nodata is None:
             nodata = -1
         precip_m_nodata_list.append(nodata)
->>>>>>> 563765e5
 
     qf_m_raster_list = []
     qf_m_nodata_list = []
