"""InVEST Wind Energy model."""
import logging
import os
import pickle
import shutil
import tempfile
import math

import numpy as np
import pandas
from scipy import integrate

import shapely.wkb
import shapely.wkt
import shapely.ops
import shapely.prepared
from shapely import speedups

from osgeo import gdal
from osgeo import ogr
from osgeo import osr

import taskgraph
import pygeoprocessing
from . import utils
from . import spec_utils
from .spec_utils import u
from . import validation
from . import MODEL_METADATA


LOGGER = logging.getLogger(__name__)
speedups.enable()

ARGS_SPEC = {
    "model_name": MODEL_METADATA["wind_energy"].model_title,
    "pyname": MODEL_METADATA["wind_energy"].pyname,
    "userguide_html": MODEL_METADATA["wind_energy"].userguide,
    "args_with_spatial_overlap": {
        "spatial_keys": ['aoi_vector_path', 'bathymetry_path',
                         'land_polygon_vector_path'],
        "different_projections_ok": True,
    },
    "args": {
        "workspace_dir": spec_utils.WORKSPACE,
        "results_suffix": spec_utils.SUFFIX,
        "n_workers": spec_utils.N_WORKERS,
        "wind_data_path": {
            "type": "csv",
            "columns": {
                "long": {
                    "type": "number",
                    "units": u.degree,
                    "about": "Longitude of the data point."
                },
                "lati": {
                    "type": "number",
                    "units": u.degree,
                    "about": "Latitude of the data point."
                },
                "lam": {
                    "type": "number",
                    "units": u.none,
                    "about": _(
                        "Weibull scale factor at the reference hub height at "
                        "this point.")
                },
                "k": {
                    "type": "number",
                    "units": u.none,
                    "about": _("Weibull shape factor at this point.")
                },
                "ref": {
                    "type": "number",
                    "units": u.meter,
                    "about": _(
                        "The reference hub height at this point, at which "
                        "wind speed data was collected and LAM was estimated.")
                }
            },
            "about": _("Table of Weibull parameters for each wind data point."),
            "name": _("wind data points")
        },
        "aoi_vector_path": {
            **spec_utils.AOI,
            "projected": True,
            "projection_units": u.meter,
            "required": "valuation_container & grid_points_path",
            "about": _(
                "Map of the area(s) of interest over which to run the model "
                "and aggregate valuation results. Required if Run Valuation "
                "is selected and the Grid Connection Points table is provided."
            )
        },
        "bathymetry_path": {
            "type": "raster",
            "bands": {1: {"type": "number", "units": u.meter}},
            "about": _("Map of ocean depth. Values should be negative."),
            "name": _("bathymetry")
        },
        "land_polygon_vector_path": {
            "type": "vector",
            "fields": {},
            "geometries": {"POLYGON", "MULTIPOLYGON"},
            "required": "min_distance | max_distance | valuation_container",
            "about": _(
                "Map of the coastlines of landmasses in the area of interest. "
                "Required if the Minimum Distance and Maximum Distance inputs "
                "are provided."),
            "name": _("land polygon")
        },
        "global_wind_parameters_path": {
            "type": "csv",
            "rows": {
                "air_density": {
                    "type": "number",
                    "units": u.kilogram/(u.meter**3),
                    "about": _("Standard atmosphere air density.")},
                "exponent_power_curve": {
                    "type": "number",
                    "units": u.none,
                    "about": _("Exponent to use in the power curve function.")},
                "decommission_cost": {
                    "type": "ratio",
                    "about": _(
                        "Cost to decommission a turbine as a proportion of "
                        "the total upfront costs (cables, foundations, "
                        "installation?)")
                },
                "operation_maintenance_cost": {
                    "type": "ratio",
                    "about": (
                        "The operations and maintenance costs as a proportion "
                        "of capex_arr")},
                "miscellaneous_capex_cost": {
                    "type": "ratio",
                    "about": (
                        "The miscellaneous costs as a proportion of capex_arr")
                },
                "installation_cost": {
                    "type": "ratio",
                    "about": (
                        "The installation costs as a proportion of capex_arr")
                },
                "infield_cable_length": {
                    "type": "number",
                    "units": u.kilometer,
                    "about": "The length of infield cable."},
                "infield_cable_cost": {
                    "type": "number",
                    "units": u.currency/u.kilometer,
                    "about": "The cost of infield cable."},
                "mw_coef_ac": {
                    "type": "number",
                    "units": u.currency/u.megawatt,
                    "about": "Cost of AC cable that scales with capacity."},
                "mw_coef_dc": {
                    "type": "number",
                    "units": u.currency/u.megawatt,
                    "about": "Cost of DC cable that scales with capacity."},
                "cable_coef_ac": {
                    "type": "number",
                    "units": u.currency/u.kilometer,
                    "about": "Cost of AC cable that scales with length."},
                "cable_coef_dc": {
                    "type": "number",
                    "units": u.currency/u.kilometer,
                    "about": "Cost of DC cable that scales with length."},
                "ac_dc_distance_break": {
                    "type": "number",
                    "units": u.kilometer,
                    "about": _(
                        "The threshold above which a wind farm’s distance "
                        "from the grid requires a switch from AC to DC power "
                        "to overcome line losses which reduce the amount of "
                        "energy delivered")},
                "time_period": {
                    "type": "number",
                    "units": u.year,
                    "about": _("The expected lifetime of the facility")},
                "carbon_coefficient": {
                    "type": "number",
                    "units": u.metric_ton/u.kilowatt_hour,
                    "about": _(
                        "Factor that translates carbon-free wind power to a "
                        "corresponding amount of avoided CO2 emissions")},
                "air_density_coefficient": {
                    "type": "number",
                    "units": u.kilogram/(u.meter**3 * u.meter),
                    "about": _(
                        "The reduction in air density per meter above sea "
                        "level")},
                "loss_parameter": {
                    "type": "ratio",
                    "about": _(
                        "The fraction of energy lost due to downtime, power "
                        "conversion inefficiency, and electrical grid losses")}
            },
            "about": _(
                "A table of wind energy infrastructure parameters."),
            "name": _("global wind energy parameters")
        },
        "turbine_parameters_path": {
            "type": "csv",
            "rows": {
                "hub_height": {
                    "type": "number",
                    "units": u.meter,
                    "about": _("Height of the turbine hub above sea level.")},
                "cut_in_wspd": {
                    "type": "number",
                    "units": u.meter/u.second,
                    "about": _(
                        "Wind speed at which the turbine begins producing "
                        "power.")},
                "rated_wspd": {
                    "type": "number",
                    "units": u.meter/u.second,
                    "about": _(
                        "Minimum wind speed at which the turbine reaches its "
                        "rated power output.")},
                "cut_out_wspd": {
                    "type": "number",
                    "units": u.meter/u.second,
                    "about": _(
                        "Wind speed above which the turbine stops generating "
                        "power for safety reasons.")},
                "turbine_rated_pwr": {
                    "type": "number",
                    "units": u.kilowatt,
                    "about": _("The turbine's rated power output.")},
                "turbine_cost": {
                    "type": "number",
<<<<<<< HEAD
                    "units": u.currency,
                    "about": "The cost of one turbine."}
=======
                    "units": u.megacurrency,
                    "about": _("The cost of one turbine.")}
>>>>>>> 3c4978f2
            },
            "about": _("A table of parameters specific to the type of turbine."),
            "name": _("turbine parameters")
        },
        "number_of_turbines": {
            "expression": "value > 0",
            "type": "number",
            "units": u.none,
            "about": _("The number of wind turbines per wind farm."),
            "name": _("number of turbines")
        },
        "min_depth": {
            "type": "number",
            "units": u.meter,
            "about": _("Minimum depth for offshore wind farm installation."),
            "name": _("minimum depth")
        },
        "max_depth": {
            "type": "number",
            "units": u.meter,
            "about": _("Maximum depth for offshore wind farm installation."),
            "name": _("maximum depth")
        },
        "min_distance": {
            "type": "number",
            "units": u.meter,
            "required": "valuation_container",
            "about": _(
                "Minimum distance from shore for offshore wind farm "
                "installation. Required if Run Valuation is selected."),
            "name": _("minimum distance")
        },
        "max_distance": {
            "type": "number",
            "units": u.meter,
            "required": "valuation_container",
            "about": _(
                "Maximum distance from shore for offshore wind farm "
                "installation. Required if Run Valuation is selected."),
            "name": _("maximum distance")
        },
        "valuation_container": {
            "type": "boolean",
            "required": False,
            "about": _("Run the valuation component of the model."),
            "name": _("run valuation")
        },
        "foundation_cost": {
            "type": "number",
            "units": u.currency,
            "required": "valuation_container",
            "about": _("The cost of the foundation for one turbine."),
            "name": _("foundation cost")
        },
        "discount_rate": {
            "type": "ratio",
            "required": "valuation_container",
            "about": _("Annual discount rate to apply to valuation."),
            "name": _("discount rate")
        },
        "grid_points_path": {
            "type": "csv",
            "columns": {
                "id": {
                    "type": "integer",
                    "about": _("Unique identifier for each point.")},
                "type": {
                    "type": "option_string",
                    "options": {
                        "LAND": {"description": _(
                            "This is a land connection point")},
                        "GRID": {"description": _(
                            "This is a grid connection point")},
                    },
                    "about": _("The type of connection at this point.")
                },
                "lati": {
                    "type": "number",
                    "units": u.degree,
                    "about": _("Latitude of the connection point.")
                },
                "long": {
                    "type": "number",
                    "units": u.degree,
                    "about": _("Longitude of the connection point.")
                }
            },
            "required": "valuation_container & (not avg_grid_distance)",
            "about": _(
                "Table of grid and land connection points to which cables "
                "will connect. Required if Run Valuation is selected and "
                "Average Shore-to-Grid Distance is not provided."),
            "name": _("grid connection points")
        },
        "avg_grid_distance": {
            "expression": "value > 0",
            "type": "number",
            "units": u.kilometer,
            "required": "valuation_container & (not grid_points_path)",
            "about": _(
                "Average distance to the onshore grid from coastal cable "
                "landing points. Required if Run Valuation is selected and "
                "the Grid Connection Points table is not provided."),
            "name": _("average shore-to-grid distance")
        },
        "price_table": {
            "type": "boolean",
            "required": "valuation_container",
            "about": _(
                "Use a Wind Energy Price Table instead of calculating annual "
                "prices from the initial Energy Price and Rate of Price Change "
                "inputs."),
            "name": _("use price table")
        },
        "wind_schedule": {
            "type": "csv",
            "columns": {
                "year": {
                    "type": "number",
                    "units": u.year,
                    "about": _(
                        "Consecutive years for each year in the lifespan of "
                        "the wind farm. These may be the actual years: 2010, "
                        "2011, 2012..., or the number of the years after the "
                        "starting date: 1, 2, 3,...")
                },
                "price": {
                    "type": "number",
                    "units": u.currency/u.kilowatt_hour,
                    "about": _("Price of energy for each year.")
                }
            },
            "required": "valuation_container & price_table",
            "about": _(
                "Table of yearly prices for wind energy. There must be a row "
                "for each year in the lifespan given in the 'time_period' "
                "column in the Global Wind Energy Parameters table. Required "
                "if Run Valuation and Use Price Table are selected."),
            "name": _("wind energy price table")
        },
        "wind_price": {
            "type": "number",
            "units": u.currency/u.kilowatt_hour,
            "required": "valuation_container & (not price_table)",
            "about": _(
                "The initial price of wind energy, at the first year in the "
                "wind energy farm lifespan. Required if Run Valuation is "
                "selected and Use Price Table is not selected."),
            "name": _("price of energy")
        },
        "rate_change": {
            "type": "ratio",
            "required": "valuation_container & (not price_table)",
            "about": _(
                "The annual rate of change in the price of wind energy. "
                "Required if Run Valuation is selected and Use Price Table "
                "is not selected."),
            "name": _("rate of price change")
        }
    }
}


# The _SCALE_KEY is used in getting the right wind energy arguments that are
# dependent on the hub height.
_SCALE_KEY = 'LAM'

# The str name for the shape field. So far this is a default from the
# text file given by CK. I guess we could search for the 'K' if needed.
_SHAPE_KEY = 'K'

# Set the raster nodata value and data type to use throughout the model
_TARGET_NODATA = -64329
_TARGET_DATA_TYPE = gdal.GDT_Float32

# The harvested energy is on a per year basis
_NUM_DAYS = 365

# Constant used in getting Scale value at hub height from reference height
# values. See equation 3 in the users guide.
_ALPHA = 0.11

# Field name to be added to the land point shapefile
_LAND_TO_GRID_FIELD = 'L2G'

# The field names for the two output fields, Harvested Wind Energy and Wind
# Density, to be added to the point shapefile
_DENSITY_FIELD_NAME = 'Dens_W/m2'
_HARVESTED_FIELD_NAME = 'Harv_MWhr'

# Resample method for target rasters
_TARGET_RESAMPLE_METHOD = 'near'


def execute(args):
    """Wind Energy.

    This module handles the execution of the wind energy model
    given the following dictionary:

    Args:
        workspace_dir (str): a path to the output workspace folder (required)
        wind_data_path (str): path to a CSV file with the following header
            ['LONG','LATI','LAM', 'K', 'REF']. Each following row is a location
            with at least the Longitude, Latitude, Scale ('LAM'),
            Shape ('K'), and reference height ('REF') at which the data was
            collected (required)
        aoi_vector_path (str): a path to an OGR polygon vector that is
            projected in linear units of meters. The polygon specifies the
            area of interest for the wind data points. If limiting the wind
            farm bins by distance, then the aoi should also cover a portion
            of the land polygon that is of interest (optional for biophysical
            and no distance masking, required for biophysical and distance
            masking, required for valuation)
        bathymetry_path (str): a path to a GDAL raster that has the depth
            values of the area of interest (required)
        land_polygon_vector_path (str): a path to an OGR polygon vector that
            provides a coastline for determining distances from wind farm bins.
            Enabled by AOI and required if wanting to mask by distances or run
            valuation
        global_wind_parameters_path (str): a float for the average distance
            in kilometers from a grid connection point to a land connection
            point (required for valuation if grid connection points are not
            provided)
        results_suffix (str): a str to append to the end of the output files
            (optional)
        turbine_parameters_path (str): a path to a CSV file that holds the
            turbines biophysical parameters as well as valuation parameters
            (required)
        number_of_turbines (int): an integer value for the number of machines
            for the wind farm (required for valuation)
        min_depth (float): a float value for the minimum depth for offshore
            wind farm installation (meters) (required)
        max_depth (float): a float value for the maximum depth for offshore
            wind farm installation (meters) (required)
        min_distance (float): a float value for the minimum distance from shore
            for offshore wind farm installation (meters) The land polygon must
            be selected for this input to be active (optional, required for
            valuation)
        max_distance (float): a float value for the maximum distance from shore
            for offshore wind farm installation (meters) The land polygon must
            be selected for this input to be active (optional, required for
            valuation)
        valuation_container (boolean): Indicates whether model includes
            valuation
        foundation_cost (float): a float representing how much the foundation
            will cost for the specific type of turbine (required for valuation)
        discount_rate (float): a float value for the discount rate (required
            for valuation)
        grid_points_path (str): a path to a CSV file that specifies the
            landing and grid point locations (optional)
        avg_grid_distance (float): a float for the average distance in
            kilometers from a grid connection point to a land connection point
            (required for valuation if grid connection points are not provided)
        price_table (boolean): a bool indicating whether to use the wind energy
            price table or not (required)
        wind_schedule (str): a path to a CSV file for the yearly prices of
            wind energy for the lifespan of the farm (required if 'price_table'
            is true)
        wind_price (float): a float for the wind energy price at year 0
            (required if price_table is false)
        rate_change (float): a float as a percent for the annual rate of change
            in the price of wind energy. (required if price_table is false)
        n_workers (int): The number of worker processes to use for processing
            this model.  If omitted, computation will take place in the current
            process. (optional)

    Returns:
        None

    """
    LOGGER.info('Starting the Wind Energy Model')
    invalid_parameters = validate(args)
    if invalid_parameters:
        raise ValueError("Invalid parameters passed: %s" % invalid_parameters)

    workspace = args['workspace_dir']
    inter_dir = os.path.join(workspace, 'intermediate')
    out_dir = os.path.join(workspace, 'output')
    utils.make_directories([inter_dir, out_dir])

    # Append a _ to the suffix if it's not empty and doesn't already have one
    suffix = utils.make_suffix_string(args, 'results_suffix')

    # Initialize a TaskGraph
    taskgraph_working_dir = os.path.join(inter_dir, '_taskgraph_working_dir')
    try:
        n_workers = int(args['n_workers'])
    except (KeyError, ValueError, TypeError):
        # KeyError when n_workers is not present in args
        # ValueError when n_workers is an empty string.
        # TypeError when n_workers is None.
        n_workers = -1  # single process mode.
    task_graph = taskgraph.TaskGraph(taskgraph_working_dir, n_workers)

    # Resample the bathymetry raster if it does not have square pixel size
    try:
        bathy_pixel_size = pygeoprocessing.get_raster_info(
            args['bathymetry_path'])['pixel_size']
        mean_pixel_size, _ = utils.mean_pixel_size_and_area(bathy_pixel_size)
        target_pixel_size = (mean_pixel_size, -mean_pixel_size)
        LOGGER.debug('Target pixel size: %s' % (target_pixel_size,))
        bathymetry_path = args['bathymetry_path']
        # The task list would be empty for clipping and reprojecting bathymetry
        bathy_dependent_task_list = None

    except ValueError:
        LOGGER.debug(
            '%s has pixels that are not square. Resampling the raster to have '
            'square pixels.' % args['bathymetry_path'])
        bathymetry_path = os.path.join(
            inter_dir, 'bathymetry_resampled%s.tif' % suffix)

        # Get the minimum absolute value from the bathymetry pixel size tuple
        mean_pixel_size = np.min(np.absolute(bathy_pixel_size))
        # Use it as the target pixel size for resampling and warping rasters
        target_pixel_size = (mean_pixel_size, -mean_pixel_size)
        LOGGER.debug('Target pixel size: %s' % (target_pixel_size,))

        resapmle_bathymetry_task = task_graph.add_task(
            func=pygeoprocessing.warp_raster,
            args=(args['bathymetry_path'], target_pixel_size, bathymetry_path,
                  _TARGET_RESAMPLE_METHOD),
            target_path_list=[bathymetry_path],
            task_name='resample_bathymetry')

        # Build the task list when clipping and reprojecting bathymetry later.
        bathy_dependent_task_list = [resapmle_bathymetry_task]

    number_of_turbines = int(args['number_of_turbines'])

    # Create a list of the biophysical parameters we are looking for from the
    # input csv files
    biophysical_params = [
        'cut_in_wspd', 'cut_out_wspd', 'rated_wspd', 'hub_height',
        'turbine_rated_pwr', 'air_density', 'exponent_power_curve',
        'air_density_coefficient', 'loss_parameter'
    ]

    # Read the biophysical turbine parameters into a dictionary
    bio_turbine_dict = _read_csv_wind_parameters(
        args['turbine_parameters_path'], biophysical_params)

    # Read the biophysical global parameters into a dictionary
    bio_global_params_dict = _read_csv_wind_parameters(
        args['global_wind_parameters_path'], biophysical_params)

    # Combine the turbine and global parameters into one dictionary
    bio_parameters_dict = bio_global_params_dict.copy()
    bio_parameters_dict.update(bio_turbine_dict)

    LOGGER.debug('Biophysical Turbine Parameters: %s', bio_parameters_dict)

    if ('valuation_container' not in args or
            args['valuation_container'] is False):
        LOGGER.info('Valuation Not Selected')
    else:
        LOGGER.info(
            'Valuation Selected. Checking required parameters from CSV files.')

        # Create a list of the valuation parameters we are looking for from the
        # input files
        valuation_turbine_params = ['turbine_cost', 'turbine_rated_pwr']
        # Read the biophysical turbine parameters into a dictionary
        val_turbine_dict = _read_csv_wind_parameters(
            args['turbine_parameters_path'], valuation_turbine_params)

        valuation_global_params = [
            'carbon_coefficient', 'time_period', 'infield_cable_cost',
            'infield_cable_length', 'installation_cost',
            'miscellaneous_capex_cost', 'operation_maintenance_cost',
            'decommission_cost', 'ac_dc_distance_break', 'mw_coef_ac',
            'mw_coef_dc', 'cable_coef_ac', 'cable_coef_dc'
        ]
        # Read the biophysical global parameters into a dictionary
        val_global_param_dict = _read_csv_wind_parameters(
            args['global_wind_parameters_path'], valuation_global_params)

        # Combine the turbine and global parameters into one dictionary
        val_parameters_dict = val_global_param_dict.copy()
        val_parameters_dict.update(val_turbine_dict)

        # If Price Table provided use that for price of energy, validate inputs
        time = int(val_parameters_dict['time_period'])
        if args['price_table']:
            wind_price_df = utils.read_csv_to_dataframe(
                args['wind_schedule'], to_lower=True)

            year_count = len(wind_price_df['year'])
            if year_count != time + 1:
                raise ValueError(
                    "The 'time' argument in the Global Wind Energy Parameters "
                    "file must equal the number of years provided in the price"
                    " table.")

            # Save the price values into a list where the indices of the list
            # indicate the time steps for the lifespan of the wind farm
            wind_price_df.sort_values('year', inplace=True)
            price_list = wind_price_df['price'].tolist()
        else:
            change_rate = float(args["rate_change"])
            wind_price = float(args["wind_price"])
            # Build up a list of price values where the indices of the list
            # are the time steps for the lifespan of the farm and values
            # are adjusted based on the rate of change
            price_list = []
            for time_step in range(time + 1):
                price_list.append(wind_price * (1 + change_rate)**(time_step))

    # Hub Height to use for setting Weibull parameters
    hub_height = int(bio_parameters_dict['hub_height'])

    LOGGER.debug('hub_height : %s', hub_height)

    # Read the wind energy data into a dictionary
    LOGGER.info('Reading in Wind Data into a dictionary')
    wind_data = _read_csv_wind_data(args['wind_data_path'], hub_height)

    # Compute Wind Density and Harvested Wind Energy, adding the values to the
    # points to the dictionary, and pickle the dictionary
    wind_data_pickle_path = os.path.join(
        inter_dir, 'wind_data%s.pickle' % suffix)
    compute_density_harvested_task = task_graph.add_task(
        func=_compute_density_harvested_fields,
        args=(wind_data, bio_parameters_dict, number_of_turbines,
              wind_data_pickle_path),
        target_path_list=[wind_data_pickle_path],
        task_name='compute_density_harvested_fields')

    if 'aoi_vector_path' in args:
        LOGGER.info('AOI Provided')
        aoi_vector_path = args['aoi_vector_path']

        # Get suitable projection parameters for clipping and reprojecting
        # bathymetry layers
        proj_params_pickle_path = os.path.join(
            inter_dir, 'projection_params%s.pickle' % suffix)
        task_graph.add_task(
            func=_get_suitable_projection_params,
            args=(bathymetry_path, aoi_vector_path, proj_params_pickle_path),
            target_path_list=[proj_params_pickle_path],
            task_name='get_suitable_projection_params_from_bathy',
            dependent_task_list=bathy_dependent_task_list)

        # Clip and project the bathymetry shapefile to AOI
        LOGGER.info('Clip and project bathymetry to AOI')
        bathymetry_proj_raster_path = os.path.join(
            inter_dir, 'bathymetry_projected%s.tif' % suffix)

        # Join here because all the following tasks need to unpickle parameters
        # from ``get_suitable_projection_params`` task first
        task_graph.join()
        with open(proj_params_pickle_path, 'rb') as pickle_file:
            target_sr_wkt, target_pixel_size, target_bounding_box = pickle.load(
                pickle_file)
        LOGGER.debug('target_sr_wkt: %s\ntarget_pixel_size: %s\n' +
                     'target_bounding_box: %s\n', target_sr_wkt,
                     (target_pixel_size,), target_bounding_box)

        clip_bathy_to_projection_task = task_graph.add_task(
            func=_clip_to_projection_with_square_pixels,
            args=(bathymetry_path, aoi_vector_path,
                  bathymetry_proj_raster_path, target_sr_wkt,
                  target_pixel_size, target_bounding_box),
            target_path_list=[bathymetry_proj_raster_path],
            task_name='clip_to_projection_with_square_pixels')

        # Creation of depth mask raster is dependent on the final bathymetry
        depth_mask_dependent_task_list = [clip_bathy_to_projection_task]

        # Since an AOI was provided the wind energy points shapefile will need
        # to be clipped and projected. Thus save the construction of the
        # shapefile from dictionary in the intermediate directory. The final
        # projected shapefile will be written to the output directory
        wind_point_vector_path = os.path.join(
            inter_dir, 'wind_energy_points_from_data%s.shp' % suffix)

        # Create point shapefile from wind data
        LOGGER.info('Create point shapefile from wind data')
        # Use the projection from the projected bathymetry as reference to
        # create wind point vector from wind data dictionary
        wind_data_to_vector_task = task_graph.add_task(
            func=_wind_data_to_point_vector,
            args=(wind_data_pickle_path, 'wind_data', wind_point_vector_path),
            kwargs={'ref_projection_wkt': target_sr_wkt},
            target_path_list=[wind_point_vector_path],
            task_name='wind_data_to_vector',
            dependent_task_list=[compute_density_harvested_task])

        # Clip the wind energy point shapefile to AOI
        LOGGER.info('Clip and project wind points to AOI')
        clipped_wind_point_vector_path = os.path.join(
            out_dir, 'wind_energy_points%s.shp' % suffix)
        clip_wind_vector_task = task_graph.add_task(
            func=_clip_vector_by_vector,
            args=(wind_point_vector_path, aoi_vector_path,
                  clipped_wind_point_vector_path, inter_dir),
            target_path_list=[clipped_wind_point_vector_path],
            task_name='clip_wind_point_by_aoi',
            dependent_task_list=[wind_data_to_vector_task])

        # Creating density and harvested rasters depends on the clipped wind
        # vector
        density_harvest_rasters_dependent_task_list = [clip_wind_vector_task]

        # Set the bathymetry and points path to use in the rest of the model.
        # In this case these paths refer to the projected files. This may not
        # be the case if an AOI is not provided
        final_bathy_raster_path = bathymetry_proj_raster_path
        final_wind_point_vector_path = clipped_wind_point_vector_path

        # Try to handle the distance inputs and land datasource if they
        # are present
        try:
            min_distance = float(args['min_distance'])
            max_distance = float(args['max_distance'])
            land_polygon_vector_path = args['land_polygon_vector_path']
        except KeyError:
            LOGGER.info('Distance information not provided')
        else:
            # Clip and project the land polygon shapefile to AOI
            LOGGER.info('Clip and project land polygon to AOI')
            land_poly_proj_vector_path = os.path.join(
                inter_dir, 'projected_clipped_land_poly%s.shp' % suffix)
            clip_reproject_land_poly_task = task_graph.add_task(
                func=_clip_and_reproject_vector,
                args=(land_polygon_vector_path, aoi_vector_path,
                      land_poly_proj_vector_path, inter_dir),
                target_path_list=[land_poly_proj_vector_path],
                task_name='clip_and_reproject_land_poly_to_aoi')

            # If the distance inputs are present create a mask for the output
            # area that restricts where the wind energy farms can be based
            # on distance
            aoi_raster_path = os.path.join(inter_dir,
                                           'aoi_raster%s.tif' % suffix)

            # Make a raster from AOI using the reprojected bathymetry raster's
            # pixel size
            LOGGER.info('Create Raster From AOI')
            create_aoi_raster_task = task_graph.add_task(
                func=_create_aoi_raster,
                args=(aoi_vector_path, aoi_raster_path, target_pixel_size,
                      target_sr_wkt, inter_dir),
                target_path_list=[aoi_raster_path],
                task_name='create_aoi_raster_from_vector')

            # Rasterize land polygon onto AOI and calculate distance transform
            dist_trans_path = os.path.join(inter_dir,
                                           'distance_trans%s.tif' % suffix)
            create_distance_raster_task = task_graph.add_task(
                func=_create_distance_raster,
                args=(aoi_raster_path, land_poly_proj_vector_path,
                      dist_trans_path, inter_dir),
                target_path_list=[dist_trans_path],
                task_name='create_distance_raster',
                dependent_task_list=[
                    create_aoi_raster_task, clip_reproject_land_poly_task])

            # Mask the distance raster by the min and max distances
            dist_mask_path = os.path.join(inter_dir,
                                          'distance_mask%s.tif' % suffix)
            mask_by_distance_task = task_graph.add_task(
                func=_mask_by_distance,
                args=(dist_trans_path, min_distance, max_distance,
                      _TARGET_NODATA, dist_mask_path),
                target_path_list=[dist_mask_path],
                task_name='mask_raster_by_distance',
                dependent_task_list=[create_distance_raster_task])

    else:
        LOGGER.info("AOI argument was not selected")

        # Since no AOI was provided the wind energy points shapefile that is
        # created directly from dictionary will be the final output, so set the
        # path to point to the output folder
        wind_point_vector_path = os.path.join(
            out_dir, 'wind_energy_points%s.shp' % suffix)

        # Create point shapefile from wind data dictionary
        LOGGER.info('Create point shapefile from wind data')
        wind_data_to_vector_task = task_graph.add_task(
            func=_wind_data_to_point_vector,
            args=(wind_data_pickle_path, 'wind_data', wind_point_vector_path),
            target_path_list=[wind_point_vector_path],
            task_name='wind_data_to_vector_without_aoi',
            dependent_task_list=[compute_density_harvested_task])

        # Creating density and harvested rasters depends on the wind vector
        density_harvest_rasters_dependent_task_list = [
            wind_data_to_vector_task]

        # Set the bathymetry and points path to use in the rest of the model.
        # In this case these paths refer to the unprojected files. This may not
        # be the case if an AOI is provided
        final_wind_point_vector_path = wind_point_vector_path
        final_bathy_raster_path = bathymetry_path

        # Creation of depth mask is not dependent on creating additional
        # bathymetry mask
        depth_mask_dependent_task_list = None

    # Get the min and max depth values from the arguments and set to a negative
    # value indicating below sea level
    min_depth = abs(float(args['min_depth'])) * -1
    max_depth = abs(float(args['max_depth'])) * -1

    # Create a mask for any values that are out of the range of the depth
    # values
    LOGGER.info('Creating Depth Mask')
    depth_mask_path = os.path.join(inter_dir, 'depth_mask%s.tif' % suffix)

    task_graph.add_task(
        func=pygeoprocessing.raster_calculator,
        args=([(final_bathy_raster_path, 1), (min_depth, 'raw'),
               (max_depth, 'raw')], _depth_op, depth_mask_path,
              _TARGET_DATA_TYPE, _TARGET_NODATA),
        target_path_list=[depth_mask_path],
        task_name='mask_depth_on_bathymetry',
        dependent_task_list=depth_mask_dependent_task_list)

    # Set paths for creating density and harvested rasters
    temp_density_raster_path = os.path.join(
        inter_dir, 'temp_density%s.tif' % suffix)
    temp_harvested_raster_path = os.path.join(
        inter_dir, 'temp_harvested%s.tif' % suffix)

    # Create rasters for density and harvested values
    LOGGER.info('Create Density Raster')
    create_density_raster_task = task_graph.add_task(
        func=pygeoprocessing.create_raster_from_vector_extents,
        args=(final_wind_point_vector_path, temp_density_raster_path,
              target_pixel_size, _TARGET_DATA_TYPE, _TARGET_NODATA),
        target_path_list=[temp_density_raster_path],
        task_name='create_density_raster',
        dependent_task_list=density_harvest_rasters_dependent_task_list)

    LOGGER.info('Create Harvested Raster')
    create_harvested_raster_task = task_graph.add_task(
        func=pygeoprocessing.create_raster_from_vector_extents,
        args=(final_wind_point_vector_path, temp_harvested_raster_path,
              target_pixel_size, _TARGET_DATA_TYPE, _TARGET_NODATA),
        target_path_list=[temp_harvested_raster_path],
        task_name='create_harvested_raster',
        dependent_task_list=density_harvest_rasters_dependent_task_list)

    # Interpolate points onto raster for density values and harvested values:
    LOGGER.info('Interpolate Density Points')
    interpolate_density_task = task_graph.add_task(
        func=pygeoprocessing.interpolate_points,
        args=(final_wind_point_vector_path, _DENSITY_FIELD_NAME,
              (temp_density_raster_path, 1)),
        kwargs={'interpolation_mode': 'linear'},
        task_name='interpolate_density_points',
        dependent_task_list=[create_density_raster_task])

    LOGGER.info('Interpolate Harvested Points')
    interpolate_harvested_task = task_graph.add_task(
        func=pygeoprocessing.interpolate_points,
        args=(final_wind_point_vector_path, _HARVESTED_FIELD_NAME,
              (temp_harvested_raster_path, 1)),
        kwargs={'interpolation_mode': 'linear'},
        task_name='interpolate_harvested_points',
        dependent_task_list=[create_harvested_raster_task])

    # Output paths for final Density and Harvested rasters after they've been
    # masked by depth and distance
    density_masked_path = os.path.join(
        out_dir, 'density_W_per_m2%s.tif' % suffix)
    harvested_masked_path = os.path.join(
        out_dir, 'harvested_energy_MWhr_per_yr%s.tif' % suffix)

    # List of paths to pass to raster_calculator for operations
    density_mask_list = [temp_density_raster_path, depth_mask_path]
    harvested_mask_list = [temp_harvested_raster_path, depth_mask_path]

    # If a distance mask was created then add it to the raster list to pass in
    # for masking out the output datasets
    try:
        density_mask_list.append(dist_mask_path)
        harvested_mask_list.append(dist_mask_path)

        # The align_and_resize_density_and_harvest_task will be dependent on
        # the density, harvested raster interpolation tasks, as well as
        # masking by distance task
        align_and_resize_dependent_task_list = [
            interpolate_density_task, interpolate_harvested_task,
            mask_by_distance_task]
    except NameError:
        # No mask_by_distance_task is added to taskgraph
        align_and_resize_dependent_task_list = [
            interpolate_density_task, interpolate_harvested_task]
        LOGGER.info('NO Distance Mask to add to list')

    # Align and resize the mask rasters
    LOGGER.info('Align and resize the Density rasters')
    aligned_density_mask_list = [
        path.replace('%s.tif' % suffix, '_aligned%s.tif' % suffix)
        for path in density_mask_list
    ]

    aligned_harvested_mask_list = [
        path.replace('%s.tif' % suffix, '_aligned%s.tif' % suffix)
        for path in harvested_mask_list
    ]

    # Merge the density and harvest lists, and remove duplicates
    merged_mask_list = density_mask_list + [
        mask for mask in harvested_mask_list if mask not in density_mask_list
    ]
    merged_aligned_mask_list = aligned_density_mask_list + [
        mask for mask in aligned_harvested_mask_list
        if mask not in aligned_density_mask_list
    ]
    # Align and resize rasters in the density and harvest lists
    align_and_resize_density_and_harvest_task = task_graph.add_task(
        func=pygeoprocessing.align_and_resize_raster_stack,
        args=(merged_mask_list, merged_aligned_mask_list,
              [_TARGET_RESAMPLE_METHOD] * len(merged_mask_list),
              target_pixel_size, 'intersection'),
        task_name='align_and_resize_density_and_harvest_list',
        target_path_list=merged_aligned_mask_list,
        dependent_task_list=align_and_resize_dependent_task_list)

    # Mask out any areas where distance or depth has determined that wind farms
    # cannot be located
    LOGGER.info('Mask out depth and [distance] areas from Density raster')
    task_graph.add_task(
        func=pygeoprocessing.raster_calculator,
        args=([(path, 1) for path in aligned_density_mask_list],
              _mask_out_depth_dist, density_masked_path, _TARGET_DATA_TYPE,
              _TARGET_NODATA),
        task_name='mask_density_raster',
        target_path_list=[density_masked_path],
        dependent_task_list=[align_and_resize_density_and_harvest_task])

    LOGGER.info('Mask out depth and [distance] areas from Harvested raster')
    task_graph.add_task(
        func=pygeoprocessing.raster_calculator,
        args=([(path, 1) for path in aligned_harvested_mask_list],
              _mask_out_depth_dist, harvested_masked_path, _TARGET_DATA_TYPE,
              _TARGET_NODATA),
        task_name='mask_harvested_raster',
        target_path_list=[harvested_masked_path],
        dependent_task_list=[align_and_resize_density_and_harvest_task])

    LOGGER.info('Wind Energy Biophysical Model completed')

    if 'valuation_container' in args and args['valuation_container'] is True:
        LOGGER.info('Starting Wind Energy Valuation Model')

        # path for final distance transform used in valuation calculations
        final_dist_raster_path = os.path.join(
            inter_dir, 'val_distance_trans%s.tif' % suffix)
    else:
        task_graph.close()
        task_graph.join()
        LOGGER.info('Valuation Not Selected. Model completed')
        return

    if 'grid_points_path' in args:
        # Handle Grid Points
        LOGGER.info('Grid Points Provided. Reading in the grid points')

        # Read the grid points csv, and convert it to land and grid dictionary
        grid_land_df = utils.read_csv_to_dataframe(
            args['grid_points_path'], to_lower=True)

        # Make separate dataframes based on 'TYPE'
        grid_df = grid_land_df.loc[(
            grid_land_df['type'].str.upper() == 'GRID')]
        land_df = grid_land_df.loc[(
            grid_land_df['type'].str.upper() == 'LAND')]

        # Convert the dataframes to dictionaries, using 'ID' (the index) as key
        grid_df.set_index('id', inplace=True)
        grid_dict = grid_df.to_dict('index')
        land_df.set_index('id', inplace=True)
        land_dict = land_df.to_dict('index')

        grid_vector_path = os.path.join(inter_dir,
                                        'val_grid_points%s.shp' % suffix)

        # Create a point shapefile from the grid point dictionary.
        # This makes it easier for future distance calculations and provides a
        # nice intermediate output for users
        grid_dict_to_vector_task = task_graph.add_task(
            func=_dictionary_to_point_vector,
            args=(grid_dict, 'grid_points', grid_vector_path),
            target_path_list=[grid_vector_path],
            task_name='grid_dictionary_to_vector')

        # In case any of the above points lie outside the AOI, clip the
        # shapefiles and then project them to the AOI as well.
        grid_projected_vector_path = os.path.join(
            inter_dir, 'grid_point_projected_clipped%s.shp' % suffix)
        task_graph.add_task(
            func=_clip_and_reproject_vector,
            args=(grid_vector_path, aoi_vector_path,
                  grid_projected_vector_path, inter_dir),
            target_path_list=[grid_projected_vector_path],
            task_name='clip_and_reproject_grid_vector',
            dependent_task_list=[grid_dict_to_vector_task])

        # It is possible that NO grid points lie within the AOI, so we need to
        # handle both cases
        task_graph.join()  # need to join to get grid feature count
        grid_feature_count = _get_feature_count(grid_projected_vector_path)
        if grid_feature_count > 0:
            LOGGER.debug('There are %s grid point(s) within AOI.' %
                         grid_feature_count)
            # It's possible that no land points were provided, and we need to
            # handle both cases
            if land_dict:
                # A bool used to determine if the final distance raster should
                # be calculated without land points later
                calc_grid_dist_without_land = False

                land_point_vector_path = os.path.join(
                    inter_dir, 'val_land_points%s.shp' % suffix)
                # Create a point shapefile from the land point dictionary.
                # This makes it easier for future distance calculations and
                # provides a nice intermediate output for users
                land_dict_to_vector_task = task_graph.add_task(
                    func=_dictionary_to_point_vector,
                    args=(land_dict, 'land_points', land_point_vector_path),
                    target_path_list=[land_point_vector_path],
                    task_name='land_dictionary_to_vector')

                # In case any of the above points lie outside the AOI, clip the
                # shapefiles and then project them to the AOI as well.
                land_projected_vector_path = os.path.join(
                    inter_dir, 'land_point_projected_clipped%s.shp' % suffix)
                task_graph.add_task(
                    func=_clip_and_reproject_vector,
                    args=(land_point_vector_path, aoi_vector_path,
                          land_projected_vector_path, inter_dir),
                    target_path_list=[land_projected_vector_path],
                    task_name='clip_and_reproject_land_vector',
                    dependent_task_list=[land_dict_to_vector_task])

                # It is possible that NO land point lie within the AOI, so we
                # need to handle both cases
                task_graph.join()  # need to join to get land feature count
                land_feature_count = _get_feature_count(
                    land_projected_vector_path)
                if land_feature_count > 0:
                    LOGGER.debug('There are %d land point(s) within AOI.' %
                                 land_feature_count)

                    # Calculate and add the shortest distances from each land
                    # point to the grid points and add them to the new field
                    LOGGER.info(
                        'Adding land to grid distances ("L2G") field to land '
                        'point shapefile.')

                    # Make a path for the grid vector, so Taskgraph can keep
                    # track of the correct timestamp of file being modified
                    land_to_grid_vector_path = os.path.join(
                        inter_dir,
                        'land_point_to_grid%s.shp' % suffix)

                    land_to_grid_task = task_graph.add_task(
                        func=_calculate_land_to_grid_distance,
                        args=(land_projected_vector_path,
                              grid_projected_vector_path,
                              _LAND_TO_GRID_FIELD, land_to_grid_vector_path),
                        target_path_list=[land_to_grid_vector_path],
                        task_name='calculate_grid_point_to_land_poly')

                    # Calculate distance raster
                    final_dist_task = task_graph.add_task(
                        func=_calculate_distances_land_grid,
                        args=(land_to_grid_vector_path,
                              harvested_masked_path,
                              final_dist_raster_path,
                              inter_dir),
                        target_path_list=[final_dist_raster_path],
                        task_name='calculate_distances_land_grid',
                        dependent_task_list=[land_to_grid_task])
                else:
                    LOGGER.debug(
                        'No land point lies within AOI. Energy transmission '
                        'cable distances are calculated from grid data.')
                    calc_grid_dist_without_land = True

            else:
                LOGGER.info(
                    'No land points provided in the Grid Connection Points '
                    'CSV file. Energy transmission cable distances are '
                    'calculated from grid data.')
                calc_grid_dist_without_land = True

            if calc_grid_dist_without_land:
                # Calculate distance raster without land points provided
                final_dist_task = task_graph.add_task(
                    func=_calculate_grid_dist_on_raster,
                    args=(grid_projected_vector_path,
                          harvested_masked_path,
                          final_dist_raster_path,
                          inter_dir),
                    target_path_list=[final_dist_raster_path],
                    task_name='calculate_grid_distance')

        else:
            LOGGER.debug(
                'No grid or land point lies in AOI. Energy transmission '
                'cable distances are not calculated.')

    else:
        LOGGER.info('Grid points not provided')
        LOGGER.debug(
            'No grid points, calculating distances using land polygon')
        # Since the grid points were not provided use the land polygon to get
        # near shore distances
        # The average land cable distance in km converted to meters
        avg_grid_distance = float(args['avg_grid_distance']) * 1000

        land_poly_dist_raster_path = os.path.join(
            inter_dir, 'land_poly_dist%s.tif' % suffix)

        land_poly_dist_raster_task = task_graph.add_task(
            func=_create_distance_raster,
            args=(harvested_masked_path, land_poly_proj_vector_path,
                  land_poly_dist_raster_path, inter_dir),
            target_path_list=[land_poly_dist_raster_path],
            task_name='create_land_poly_dist_raster')

        final_dist_task = task_graph.add_task(
            func=pygeoprocessing.raster_calculator,
            args=([(land_poly_dist_raster_path, 1), (mean_pixel_size, 'raw'),
                   (avg_grid_distance, 'raw')], _add_avg_dist_op,
                  final_dist_raster_path, _TARGET_DATA_TYPE, _TARGET_NODATA),
            target_path_list=[final_dist_raster_path],
            task_name='calculate_final_distance_in_meters',
            dependent_task_list=[land_poly_dist_raster_task])

    # Create output NPV and levelized rasters
    npv_raster_path = os.path.join(out_dir, 'npv%s.tif' % suffix)
    levelized_raster_path = os.path.join(
        out_dir, 'levelized_cost_price_per_kWh%s.tif' % suffix)

    task_graph.add_task(
        func=_calculate_npv_levelized_rasters,
        args=(harvested_masked_path, final_dist_raster_path, npv_raster_path,
              levelized_raster_path, val_parameters_dict, args, price_list),
        target_path_list=[npv_raster_path, levelized_raster_path],
        task_name='calculate_npv_levelized_rasters',
        dependent_task_list=[final_dist_task])

    # Creating output carbon offset raster
    carbon_path = os.path.join(out_dir, 'carbon_emissions_tons%s.tif' % suffix)

    # The amount of CO2 not released into the atmosphere, with the constant
    # conversion factor provided in the users guide by Rob Griffin
    carbon_coef = float(val_parameters_dict['carbon_coefficient'])

    task_graph.add_task(
        func=pygeoprocessing.raster_calculator,
        args=([(harvested_masked_path, 1), (carbon_coef, 'raw')],
              _calculate_carbon_op, carbon_path, _TARGET_DATA_TYPE,
              _TARGET_NODATA),
        target_path_list=[carbon_path],
        task_name='calculate_carbon_raster')

    task_graph.close()
    task_graph.join()
    LOGGER.info('Wind Energy Valuation Model Completed')


def _calculate_npv_levelized_rasters(
        base_harvested_raster_path, base_dist_raster_path,
        target_npv_raster_path, target_levelized_raster_path,
        val_parameters_dict, args, price_list):
    """Calculate NPV and levelized rasters from harvested and dist rasters.

    Args:
        base_harvested_raster_path (str): a path to the raster that indicates
            the averaged energy output for a given period

        base_dist_raster_path (str): a path to the raster that indicates the
            distance from wind turbines to the land.

        target_npv_raster_path (str): a path to the target raster to store
            the net present value of a farm centered on each pixel.

        target_levelized_raster_path (str): a path to the target raster to
            store the unit price of energy that would be required to set the
            present value of the farm centered at each pixel equal to zero.

        val_parameters_dict (dict): a dictionary of the turbine and biophysical
            global parameters.

        args (dict): a dictionary that contains information on
            ``foundation_cost``, ``discount_rate``, ``number_of_turbines``.

        price_list (list): a list of wind energy prices for a period of time.


    Returns:
        None

    """
    LOGGER.info('Creating output NPV and levelized rasters.')

    pygeoprocessing.new_raster_from_base(
        base_harvested_raster_path, target_npv_raster_path, _TARGET_DATA_TYPE,
        [_TARGET_NODATA])

    pygeoprocessing.new_raster_from_base(
        base_harvested_raster_path, target_levelized_raster_path,
        _TARGET_DATA_TYPE, [_TARGET_NODATA])

    # Open raster bands for writing
    npv_raster = gdal.OpenEx(
        target_npv_raster_path, gdal.OF_RASTER | gdal.GA_Update)
    npv_band = npv_raster.GetRasterBand(1)
    levelized_raster = gdal.OpenEx(
        target_levelized_raster_path, gdal.OF_RASTER | gdal.GA_Update)
    levelized_band = levelized_raster.GetRasterBand(1)

    # Get constants from val_parameters_dict to make it more readable
    # The length of infield cable in km
    infield_length = float(val_parameters_dict['infield_cable_length'])
    # The cost of infield cable in currency units per km
    infield_cost = float(val_parameters_dict['infield_cable_cost'])
    # The cost of the foundation in currency units
    foundation_cost = float(args['foundation_cost'])
    # The cost of each turbine unit in currency units
    unit_cost = float(val_parameters_dict['turbine_cost'])
    # The installation cost as a decimal
    install_cost = float(val_parameters_dict['installation_cost'])
    # The miscellaneous costs as a decimal factor of capex_arr
    misc_capex_cost = float(val_parameters_dict['miscellaneous_capex_cost'])
    # The operations and maintenance costs as a decimal factor of capex_arr
    op_maint_cost = float(val_parameters_dict['operation_maintenance_cost'])
    # The discount rate as a decimal
    discount_rate = float(args['discount_rate'])
    # The cost to decommission the farm as a decimal factor of capex_arr
    decom = float(val_parameters_dict['decommission_cost'])
    # The mega watt value for the turbines in MW
    mega_watt = float(val_parameters_dict['turbine_rated_pwr'])
    # The distance at which AC switches over to DC power
    circuit_break = float(val_parameters_dict['ac_dc_distance_break'])
    # The coefficients for the AC/DC megawatt and cable cost from the CAP
    # function
    mw_coef_ac = float(val_parameters_dict['mw_coef_ac'])
    mw_coef_dc = float(val_parameters_dict['mw_coef_dc'])
    cable_coef_ac = float(val_parameters_dict['cable_coef_ac'])
    cable_coef_dc = float(val_parameters_dict['cable_coef_dc'])

    # The total mega watt capacity of the wind farm where mega watt is the
    # turbines rated power
    total_mega_watt = mega_watt * int(args['number_of_turbines'])

    # Total infield cable cost
    infield_cable_cost = infield_length * infield_cost * int(
        args['number_of_turbines'])
    LOGGER.debug('infield_cable_cost : %s', infield_cable_cost)

    # Total foundation cost
    total_foundation_cost = (foundation_cost + unit_cost) * int(
        args['number_of_turbines'])
    LOGGER.debug('total_foundation_cost : %s', total_foundation_cost)

    # Nominal Capital Cost (CAP) minus the cost of cable which needs distances
    cap_less_dist = infield_cable_cost + total_foundation_cost
    LOGGER.debug('cap_less_dist : %s', cap_less_dist)

    # Discount rate plus one to get that constant
    disc_const = discount_rate + 1
    LOGGER.debug('discount_rate : %s', disc_const)

    # Discount constant raised to the total time, a constant found in the NPV
    # calculation (1+i)^T
    disc_time = disc_const**int(val_parameters_dict['time_period'])
    LOGGER.debug('disc_time : %s', disc_time)

    for (harvest_block_info, harvest_block_data), (_, dist_block_data) in zip(
            pygeoprocessing.iterblocks((base_harvested_raster_path, 1)),
            pygeoprocessing.iterblocks((base_dist_raster_path, 1))):

        target_arr_shape = harvest_block_data.shape
        target_nodata_mask = (harvest_block_data == _TARGET_NODATA)

        # Total cable distance converted to kilometers
        cable_dist_arr = dist_block_data / 1000

        # The energy value converted from MWhr/yr (Mega Watt hours as output
        # from CK's biophysical model equations) to kWhr/yr for the
        # valuation model
        energy_val_arr = harvest_block_data * 1000

        # Calculate cable cost. The break at 'circuit_break' indicates the
        # difference in using AC and DC current systems
        circuit_mask = (cable_dist_arr <= circuit_break)
        cable_cost_arr = np.full(target_arr_shape, 0, dtype=np.float32)

        # Calculate AC cable cost
        cable_cost_arr[circuit_mask] = cable_dist_arr[
            circuit_mask] * cable_coef_ac + (mw_coef_ac * total_mega_watt)
        # Calculate DC cable cost
        cable_cost_arr[~circuit_mask] = cable_dist_arr[
            ~circuit_mask] * cable_coef_dc + (mw_coef_dc * total_mega_watt)
        # Mask out nodata values
        cable_cost_arr[target_nodata_mask] = _TARGET_NODATA

        # Compute the total CAP
        cap_arr = cap_less_dist + cable_cost_arr

        # Nominal total capital costs including installation and
        # miscellaneous costs (capex_arr)
        capex_arr = cap_arr / (1 - install_cost - misc_capex_cost)

        # The ongoing cost of the farm
        ongoing_capex_arr = op_maint_cost * capex_arr

        # The cost to decommission the farm
        decommish_capex_arr = decom * capex_arr / disc_time

        # Initialize the summation of the revenue less the ongoing costs,
        # adjusted for discount rate
        npv_arr = np.full(
            target_arr_shape, 0, dtype=np.float32)

        # Initialize the numerator summation part of the levelized cost
        levelized_num_arr = np.full(
            target_arr_shape, 0, dtype=np.float32)

        # Initialize and calculate the denominator summation value for
        # levelized cost of energy at year 0
        levelized_denom_arr = np.full(
            target_arr_shape, 0, dtype=np.float32)
        levelized_denom_arr = energy_val_arr / disc_const**0

        # Calculate the total NPV and the levelized cost over the lifespan of
        # the wind farm. Starting at year 1, because year 0 yields no revenue
        for year in range(1, len(price_list)):
            # currency units per kilowatt-hour of that year
            currency_per_kwh = float(price_list[year])

            # The revenue for the wind farm. The energy_val_arr is in kWh/yr
            rev_arr = energy_val_arr * currency_per_kwh

            # Calculate the net present value (NPV), the summation of the net
            # revenue from power generation, adjusted for discount rate
            npv_arr = (
                npv_arr + (rev_arr - ongoing_capex_arr) / disc_const**year)

            # Calculate the cumulative numerator summation value
            levelized_num_arr = levelized_num_arr + (
                (ongoing_capex_arr / disc_const**year))

            # Calculate the cumulative denominator summation value
            levelized_denom_arr = levelized_denom_arr + (
                energy_val_arr / disc_const**year)

        # Calculate the final NPV by subtracting other costs from the NPV
        npv_arr[target_nodata_mask] = _TARGET_NODATA
        npv_arr[~target_nodata_mask] = (
            npv_arr[~target_nodata_mask] -
            decommish_capex_arr[~target_nodata_mask] -
            capex_arr[~target_nodata_mask])

        # Calculate the levelized cost of energy
        levelized_arr = (
            (levelized_num_arr + decommish_capex_arr + capex_arr) /
            levelized_denom_arr)
        levelized_arr[target_nodata_mask] = _TARGET_NODATA

        npv_band.WriteArray(npv_arr,
                            xoff=harvest_block_info['xoff'],
                            yoff=harvest_block_info['yoff'])
        npv_band.FlushCache()

        levelized_band.WriteArray(levelized_arr,
                                  xoff=harvest_block_info['xoff'],
                                  yoff=harvest_block_info['yoff'])
        levelized_band.FlushCache()

    npv_band = None
    npv_raster.FlushCache()
    npv_raster = None

    levelized_band = None
    levelized_raster.FlushCache()
    levelized_raster = None


def _get_feature_count(base_vector_path):
    """Get feature count from vector and return it.

    Args:
        base_vector_path (str): a path to the vector to get feature
            count from.

    Returns:
        feature_count (float): the feature count in the base vector.

    """
    vector = gdal.OpenEx(base_vector_path, gdal.OF_VECTOR)
    layer = vector.GetLayer()
    feature_count = layer.GetFeatureCount()
    layer = None
    vector = None

    return feature_count


def _get_file_ext_and_driver_name(base_vector_path):
    """Get file extension and GDAL driver name from the vector path.

    Args:
        base_path (str): a path to the vector file to get extension from.

    Returns:
        file_ext (str): the file extension of the base file path.
        driver_name (str): the GDAL driver name used to create data.

    """
    file_ext = os.path.splitext(base_vector_path)[1]

    # A dictionary of file extensions/GDAL vector driver names pairs
    vector_formats = {
        '.shp': 'ESRI Shapefile',
        '.gpkg': 'GPKG',
        '.geojson': 'GeoJSON',
        '.gmt': 'GMT'
    }

    try:
        driver_name = vector_formats[file_ext]
    except KeyError:
        raise KeyError(
            'Unknown file extension for vector file %s' % base_vector_path)

    return file_ext, driver_name


def _depth_op(bath, min_depth, max_depth):
    """Determine if a value falls within the range.

    The function takes a value and uses a range to determine if that falls
    within the range.

    Args:
        bath (int): a value of either positive or negative
        min_depth (float): a value specifying the lower limit of the
            range. This value is set above
        max_depth (float): a value specifying the upper limit of the
            range. This value is set above
        _TARGET_NODATA (int or float): a nodata value set above

    Returns:
        out_array (np.array): an array where values are _TARGET_NODATA
            if 'bath' does not fall within the range, or 'bath' if it does.

    """
    out_array = np.full(
        bath.shape, _TARGET_NODATA, dtype=np.float32)
    valid_pixels_mask = ((bath >= max_depth) & (bath <= min_depth) &
                         (bath != _TARGET_NODATA))
    out_array[
        valid_pixels_mask] = bath[valid_pixels_mask]
    return out_array


def _add_avg_dist_op(tmp_dist, mean_pixel_size, avg_grid_distance):
    """Convert distances to meters and add in avg_grid_distance.

    Args:
        tmp_dist (np.array): an array of distances
        mean_pixel_size (float): the minimum absolute value of a pixel in
            meters
        avg_grid_distance (float): the average land cable distance in km
            converted to meters

    Returns:
        out_array (np.array): distance values in meters with average
            grid to land distance factored in

    """
    out_array = np.full(
        tmp_dist.shape, _TARGET_NODATA, dtype=np.float32)
    valid_pixels_mask = (tmp_dist != _TARGET_NODATA)
    out_array[valid_pixels_mask] = tmp_dist[
        valid_pixels_mask] * mean_pixel_size + avg_grid_distance
    return out_array


def _create_aoi_raster(base_aoi_vector_path, target_aoi_raster_path,
                       target_pixel_size, target_sr_wkt, work_dir):
    """Create an AOI raster from a vector w/ target pixel size and projection.

    Args:
        base_aoi_vector_path (str): a path to the base AOI vector to create
            AOI raster from.
        target_aoi_raster_path (str): a path to the target AOI raster.
        target_pixel_size (tuple): a tuple of x, y pixel sizes for the target
            AOI raster.
        target_sr_wkt (str): a projection string used as the target projection
            for the AOI raster.
        work_dir (str): path to create a temp folder for saving temp files.

    Returns:
        None

    """
    base_sr_wkt = pygeoprocessing.get_vector_info(
        base_aoi_vector_path)['projection_wkt']
    if base_sr_wkt != target_sr_wkt:
        # Reproject clip vector to the spatial reference of the base vector.
        # Note: reproject_vector can be expensive if vector has many features.
        temp_dir = tempfile.mkdtemp(dir=work_dir, prefix='clip-')
        file_ext, driver_name = _get_file_ext_and_driver_name(
            base_aoi_vector_path)
        reprojected_aoi_vector_path = os.path.join(
            temp_dir, 'reprojected_aoi' + file_ext)
        pygeoprocessing.reproject_vector(
            base_aoi_vector_path, target_sr_wkt,
            reprojected_aoi_vector_path, driver_name=driver_name)
        pygeoprocessing.create_raster_from_vector_extents(
            reprojected_aoi_vector_path, target_aoi_raster_path,
            target_pixel_size, gdal.GDT_Byte, _TARGET_NODATA)
        shutil.rmtree(temp_dir, ignore_errors=True)
    else:
        pygeoprocessing.create_raster_from_vector_extents(
            base_aoi_vector_path, target_aoi_raster_path, target_pixel_size,
            gdal.GDT_Byte, _TARGET_NODATA)


def _mask_out_depth_dist(*rasters):
    """Return the value of an item in the list based on some condition.

    Return the value of an item in the list if and only if all other values
    are not a nodata value.

    Args:
        *rasters (list): a list of values as follows:
            rasters[0] - the density value (required)
            rasters[1] - the depth mask value (required)
            rasters[2] - the distance mask value (optional)

    Returns:
        out_array (np.array): an array of either _TARGET_NODATA or density
            values from rasters[0]

    """
    out_array = np.full(rasters[0].shape, _TARGET_NODATA, dtype=np.float32)
    nodata_mask = np.full(rasters[0].shape, False, dtype=bool)
    for array in rasters:
        nodata_mask = nodata_mask | (array == _TARGET_NODATA)
    out_array[~nodata_mask] = rasters[0][~nodata_mask]
    return out_array


def _calculate_carbon_op(harvested_arr, carbon_coef):
    """Calculate the carbon offset from harvested array.

    Args:
        harvested_arr (np.array): an array of harvested energy values
        carbon_coef (float): the amount of CO2 not released into the
                atmosphere

    Returns:
        out_array (np.array): an array of carbon offset values

    """
    out_array = np.full(
        harvested_arr.shape, _TARGET_NODATA, dtype=np.float32)
    valid_pixels_mask = (harvested_arr != _TARGET_NODATA)

    # The energy value converted from MWhr/yr (Mega Watt hours as output
    # from CK's biophysical model equations) to kWhr for the
    # valuation model
    out_array[valid_pixels_mask] = (
        harvested_arr[valid_pixels_mask] * carbon_coef * 1000)
    return out_array


def _calculate_land_to_grid_distance(
        base_land_vector_path, base_grid_vector_path, dist_field_name,
        target_land_vector_path):
    """Calculate the distances from points to the nearest polygon.

    Distances are calculated from points in a point geometry shapefile to the
    nearest polygon from a polygon shapefile. Both shapefiles must be
    projected in meters

    Args:
        base_land_vector_path (str): a path to an OGR point geometry shapefile
            projected in meters
        base_grid_vector_path (str): a path to an OGR polygon shapefile
            projected in meters
        dist_field_name (str): the name of the new distance field to be added
            to the attribute table of base_point_vector
        copied_point_vector_path (str): if a path is provided, make a copy of
            the base point vector on this path after computing the distance
            field. (optional)

    Returns:
        None.

    """
    LOGGER.info('Starting _calculate_land_to_grid_distance.')

    # Copy the point vector
    _, driver_name = _get_file_ext_and_driver_name(
        target_land_vector_path)
    base_land_vector = ogr.Open(base_land_vector_path, gdal.OF_VECTOR)
    driver = ogr.GetDriverByName(driver_name)
    driver.CopyDataSource(base_land_vector, target_land_vector_path)
    base_land_vector = None

    target_land_vector = gdal.OpenEx(
        target_land_vector_path, gdal.OF_VECTOR | gdal.GA_Update)
    base_grid_vector = gdal.OpenEx(
        base_grid_vector_path, gdal.OF_VECTOR | gdal.GA_ReadOnly)

    base_grid_layer = base_grid_vector.GetLayer()
    # List to store the grid point geometries as shapely objects
    grid_point_list = []

    LOGGER.info('Loading the polygons into Shapely')
    for grid_point_feat in base_grid_layer:
        # Get the geometry of the grid point in WKT format
        grid_point_wkt = grid_point_feat.GetGeometryRef().ExportToWkt()
        # Load the geometry into shapely making it a shapely object
        shapely_grid_point = shapely.wkt.loads(grid_point_wkt)
        # Add the shapely point geometry to a list
        grid_point_list.append(shapely_grid_point)

    # Take the union over the list of points to get one point collection object
    LOGGER.info('Get the collection of polygon geometries by taking the union')
    grid_point_collection = shapely.ops.unary_union(grid_point_list)

    target_land_layer = target_land_vector.GetLayer()
    # Create a new distance field based on the name given
    dist_field_defn = ogr.FieldDefn(dist_field_name, ogr.OFTReal)
    target_land_layer.CreateField(dist_field_defn)

    LOGGER.info('Loading the points into shapely')
    for land_point_feat in target_land_layer:
        # Get the geometry of the point in WKT format
        land_point_wkt = land_point_feat.GetGeometryRef().ExportToWkt()
        # Load the geometry into shapely making it a shapely object
        shapely_land_point = shapely.wkt.loads(land_point_wkt)
        # Get the distance in meters and convert to km
        land_to_grid_dist = shapely_land_point.distance(
            grid_point_collection) / 1000
        # Add the distance value to the new field and set to the feature
        land_point_feat.SetField(dist_field_name, land_to_grid_dist)
        target_land_layer.SetFeature(land_point_feat)

    target_land_layer = None
    target_land_vector = None
    base_grid_layer = None
    base_grid_vector = None

    LOGGER.info('Finished _calculate_land_to_grid_distance.')


def _read_csv_wind_parameters(csv_path, parameter_list):
    """Construct a dictionary from a csv file given a list of keys.

    The list of keys corresponds to the parameters names in 'csv_path' which
    are represented in the first column of the file.

    Args:
        csv_path (str): a path to a CSV file where every row is a parameter
            with the parameter name in the first column followed by the value
            in the second column
        parameter_list (list) : a List of strs that represent the parameter
            names to be found in 'csv_path'. These strs will be the keys in
            the returned dictionary

    Returns: a Dictionary where the 'parameter_list' strs are the
            keys that have values pulled from 'csv_path'

    """
    # use the parameters in the first column as indices for the dataframe
    # this doesn't benefit from `utils.read_csv_to_dataframe` because there
    # is no header to strip whitespace
    # use sep=None, engine='python' to infer what the separator is
    wind_param_df = pandas.read_csv(
        csv_path, header=None, index_col=0, sep=None, engine='python')
    # only get the required parameters and leave out the rest
    wind_param_df = wind_param_df[wind_param_df.index.isin(parameter_list)]
    wind_dict = wind_param_df.to_dict()[1]

    return wind_dict


def _mask_by_distance(base_raster_path, min_dist, max_dist, out_nodata,
                      target_raster_path):
    """Create a raster whose pixel values are bound by min and max distances.

    Args:
        base_raster_path (str): path to a raster with distance values.
        min_dist (int): the minimum distance allowed in meters.
        max_dist (int): the maximum distance allowed in meters.
        target_raster_path (str): path output to the raster masked by distance
            values.
        out_nodata (float): the nodata value of the raster.

    Returns:
        None.

    """
    raster_info = pygeoprocessing.get_raster_info(base_raster_path)
    mean_pixel_size, _ = utils.mean_pixel_size_and_area(
        raster_info['pixel_size'])
    raster_nodata = raster_info['nodata'][0]

    def _dist_mask_op(dist_arr):
        """Mask & multiply distance values by min/max values & cell size."""
        out_array = np.full(dist_arr.shape, out_nodata, dtype=np.float32)
        valid_pixels_mask = ((dist_arr != raster_nodata) &
                             (dist_arr >= min_dist) & (dist_arr <= max_dist))
        out_array[
            valid_pixels_mask] = dist_arr[valid_pixels_mask] * mean_pixel_size
        return out_array

    pygeoprocessing.raster_calculator([(base_raster_path, 1)], _dist_mask_op,
                                      target_raster_path, _TARGET_DATA_TYPE,
                                      out_nodata)


def _create_distance_raster(base_raster_path, base_vector_path,
                            target_dist_raster_path, work_dir):
    """Create and rasterize vector onto a raster, and calculate dist transform.

    Create a raster where the pixel values represent the euclidean distance to
    the vector.

    Args:
        base_raster_path (str): path to raster to create a new raster from.
        base_vector_path (str): path to vector to be rasterized.
        target_dist_raster_path (str): path to raster with distance transform.
        work_dir (str): path to create a temp folder for saving files.

    Returns:
        None

    """
    LOGGER.info("Starting _create_distance_raster")
    temp_dir = tempfile.mkdtemp(dir=work_dir, prefix='dist-raster-')

    rasterized_raster_path = os.path.join(temp_dir, 'rasterized_raster.tif')

    # Create a new raster based on the given base raster and fill with 0's
    # to set up for distance transform
    pygeoprocessing.new_raster_from_base(
        base_raster_path,
        rasterized_raster_path,
        gdal.GDT_Byte,
        band_nodata_list=[255],
        fill_value_list=[0])

    # Burn vector onto the raster to set up for distance transform
    pygeoprocessing.rasterize(
        base_vector_path,
        rasterized_raster_path,
        burn_values=[1],
        option_list=["ALL_TOUCHED=TRUE"])

    # Calculate euclidean distance transform
    pygeoprocessing.distance_transform_edt((rasterized_raster_path, 1),
                                           target_dist_raster_path)

    # Set the nodata value of output raster to _TARGET_NODATA
    target_dist_raster = gdal.OpenEx(
        target_dist_raster_path, gdal.OF_RASTER | gdal.GA_Update)
    for band in range(1, target_dist_raster.RasterCount+1):
        target_band = target_dist_raster.GetRasterBand(band)
        target_band.SetNoDataValue(_TARGET_NODATA)
        target_band.FlushCache()
        target_band = None
    target_dist_raster.FlushCache()
    target_dist_raster = None

    shutil.rmtree(temp_dir, ignore_errors=True)
    LOGGER.info("Finished _create_distance_raster")


def _read_csv_wind_data(wind_data_path, hub_height):
    """Unpack the csv wind data into a dictionary.

    Args:
        wind_data_path (str): a path for the csv wind data file with header
            of: "LONG","LATI","LAM","K","REF"
        hub_height (int): the hub height to use for calculating Weibull
            parameters and wind energy values

    Returns:
        A dictionary where the keys are lat/long tuples which point
            to dictionaries that hold wind data at that location.

    """
    wind_point_df = utils.read_csv_to_dataframe(wind_data_path, to_lower=False)

    # Calculate scale value at new hub height given reference values.
    # See equation 3 in users guide
    wind_point_df.rename(columns={'LAM': 'REF_LAM'}, inplace=True)
    wind_point_df['LAM'] = wind_point_df.apply(
        lambda row: row.REF_LAM * (hub_height / row.REF)**_ALPHA, axis=1)
    wind_point_df.drop(['REF'], axis=1)  # REF is not needed after calculation
    wind_dict = wind_point_df.to_dict('index')  # so keys will be 0, 1, 2, ...

    return wind_dict


def _compute_density_harvested_fields(
        wind_dict, bio_parameters_dict, number_of_turbines,
        target_pickle_path):
    """Compute the density and harvested energy based on scale and shape keys.

    Args:
        wind_dict (dict): a dictionary whose values are a dictionary with
            keys ``LAM``, ``LATI``, ``K``, ``LONG``, ``REF_LAM``, and ``REF``,
            and numbers indicating their corresponding values.

        bio_parameters_dict (dict): a dictionary where the 'parameter_list'
            strings are the keys that have values pulled from bio-parameters
            CSV.

        number_of_turbines (int): an integer value for the number of machines
            for the wind farm.

        target_pickle_path (str): a path to the pickle file that has
            wind_dict_copy, a modified dictionary with new fields computed
            from the existing fields and bio-parameters.

    Returns:
        None

    """
    wind_dict_copy = wind_dict.copy()

    # The rated power is expressed in units of MW but the harvested energy
    # equation calls for it in terms of Wh. Thus we multiply by a million to
    # get to Wh.
    rated_power = float(bio_parameters_dict['turbine_rated_pwr']) * 1000000

    # Get the rest of the inputs needed to compute harvested wind energy
    # from the dictionary so that it is in a more readable format
    exp_pwr_curve = int(bio_parameters_dict['exponent_power_curve'])
    air_density_standard = float(bio_parameters_dict['air_density'])
    v_rate = float(bio_parameters_dict['rated_wspd'])
    v_out = float(bio_parameters_dict['cut_out_wspd'])
    v_in = float(bio_parameters_dict['cut_in_wspd'])
    air_density_coef = float(bio_parameters_dict['air_density_coefficient'])
    losses = float(bio_parameters_dict['loss_parameter'])

    # Hub Height to use for setting Weibull parameters
    hub_height = int(bio_parameters_dict['hub_height'])

    # Compute the mean air density, given by CKs formulas
    mean_air_density = air_density_standard - air_density_coef * hub_height

    # Fractional coefficient that lives outside the intregation for computing
    # the harvested wind energy
    fract_coef = rated_power * (mean_air_density / air_density_standard)

    # The coefficient that is multiplied by the integration portion of the
    # harvested wind energy equation
    scalar = _NUM_DAYS * 24 * fract_coef

    # Weibull probability function to integrate over
    def _calc_weibull_probability(v_speed, k_shape, l_scale):
        """Calculate the Weibull probability function of variable v_speed.

        Args:
            v_speed (int or float): a number representing wind speed
            k_shape (float): the shape parameter
            l_scale (float): the scale parameter of the distribution

        Returns:
            a float

        """
        return ((k_shape / l_scale) * (v_speed / l_scale)**(k_shape - 1) *
                (math.exp(-1 * (v_speed / l_scale)**k_shape)))

    # Density wind energy function to integrate over
    def _calc_density_wind_energy(v_speed, k_shape, l_scale):
        """Calculate the probability density function of a Weibull variable.

        Args:
            v_speed (int or float): a number representing wind speed
            k_shape (float): the shape parameter
            l_scale (float): the scale parameter of the distribution

        Returns:
            a float

        """
        return ((k_shape / l_scale) * (v_speed / l_scale)**(k_shape - 1) *
                (math.exp(-1 * (v_speed / l_scale)**k_shape))) * v_speed**3

    # Harvested wind energy function to integrate over
    def _calc_harvested_wind_energy(v_speed, k_shape, l_scale):
        """Calculate the harvested wind energy.

        Args:
            v_speed (int or float): a number representing wind speed
            k_shape (float): the shape parameter
            l_scale (float): the scale parameter of the distribution

        Returns:
            a float

        """
        fract = ((v_speed**exp_pwr_curve - v_in**exp_pwr_curve) /
                 (v_rate**exp_pwr_curve - v_in**exp_pwr_curve))

        return fract * _calc_weibull_probability(v_speed, k_shape, l_scale)

    for key, value_fields in wind_dict.items():
        # Get the indexes for the scale and shape parameters
        scale_value = value_fields[_SCALE_KEY]
        shape_value = value_fields[_SHAPE_KEY]

        # Integrate over the probability density function. 0 and 50 are
        # hard coded values set in CKs documentation
        density_results = integrate.quad(_calc_density_wind_energy, 0, 50,
                                         (shape_value, scale_value))

        # Compute the mean air density, given by CKs formulas
        mean_air_density = air_density_standard - air_density_coef * hub_height

        # Compute the final wind power density value
        density_results = 0.5 * mean_air_density * density_results[0]

        # Integrate over the harvested wind energy function
        harv_results = integrate.quad(_calc_harvested_wind_energy, v_in,
                                      v_rate, (shape_value, scale_value))

        # Integrate over the Weibull probability function
        weibull_results = integrate.quad(_calc_weibull_probability, v_rate,
                                         v_out, (shape_value, scale_value))

        # Compute the final harvested wind energy value
        harvested_wind_energy = (
            scalar * (harv_results[0] + weibull_results[0]))

        # Convert harvested energy from Whr/yr to MWhr/yr by dividing by
        # 1,000,000
        harvested_wind_energy = harvested_wind_energy / 1000000

        # Now factor in the percent losses due to turbine
        # downtime (mechanical failure, storm damage, etc.)
        # and due to electrical resistance in the cables
        harvested_wind_energy = (1 - losses) * harvested_wind_energy

        # Finally, multiply the harvested wind energy by the number of
        # turbines to get the amount of energy generated for the entire farm
        harvested_wind_energy = harvested_wind_energy * number_of_turbines

        # Append calculated results to the dictionary
        wind_dict_copy[key][_DENSITY_FIELD_NAME] = density_results
        wind_dict_copy[key][_HARVESTED_FIELD_NAME] = harvested_wind_energy

    with open(target_pickle_path, 'wb') as pickle_file:
        pickle.dump(wind_dict_copy, pickle_file)


def _dictionary_to_point_vector(
        base_dict_data, layer_name, target_vector_path):
    """Create a point shapefile from a dictionary.

    The point shapefile created is not projected and uses latitude and
        longitude for its geometry.

    Args:
        base_dict_data (dict): a python dictionary with keys being unique id's
            that point to sub-dictionaries that have key-value pairs. These
            inner key-value pairs will represent the field-value pair for the
            point features. At least two fields are required in the sub-
            dictionaries. All the keys in the sub dictionary should have the
            same name and order. All the values in the sub dictionary should
            have the same type 'LATI' and 'LONG'. These fields determine the
            geometry of the point.
            0 : {'TYPE':GRID, 'LATI':41, 'LONG':-73, ...},
            1 : {'TYPE':GRID, 'LATI':42, 'LONG':-72, ...},
            2 : {'TYPE':GRID, 'LATI':43, 'LONG':-72, ...},
        layer_name (str): a python str for the name of the layer
        target_vector_path (str): a path to the output path of the point
            vector.

    Returns:
        None

    """
    # If the target_vector_path exists delete it
    _, driver_name = _get_file_ext_and_driver_name(target_vector_path)
    output_driver = ogr.GetDriverByName(driver_name)
    if os.path.exists(target_vector_path):
        output_driver.DeleteDataSource(target_vector_path)

    target_vector = output_driver.CreateDataSource(target_vector_path)

    # Set the spatial reference to WGS84 (lat/long)
    source_sr = osr.SpatialReference()
    source_sr.SetWellKnownGeogCS("WGS84")

    output_layer = target_vector.CreateLayer(layer_name, source_sr,
                                             ogr.wkbPoint)

    # Outer unique keys
    outer_keys = list(base_dict_data.keys())

    # Construct a list of fields to add from the keys of the inner dictionary
    field_list = list(base_dict_data[outer_keys[0]])

    # Create a dictionary to store what variable types the fields are
    type_dict = {}
    for field in field_list:
        field_type = None
        # Get a value from the field
        val = base_dict_data[outer_keys[0]][field]
        # Check to see if the value is a str of characters or a number. This
        # will determine the type of field created in the shapefile
        if isinstance(val, str):
            type_dict[field] = 'str'
            field_type = ogr.OFTString
        else:
            type_dict[field] = 'number'
            field_type = ogr.OFTReal
        output_field = ogr.FieldDefn(field, field_type)
        output_layer.CreateField(output_field)

    # For each inner dictionary (for each point) create a point and set its
    # fields
    for point_dict in base_dict_data.values():
        latitude = float(point_dict['lati'])
        longitude = float(point_dict['long'])

        geom = ogr.Geometry(ogr.wkbPoint)
        geom.AddPoint_2D(longitude, latitude)

        output_feature = ogr.Feature(output_layer.GetLayerDefn())

        for field_name in point_dict:
            field_index = output_feature.GetFieldIndex(field_name)
            output_feature.SetField(field_index, point_dict[field_name])

        output_feature.SetGeometryDirectly(geom)
        output_layer.CreateFeature(output_feature)
        output_feature = None

    output_layer.SyncToDisk()


def _get_suitable_projection_params(
        base_raster_path, aoi_vector_path, target_pickle_path):
    """Choose projection, pixel size and bounding box for clipping a raster.

    If base raster is not already projected, choose a suitable UTM zone.
    The target_pickle_path contains a tuple of three elements:
        target_sr_wkt (str): a projection string used as the target projection
            for warping the base raster later on.
        target_pixel_size (tuple): a tuple of equal x, y pixel sizes in minimum
            absolute value.
        target_bounding_box (list): a list of the form [xmin, ymin, xmax, ymax]
            that describes the largest fitting bounding box around the original
            warped bounding box in ````new_epsg```` coordinate system.

    Args:
        base_raster_path (str): path to base raster that might not be projected
        aoi_vector_path (str): path to base AOI vector that'll be used to
            clip the raster.
        target_pickle_path (str): a path to the pickle file for storing
            target_sr_wkt, target_pixel_size, and target_bounding_box.

    Returns:
        None.

    """
    base_raster_info = pygeoprocessing.get_raster_info(base_raster_path)
    aoi_vector_info = pygeoprocessing.get_vector_info(aoi_vector_path)

    base_raster_srs = osr.SpatialReference()
    base_raster_srs.ImportFromWkt(base_raster_info['projection_wkt'])

    if not base_raster_srs.IsProjected():
        wgs84_sr = osr.SpatialReference()
        wgs84_sr.ImportFromEPSG(4326)
        aoi_wgs84_bounding_box = pygeoprocessing.transform_bounding_box(
            aoi_vector_info['bounding_box'], aoi_vector_info['projection_wkt'],
            wgs84_sr.ExportToWkt())

        base_raster_bounding_box = pygeoprocessing.transform_bounding_box(
            base_raster_info['bounding_box'],
            base_raster_info['projection_wkt'], wgs84_sr.ExportToWkt())

        target_bounding_box_wgs84 = pygeoprocessing.merge_bounding_box_list(
            [aoi_wgs84_bounding_box, base_raster_bounding_box], 'intersection')

        # Get the suitable UTM code
        centroid_x = (
            target_bounding_box_wgs84[2] + target_bounding_box_wgs84[0]) / 2
        centroid_y = (
            target_bounding_box_wgs84[3] + target_bounding_box_wgs84[1]) / 2

        # Get target pixel size in square meters used for resizing the base
        # raster later on
        target_pixel_size = _convert_degree_pixel_size_to_square_meters(
            base_raster_info['pixel_size'], centroid_y)

        utm_code = (math.floor((centroid_x + 180) / 6) % 60) + 1
        lat_code = 6 if centroid_y > 0 else 7
        epsg_code = int('32%d%02d' % (lat_code, utm_code))
        target_srs = osr.SpatialReference()
        target_srs.ImportFromEPSG(epsg_code)

        # Transform the merged unprojected bounding box of base raster and clip
        # vector from WGS84 to the target UTM projection
        target_bounding_box = pygeoprocessing.transform_bounding_box(
            target_bounding_box_wgs84, wgs84_sr.ExportToWkt(),
            target_srs.ExportToWkt())

        target_sr_wkt = target_srs.ExportToWkt()
    else:
        # If the base raster is already projected, transform the bounding
        # box from base raster and aoi vector bounding boxes
        target_sr_wkt = base_raster_info['projection_wkt']

        aoi_bounding_box = pygeoprocessing.transform_bounding_box(
            aoi_vector_info['bounding_box'], aoi_vector_info['projection_wkt'],
            target_sr_wkt)

        target_bounding_box = pygeoprocessing.merge_bounding_box_list(
            [aoi_bounding_box, base_raster_info['bounding_box']],
            'intersection')

        # Get the minimum square pixel size
        min_pixel_size = np.min(np.absolute(base_raster_info['pixel_size']))
        target_pixel_size = (min_pixel_size, -min_pixel_size)

    with open(target_pickle_path, 'wb') as pickle_file:
        pickle.dump(
            (target_sr_wkt, target_pixel_size, target_bounding_box),
            pickle_file)


def _clip_to_projection_with_square_pixels(
        base_raster_path, clip_vector_path, target_raster_path,
        target_projection_wkt, target_pixel_size, target_bounding_box):
    """Clip raster with vector into target projected coordinate system.

    If pixel size of target raster is not square, the minimum absolute value
    will be used for target_pixel_size.

    Args:
        base_raster_path (str): path to base raster.
        clip_vector_path (str): path to base clip vector.
        target_projection_wkt (str): a projection string used as the target
            projection for warping the base raster.
        target_pixel_size (tuple): a tuple of equal x, y pixel sizes in minimum
            absolute value.
        target_bounding_box (list): a list of the form [xmin, ymin, xmax, ymax]
            that describes the largest fitting bounding box around the original
            warped bounding box in ````new_epsg```` coordinate system.

    Returns:
        None.

    """
    pygeoprocessing.warp_raster(
        base_raster_path,
        target_pixel_size,
        target_raster_path,
        _TARGET_RESAMPLE_METHOD,
        target_bb=target_bounding_box,
        target_projection_wkt=target_projection_wkt,
        vector_mask_options={'mask_vector_path': clip_vector_path})


def _convert_degree_pixel_size_to_square_meters(pixel_size, center_lat):
    """Calculate meter size of a wgs84 square pixel.

    Adapted from: https://gis.stackexchange.com/a/127327/2397. If the pixel
    is not square, this function will use the minimum absolute value from the
    pixel dimension in the output meter_pixel_size_tuple.

    Args:
        pixel_size (tuple): [xsize, ysize] in degrees (float).
        center_lat (float): latitude of the center of the pixel. Note this
            value +/- half the ``pixel-size`` must not exceed 90/-90 degrees
            latitude or an invalid area will be calculated.

    Returns:
        ``meter_pixel_size_tuple`` with minimum absolute value in the pixel
            sizes.

    """
    m1 = 111132.92
    m2 = -559.82
    m3 = 1.175
    m4 = -0.0023
    p1 = 111412.84
    p2 = -93.5
    p3 = 0.118

    lat = center_lat * math.pi / 180
    latlen = (m1 + m2 * math.cos(2 * lat) + m3 * math.cos(4 * lat) +
              m4 * math.cos(6 * lat))
    longlen = abs(p1 * math.cos(lat) + p2 * math.cos(3 * lat) +
                  p3 * math.cos(5 * lat))
    x_meter_size = longlen * pixel_size[0]
    y_meter_size = latlen * pixel_size[1]
    meter_pixel_size_tuple = (x_meter_size, y_meter_size)
    if not np.isclose(x_meter_size, y_meter_size):
        min_meter_size = np.min(np.absolute(meter_pixel_size_tuple))
        meter_pixel_size_tuple = (min_meter_size, -min_meter_size)

    return meter_pixel_size_tuple


def _wind_data_to_point_vector(wind_data_pickle_path,
                               layer_name,
                               target_vector_path,
                               ref_projection_wkt=None):
    """Create a point shapefile given a dictionary of the wind data fields.

    Args:
        wind_data_pickle_path (str): a path to the pickle file that has
            wind_dict_copy, where the keys are tuples of the lat/long
            coordinates:
                {
                1 : {'LATI':97, 'LONG':43, 'LAM':6.3, 'K':2.7, 'REF':10, ...},
                2 : {'LATI':55, 'LONG':51, 'LAM':6.2, 'K':2.4, 'REF':10, ...},
                3 : {'LATI':73, 'LONG':47, 'LAM':6.5, 'K':2.3, 'REF':10, ...}
                }
        layer_name (str): the name of the layer.
        target_vector_path (str): path to the output destination of the
            shapefile.
        ref_projection_wkt (str): reference projection of in Well Known Text.

    Returns:
        None

    """
    LOGGER.info('Entering _wind_data_to_point_vector')

    # Unpickle the wind data dictionary
    with open(wind_data_pickle_path, 'rb') as pickle_file:
        wind_data = pickle.load(pickle_file)

    # Get driver based on file extension
    _, driver_name = _get_file_ext_and_driver_name(target_vector_path)

    # If the target_vector_path exists delete it
    if os.path.isfile(target_vector_path):
        driver = ogr.GetDriverByName(driver_name)
        driver.DeleteDataSource(target_vector_path)

    target_driver = ogr.GetDriverByName(driver_name)
    target_vector = target_driver.CreateDataSource(target_vector_path)
    target_sr = osr.SpatialReference()
    target_sr.SetWellKnownGeogCS("WGS84")

    need_geotranform = False
    if ref_projection_wkt:
        ref_sr = osr.SpatialReference(wkt=ref_projection_wkt)
        if ref_sr.IsProjected:
            # Get coordinate transformation between two projections
            coord_trans = utils.create_coordinate_transformer(
                target_sr, ref_sr)
            need_geotranform = True
    else:
        need_geotranform = False

    if need_geotranform:
        target_layer = target_vector.CreateLayer(
            layer_name, ref_sr, ogr.wkbPoint)
    else:
        target_layer = target_vector.CreateLayer(
            layer_name, target_sr, ogr.wkbPoint)

    # Construct a list of fields to add from the keys of the inner dictionary
    field_list = list(wind_data[list(wind_data.keys())[0]])

    # For the two fields that we computed and added to the dictionary, move
    # them to the last
    for field in [_DENSITY_FIELD_NAME, _HARVESTED_FIELD_NAME]:
        if field in field_list:
            field_list.remove(field)
            field_list.append(field)

    LOGGER.debug('field_list : %s', field_list)

    LOGGER.info('Creating fields for the target vector')
    for field in field_list:
        target_field = ogr.FieldDefn(field, ogr.OFTReal)
        target_layer.CreateField(target_field)

    LOGGER.info('Entering iteration to create and set the features')
    # For each inner dictionary (for each point) create a point
    for point_dict in wind_data.values():
        geom = ogr.Geometry(ogr.wkbPoint)
        latitude = float(point_dict['LATI'])
        longitude = float(point_dict['LONG'])
        # When projecting to WGS84, extents -180 to 180 are used for
        # longitude. In case input longitude is from -360 to 0 convert
        if longitude < -180:
            longitude += 360
        if need_geotranform:
            point_x, point_y, _ = coord_trans.TransformPoint(
                longitude, latitude)
            geom.AddPoint(point_x, point_y)
        else:
            geom.AddPoint_2D(longitude, latitude)

        target_feature = ogr.Feature(target_layer.GetLayerDefn())
        target_layer.CreateFeature(target_feature)

        for field_name in point_dict:
            field_index = target_feature.GetFieldIndex(field_name)
            target_feature.SetField(field_index, point_dict[field_name])

        target_feature.SetGeometryDirectly(geom)
        target_layer.SetFeature(target_feature)
        target_feature = None

    LOGGER.info('Finished _wind_data_to_point_vector')
    target_vector = None


def _clip_and_reproject_vector(base_vector_path, clip_vector_path,
                               target_vector_path, work_dir):
    """Clip a vector against an AOI and output result in AOI coordinates.

    Args:
        base_vector_path (str): path to a base vector
        clip_vector_path (str): path to an AOI vector
        target_vector_path (str): desired output path to write the clipped
            base against AOI in AOI's coordinate system.
        work_dir (str): path to create a temp folder for saving temporary
            files. The temp folder will be deleted when function finishes.

    Returns:
        None.
    """
    LOGGER.info('Entering _clip_and_reproject_vector')
    temp_dir = tempfile.mkdtemp(dir=work_dir, prefix='clip-reproject-')
    file_ext, driver_name = _get_file_ext_and_driver_name(target_vector_path)

    # Get the base and target spatial reference in Well Known Text
    base_sr_wkt = pygeoprocessing.get_vector_info(base_vector_path)[
        'projection_wkt']
    target_sr_wkt = pygeoprocessing.get_vector_info(clip_vector_path)[
        'projection_wkt']

    # Create path for the reprojected shapefile
    clipped_vector_path = os.path.join(
        temp_dir, 'clipped_vector' + file_ext)
    reprojected_clip_path = os.path.join(
        temp_dir, 'reprojected_clip_vector' + file_ext)

    if base_sr_wkt != target_sr_wkt:
        # Reproject clip vector to the spatial reference of the base vector.
        # Note: reproject_vector can be expensive if vector has many features.
        pygeoprocessing.reproject_vector(
            clip_vector_path, base_sr_wkt, reprojected_clip_path,
            driver_name=driver_name)

    # Clip the base vector to the AOI
    _clip_vector_by_vector(
        base_vector_path, reprojected_clip_path, clipped_vector_path, temp_dir)

    # Reproject the clipped base vector to the spatial reference of clip vector
    pygeoprocessing.reproject_vector(
        clipped_vector_path, target_sr_wkt, target_vector_path,
        driver_name=driver_name)

    shutil.rmtree(temp_dir, ignore_errors=True)
    LOGGER.info('Finished _clip_and_reproject_vector')


def _clip_vector_by_vector(
        base_vector_path, clip_vector_path, target_vector_path, work_dir):
    """Clip a vector from another vector keeping features.

    Create a new target vector where base features are contained in the
        polygon in clip_vector_path. Assumes all data are in the same
        projection.

    Args:
        base_vector_path (str): path to a vector to clip.
        clip_vector_path (str): path to a polygon vector for clipping.
        target_vector_path (str): output path for the clipped vector.
        work_dir (str): path to create a temp folder for saving temporary
            files. The temp folder will be deleted when function finishes.

    Returns:
        None.

    """
    LOGGER.info('Entering _clip_vector_by_vector')

    file_ext, driver_name = _get_file_ext_and_driver_name(target_vector_path)

    # Get the base and target spatial reference in Well Known Text
    base_sr_wkt = pygeoprocessing.get_vector_info(base_vector_path)[
        'projection_wkt']
    target_sr_wkt = pygeoprocessing.get_vector_info(clip_vector_path)[
        'projection_wkt']

    if base_sr_wkt != target_sr_wkt:
        # Reproject clip vector to the spatial reference of the base vector.
        # Note: reproject_vector can be expensive if vector has many features.
        temp_dir = tempfile.mkdtemp(dir=work_dir, prefix='clip-')
        reprojected_clip_vector_path = os.path.join(
            temp_dir, 'reprojected_clip_vector' + file_ext)
        pygeoprocessing.reproject_vector(
            clip_vector_path, base_sr_wkt, reprojected_clip_vector_path,
            driver_name=driver_name)
        clip_vector_path = reprojected_clip_vector_path

    # Get layer and geometry informations from base vector path
    base_vector = gdal.OpenEx(base_vector_path, gdal.OF_VECTOR)
    base_layer = base_vector.GetLayer()
    base_layer_defn = base_layer.GetLayerDefn()
    base_geom_type = base_layer.GetGeomType()

    clip_vector = gdal.OpenEx(clip_vector_path, gdal.OF_VECTOR)
    clip_layer = clip_vector.GetLayer()

    target_driver = gdal.GetDriverByName(driver_name)
    target_vector = target_driver.Create(
        target_vector_path, 0, 0, 0, gdal.GDT_Unknown)
    target_layer = target_vector.CreateLayer(
        base_layer_defn.GetName(), base_layer.GetSpatialRef(), base_geom_type)
    base_layer.Clip(clip_layer, target_layer)

    empty_clip = False
    # Check if the feature count is less than 1, indicating the two vectors
    # did not intersect. This will raise a ValueError below. GetFeatureCount
    # can return -1 if the count is not known or too expensive to compute.
    if target_layer.GetFeatureCount() <= 0:
        empty_clip = True

    # Allow function to clean up resources
    target_layer = None
    target_vector = None
    clip_vector = None
    clip_vector = None
    base_layer = None
    base_vector = None

    if base_sr_wkt != target_sr_wkt:
        shutil.rmtree(temp_dir, ignore_errors=True)

    if empty_clip:
        raise ValueError(
            f"Clipping {base_vector_path} by {clip_vector_path} returned 0"
            " features. If an AOI was provided this could mean the AOI and"
            " Wind Data do not intersect spatially.")

    LOGGER.info('Finished _clip_vector_by_vector')


def _calculate_distances_land_grid(base_point_vector_path, base_raster_path,
                                   target_dist_raster_path, work_dir):
    """Creates a distance transform raster.

    The distances are calculated based on the shortest distances of each point
    feature in 'base_point_vector_path' and each feature's 'L2G' field.

    Args:
        base_point_vector_path (str): path to an OGR shapefile that has
            the desired features to get the distance from.
        base_raster_path (str): path to a GDAL raster that is used to
            get the proper extents and configuration for the new raster.
        target_dist_raster_path (str): path to a GDAL raster for the final
            distance transform raster output.
        work_dir (str): path to create a temp folder for saving files.

    Returns:
        None.

    """
    LOGGER.info('Starting _calculate_distances_land_grid.')
    temp_dir = tempfile.mkdtemp(dir=work_dir, prefix='calc-dist-land')

    # Open the point shapefile and get the layer
    base_point_vector = gdal.OpenEx(base_point_vector_path, gdal.OF_VECTOR)
    base_point_layer = base_point_vector.GetLayer()
    # A list to hold the land to grid distances in order for each point
    # features 'L2G' field
    l2g_dist = []
    # A list to hold the individual distance transform path's in order
    land_point_dist_raster_path_list = []

    # Get the mean pixel size to calculate minimum distance from land to grid
    pixel_size = pygeoprocessing.get_raster_info(base_raster_path)[
        'pixel_size']
    mean_pixel_size, _ = utils.mean_pixel_size_and_area(pixel_size)

    # Get the original layer definition which holds needed attribute values
    base_layer_defn = base_point_layer.GetLayerDefn()
    file_ext, driver_name = _get_file_ext_and_driver_name(
        base_point_vector_path)
    output_driver = ogr.GetDriverByName(driver_name)
    single_feature_vector_path = os.path.join(
        temp_dir, 'single_feature' + file_ext)
    target_vector = output_driver.CreateDataSource(single_feature_vector_path)

    # Create the new layer for target_vector using same name and
    # geometry type from base_vector as well as spatial reference
    target_layer = target_vector.CreateLayer(base_layer_defn.GetName(),
                                             base_point_layer.GetSpatialRef(),
                                             base_layer_defn.GetGeomType())

    # Get the number of fields in original_layer
    base_field_count = base_layer_defn.GetFieldCount()

    # For every field, create a duplicate field and add it to the new
    # shapefiles layer
    for fld_index in range(base_field_count):
        base_field = base_layer_defn.GetFieldDefn(fld_index)
        target_field = ogr.FieldDefn(base_field.GetName(),
                                     base_field.GetType())
        # NOT setting the WIDTH or PRECISION because that seems to be
        # unneeded and causes interesting OGR conflicts
        target_layer.CreateField(target_field)

    # Create a new shapefile with only one feature to burn onto a raster
    # in order to get the distance transform based on that one feature
    for feature_index, point_feature in enumerate(base_point_layer):
        # Get the point features land to grid value and add it to the list
        field_index = point_feature.GetFieldIndex('L2G')
        l2g_dist.append(float(point_feature.GetField(field_index)))

        # Copy original_datasource's feature and set as new shapes feature
        output_feature = ogr.Feature(feature_def=target_layer.GetLayerDefn())

        # Since the original feature is of interest add its fields and
        # Values to the new feature from the intersecting geometries
        # The False in SetFrom() signifies that the fields must match
        # exactly
        output_feature.SetFrom(point_feature, False)
        target_layer.CreateFeature(output_feature)
        target_vector.SyncToDisk()
        target_layer.DeleteFeature(point_feature.GetFID())

        dist_raster_path = os.path.join(temp_dir,
                                        'dist_%s.tif' % feature_index)
        _create_distance_raster(base_raster_path, single_feature_vector_path,
                                dist_raster_path, work_dir)
        # Add each features distance transform result to list
        land_point_dist_raster_path_list.append(dist_raster_path)

    target_layer = None
    target_vector = None
    base_point_layer = None
    base_point_vector = None
    l2g_dist_array = np.array(l2g_dist)

    def _min_land_ocean_dist(*grid_distances):
        """Aggregate each features distance transform output and create one
            distance output that has the shortest distances combined with each
            features land to grid distance

        Args:
            *grid_distances (numpy.ndarray): a variable number of numpy.ndarray

        Returns:
            a numpy.ndarray of the shortest distances

        """
        # Get the shape of the incoming numpy arrays
        # Initialize with land to grid distances from the first array
        min_distances = np.min(grid_distances, axis=0)
        min_land_grid_dist = l2g_dist_array[np.argmin(grid_distances, axis=0)]
        return min_distances * mean_pixel_size + min_land_grid_dist

    pygeoprocessing.raster_calculator(
        [(path, 1)
         for path in land_point_dist_raster_path_list], _min_land_ocean_dist,
        target_dist_raster_path, _TARGET_DATA_TYPE, _TARGET_NODATA)

    shutil.rmtree(temp_dir, ignore_errors=True)

    LOGGER.info('Finished _calculate_distances_land_grid.')


def _calculate_grid_dist_on_raster(grid_vector_path, harvested_masked_path,
                                   final_dist_raster_path, work_dir):
    """Creates a distance transform raster from an OGR shapefile.

    The function first burns the features from 'grid_vector_path' onto a raster
    using 'harvested_masked_path' as the base for that raster. It then does a
    distance transform from those locations and converts from pixel distances
    to distance in meters.

    Args:
        grid_vector_path (str) a path to an OGR shapefile that has the
            desired features to get the distance from.
        harvested_masked_path (str): a path to a GDAL raster that is used to
            get the proper extents and configuration for new rasters.
        final_dist_raster_path (str) a path to a GDAL raster for the final
            distance transform raster output.
        work_dir (str): path to create a temp folder for saving files.

    Returns:
        None

    """
    LOGGER.info('Starting _calculate_grid_dist_on_raster.')
    temp_dir = tempfile.mkdtemp(dir=work_dir, prefix='calc-grid-dist-')

    raster_info = pygeoprocessing.get_raster_info(harvested_masked_path)
    # Get nodata value to use in raster creation and masking
    out_nodata = raster_info['nodata'][0]
    # Get pixel size from biophysical output
    mean_pixel_size, _ = utils.mean_pixel_size_and_area(
        raster_info['pixel_size'])

    grid_poly_dist_raster_path = os.path.join(temp_dir, 'grid_poly_dist.tif')

    _create_distance_raster(harvested_masked_path, grid_vector_path,
                            grid_poly_dist_raster_path, work_dir)

    def _dist_meters_op(tmp_dist):
        """Multiply the pixel value of a raster by the mean pixel size.

        Args:
            tmp_dist (np.array): an nd numpy array

        Returns:
            out_array (np.array): an array multiplied by a pixel size
        """
        out_array = np.full(tmp_dist.shape, out_nodata, dtype=np.float32)
        valid_pixels_mask = (tmp_dist != out_nodata)
        out_array[
            valid_pixels_mask] = tmp_dist[valid_pixels_mask] * mean_pixel_size
        return out_array

    pygeoprocessing.raster_calculator([(grid_poly_dist_raster_path, 1)],
                                      _dist_meters_op, final_dist_raster_path,
                                      _TARGET_DATA_TYPE, out_nodata)

    shutil.rmtree(temp_dir, ignore_errors=True)


@validation.invest_validator
def validate(args, limit_to=None):
    """Validate an input dictionary for Wind Energy.

    Args:
        args (dict): The args dictionary.

        limit_to=None (str or None): If a str key, only this args parameter
            will be validated.  If ````None````, all args parameters will be
            validated.

    Returns:
        A list of tuples where tuple[0] is an iterable of keys that the error
        message applies to and tuple[1] is the str validation warning.

    """
    return validation.validate(args, ARGS_SPEC['args'],
                               ARGS_SPEC['args_with_spatial_overlap'])<|MERGE_RESOLUTION|>--- conflicted
+++ resolved
@@ -231,13 +231,8 @@
                     "about": _("The turbine's rated power output.")},
                 "turbine_cost": {
                     "type": "number",
-<<<<<<< HEAD
                     "units": u.currency,
-                    "about": "The cost of one turbine."}
-=======
-                    "units": u.megacurrency,
                     "about": _("The cost of one turbine.")}
->>>>>>> 3c4978f2
             },
             "about": _("A table of parameters specific to the type of turbine."),
             "name": _("turbine parameters")
