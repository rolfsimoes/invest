"""InVEST Wind Energy model."""
import logging
import os
import pickle
import shutil
import tempfile
import math

import numpy as np
import pandas
from scipy import integrate

import shapely.wkb
import shapely.wkt
import shapely.ops
import shapely.prepared
from shapely import speedups

from osgeo import gdal
from osgeo import ogr
from osgeo import osr

import taskgraph
import pygeoprocessing
from . import validation
from . import utils


LOGGER = logging.getLogger(__name__)
speedups.enable()

ARGS_SPEC = {
    "model_name": "Wind Energy",
    "module": __name__,
    "userguide_html": "wind_energy.html",
    "args_with_spatial_overlap": {
        "spatial_keys": ['aoi_vector_path', 'bathymetry_path',
                         'land_polygon_vector_path'],
        "different_projections_ok": True,
    },
    "args": {
        "workspace_dir": validation.WORKSPACE_SPEC,
        "results_suffix": validation.SUFFIX_SPEC,
        "n_workers": validation.N_WORKERS_SPEC,
        "wind_data_path": {
            "validation_options": {},
            "type": "csv",
            "required": True,
            "about": (
                "A CSV file that represents the wind input data (Weibull "
                "parameters). Please see the User's Guide for a more "
                "detailed description of the parameters."),
            "name": "Wind Data Points (CSV)"
        },
        "aoi_vector_path": {
            "validation_options": {
                "projected": True,
                "projection_units": "meters",
            },
            "type": "vector",
            "required": "valuation_container & grid_points_path",
            "about": (
                "A GDAL-supported vector file containing a single polygon "
                "defining the area of interest.  The AOI must be projected "
                "with linear units equal to meters.  If the AOI is provided "
                "it will clip and project the outputs to that of the AOI. "
                "The Distance inputs are dependent on the AOI and will only "
                "be accessible if the AOI is selected.  If the AOI is "
                "selected and the Distance parameters are selected, then the "
                "AOI should also cover a portion of the land polygon to "
                "calculate distances correctly.  An AOI is required for "
                "valuation."),
            "name": "Area Of Interest"
        },
        "bathymetry_path": {
            "validation_options": {},
            "type": "raster",
            "required": True,
            "about": (
                "A GDAL-supported raster file containing elevation values "
                "represented in meters for the area of interest.  The DEM "
                "should cover at least the entire span of the area of "
                "interest and if no AOI is provided then the default global "
                "DEM should be used."),
            "name": "Bathymetric Digital Elevation Model"
        },
        "land_polygon_vector_path": {
            "type": "vector",
            "required": "min_distance | max_distance | valuation_container",
            "about": (
                "A GDAL-supported polygon vector that represents the land "
                "and coastline that is of interest.  For this input to be "
                "selectable the AOI must be selected.  The AOI should also "
                "cover a portion of this land polygon to properly calculate "
                "distances.  This coastal polygon, and the area covered by "
                "the AOI, form the basis for distance calculations for wind "
                "farm electrical transmission.  This input is required for "
                "masking by distance values and for valuation."),
            "name": "Land Polygon for Distance Calculation"
        },
        "global_wind_parameters_path": {
            "type": "csv",
            "required": True,
            "about": (
                "A CSV file that holds wind energy model parameters for both "
                "the biophysical and valuation modules. These parameters are "
                "defaulted to values that are supported and reviewed in the "
                "User's Guide.  It is recommended that careful consideration "
                "be taken before changing these values and to make a new CSV "
                "file so that the default one always remains."),
            "name": "Global Wind Energy Parameters"
        },
        "turbine_parameters_path": {
            "validation_options": {},
            "type": "csv",
            "required": True,
            "about": (
                "A CSV file that contains parameters corresponding to a "
                "specific turbine type.  The InVEST package comes with two "
                "turbine model options, 3.6 MW and 5.0 MW. A new turbine "
                "class may be created by using the existing file format "
                "conventions and filling in new parameters.  Likewise an "
                "existing class may be modified according to the user's "
                "needs.  It is recommended that the existing default CSV "
                "files are not overwritten."),
            "name": "Turbine Type Parameters File"
        },
        "number_of_turbines": {
            "validation_options": {
                "expression": "int(value) > 0",
            },
            "type": "number",
            "required": True,
            "about": "An integer value indicating the number of wind turbines"
                     " per wind farm.",
            "name": "Number Of Turbines"
        },
        "min_depth": {
            "type": "number",
            "required": True,
            "about": (
                "A floating point value in meters for the minimum depth of "
                "the offshore wind farm installation."),
            "name": (
                "Minimum Depth for Offshore Wind Farm Installation (meters)")
        },
        "max_depth": {
            "type": "number",
            "required": True,
            "about": (
                "A floating point value in meters for the maximum depth of "
                "the offshore wind farm installation."),
            "name": (
                "Maximum Depth for Offshore Wind Farm Installation (meters)")
        },
        "min_distance": {
            "type": "number",
            "required": "valuation_container",
            "about": (
                "A floating point value in meters that represents the "
                "minimum distance from shore for offshore wind farm "
                "installation.  Required for valuation."),
            "name": (
                "Minimum Distance for Offshore Wind Farm Installation "
                "(meters)")
        },
        "max_distance": {
            "type": "number",
            "required": "valuation_container",
            "about": (
                "A floating point value in meters that represents the "
                "maximum distance from shore for offshore wind farm "
                "installation.  Required for valuation."),
            "name": (
                "Maximum Distance for Offshore Wind Farm Installation "
                "(meters)")
        },
        "valuation_container": {
            "type": "boolean",
            "required": False,
            "about": "Indicates whether model includes valuation",
            "name": "Valuation"
        },
        "foundation_cost": {
            "type": "number",
            "required": "valuation_container",
            "about": (
                "A floating point number for the unit cost of the foundation "
                "type (in millions of dollars). The cost of a foundation "
                "will depend on the type selected, which itself depends on a "
                "variety of factors including depth and turbine choice.  "
                "Please see the User's Guide for guidance on properly "
                "selecting this value."),
            "name": "Cost of the Foundation Type (USD, in Millions)"
        },
        "discount_rate": {
            "validation_options": {},
            "type": "number",
            "required": "valuation_container",
            "about": (
                "The discount rate reflects preferences for immediate "
                "benefits over future benefits (e.g., would an individual "
                "rather receive $10 today or $10 five years from now?). See "
                "the User's Guide for guidance on selecting this value."),
            "name": "Discount Rate"
        },
        "grid_points_path": {
            "validation_options": {
                "required_fields": ["id", "type", "lati", "long"],
            },
            "type": "csv",
            "required": "valuation_container & (not avg_grid_distance)",
            "about": (
                "An optional CSV file with grid and land points to determine "
                "cable distances from.  Each point location is represented "
                "as a single row with columns being <b>ID</b>, <b>TYPE</b>, "
                "<b>LATI</b>, and <b>LONG</b>. The <b>LATI</b> and "
                "<b>LONG</b> columns indicate the coordinates for the "
                "point.  The <b>TYPE</b> column relates to whether it is a "
                "land or grid point.  The <b>ID</b> column is a simple "
                "unique integer.  The shortest distance between respective "
                "points is used for calculations.  See the User's Guide for "
                "more information."),
            "name": "Grid Connection Points"
        },
        "avg_grid_distance": {
            "validation_options": {
                "expression": "value > 0"
            },
            "type": "number",
            "required": "valuation_container & (not grid_points_path)",
            "about": (
                "A number in kilometres that is only used if grid points are "
                "NOT used in valuation.  When running valuation using the "
                "land polygon to compute distances, the model uses an "
                "average distance to the onshore grid from coastal cable "
                "landing points instead of specific grid connection points.  "
                "See the User's Guide for a description of the approach and "
                "the method used to calculate the default value."),
            "name": "Average Shore to Grid Distance (Kilometers)"
        },
        "price_table": {
            "type": "boolean",
            "required": "valuation_container",
            "about": (
                "When checked the model will use the social cost of wind "
                "energy table provided in the input below.  If not checked "
                "the price per year will be determined using the price of "
                "energy input and the annual rate of change."),
            "name": "Use Price Table"
        },
        "wind_schedule": {
            "validation_options": {
                "required_fields": ['year', 'price'],
            },
            "type": "csv",
            "required": "valuation_container & price_table",
            "about": (
                "A CSV file that has the price of wind energy per kilowatt "
                "hour for each year of the wind farms life. The CSV file "
                "should have the following two columns:<br/><br/><b>Year:</b> "
                "a set of integers indicating each year for the lifespan of "
                "the wind farm.  They can be in date form such as : 2010, "
                "2011, 2012... OR simple time step integers such as : 0, 1, "
                "2... <br/><br/><b>Price:</b> a set of floats indicating the "
                "price of wind energy per kilowatt hour for a particular "
                "year or time step in the wind farms life.<br/><br/>"
                "<b>NOTE:</b> The number of years or time steps listed must "
                "match the <b>time</b> parameter in the <b>Global Wind "
                "Energy Parameters</b> input file above.  In the above "
                "example we have 6 years for the lifetime of the farm, "
                "year 0 being a construction year and year 5 being the "
                "last year."),
            "name": "Wind Energy Price Table"
        },
        "wind_price": {
            "type": "number",
            "required": "valuation_container & (not price_table)",
            "about": (
                "The price of energy per kilowatt hour.  This is the price "
                "that will be used for year or time step 0 and will then be "
                "adjusted based on the rate of change percentage from the "
                "input below.  See the User's Guide for guidance about "
                "determining this value."),
            "name": "Price of Energy per Kilowatt Hour ($/kWh)"
        },
        "rate_change": {
            "validation_options": {
                "expression": "(value >= 0) & (value <= 1)",
            },
            "type": "number",
            "required": "valuation_container & (not price_table)",
            "about": (
                "The annual rate of change in the price of wind energy.  "
                "This should be expressed as a decimal percentage.  For "
                "example, 0.1 for a 10% annual price change."),
            "name": "Annual Rate of Change in Price of Wind Energy"
        }
    }
}


# The _SCALE_KEY is used in getting the right wind energy arguments that are
# dependent on the hub height.
_SCALE_KEY = 'LAM'

# The str name for the shape field. So far this is a default from the
# text file given by CK. I guess we could search for the 'K' if needed.
_SHAPE_KEY = 'K'

# Set the raster nodata value and data type to use throughout the model
_TARGET_NODATA = -64329.0
_TARGET_DATA_TYPE = gdal.GDT_Float32

# The harvested energy is on a per year basis
_NUM_DAYS = 365

# Constant used in getting Scale value at hub height from reference height
# values. See equation 3 in the users guide.
_ALPHA = 0.11

# Field name to be added to the land point shapefile
_LAND_TO_GRID_FIELD = 'L2G'

# The field names for the two output fields, Harvested Wind Energy and Wind
# Density, to be added to the point shapefile
_DENSITY_FIELD_NAME = 'Dens_W/m2'
_HARVESTED_FIELD_NAME = 'Harv_MWhr'

# Resample method for target rasters
_TARGET_RESAMPLE_METHOD = 'near'


def execute(args):
    """Wind Energy.

    This module handles the execution of the wind energy model
    given the following dictionary:

    Args:
        workspace_dir (str): a path to the output workspace folder (required)
        wind_data_path (str): path to a CSV file with the following header
            ['LONG','LATI','LAM', 'K', 'REF']. Each following row is a location
            with at least the Longitude, Latitude, Scale ('LAM'),
            Shape ('K'), and reference height ('REF') at which the data was
            collected (required)
        aoi_vector_path (str): a path to an OGR polygon vector that is
            projected in linear units of meters. The polygon specifies the
            area of interest for the wind data points. If limiting the wind
            farm bins by distance, then the aoi should also cover a portion
            of the land polygon that is of interest (optional for biophysical
            and no distance masking, required for biophysical and distance
            masking, required for valuation)
        bathymetry_path (str): a path to a GDAL raster that has the depth
            values of the area of interest (required)
        land_polygon_vector_path (str): a path to an OGR polygon vector that
            provides a coastline for determining distances from wind farm bins.
            Enabled by AOI and required if wanting to mask by distances or run
            valuation
        global_wind_parameters_path (str): a float for the average distance
            in kilometers from a grid connection point to a land connection
            point (required for valuation if grid connection points are not
            provided)
        results_suffix (str): a str to append to the end of the output files
            (optional)
        turbine_parameters_path (str): a path to a CSV file that holds the
            turbines biophysical parameters as well as valuation parameters
            (required)
        number_of_turbines (int): an integer value for the number of machines
            for the wind farm (required for valuation)
        min_depth (float): a float value for the minimum depth for offshore
            wind farm installation (meters) (required)
        max_depth (float): a float value for the maximum depth for offshore
            wind farm installation (meters) (required)
        min_distance (float): a float value for the minimum distance from shore
            for offshore wind farm installation (meters) The land polygon must
            be selected for this input to be active (optional, required for
            valuation)
        max_distance (float): a float value for the maximum distance from shore
            for offshore wind farm installation (meters) The land polygon must
            be selected for this input to be active (optional, required for
            valuation)
        valuation_container (boolean): Indicates whether model includes
            valuation
        foundation_cost (float): a float representing how much the foundation
            will cost for the specific type of turbine (required for valuation)
        discount_rate (float): a float value for the discount rate (required
            for valuation)
        grid_points_path (str): a path to a CSV file that specifies the
            landing and grid point locations (optional)
        avg_grid_distance (float): a float for the average distance in
            kilometers from a grid connection point to a land connection point
            (required for valuation if grid connection points are not provided)
        price_table (boolean): a bool indicating whether to use the wind energy
            price table or not (required)
        wind_schedule (str): a path to a CSV file for the yearly prices of
            wind energy for the lifespan of the farm (required if 'price_table'
            is true)
        wind_price (float): a float for the wind energy price at year 0
            (required if price_table is false)
        rate_change (float): a float as a percent for the annual rate of change
            in the price of wind energy. (required if price_table is false)
        n_workers (int): The number of worker processes to use for processing
            this model.  If omitted, computation will take place in the current
            process. (optional)

    Returns:
        None

    """
    LOGGER.info('Starting the Wind Energy Model')
    invalid_parameters = validate(args)
    if invalid_parameters:
        raise ValueError("Invalid parameters passed: %s" % invalid_parameters)

    workspace = args['workspace_dir']
    inter_dir = os.path.join(workspace, 'intermediate')
    out_dir = os.path.join(workspace, 'output')
    utils.make_directories([inter_dir, out_dir])

    # Append a _ to the suffix if it's not empty and doesn't already have one
    suffix = utils.make_suffix_string(args, 'results_suffix')

    # Initialize a TaskGraph
    taskgraph_working_dir = os.path.join(inter_dir, '_taskgraph_working_dir')
    try:
        n_workers = int(args['n_workers'])
    except (KeyError, ValueError, TypeError):
        # KeyError when n_workers is not present in args
        # ValueError when n_workers is an empty string.
        # TypeError when n_workers is None.
        n_workers = -1  # single process mode.
    task_graph = taskgraph.TaskGraph(taskgraph_working_dir, n_workers)

    # Resample the bathymetry raster if it does not have square pixel size
    try:
        bathy_pixel_size = pygeoprocessing.get_raster_info(
            args['bathymetry_path'])['pixel_size']
        mean_pixel_size, _ = utils.mean_pixel_size_and_area(bathy_pixel_size)
        target_pixel_size = (mean_pixel_size, -mean_pixel_size)
        LOGGER.debug('Target pixel size: %s' % (target_pixel_size,))
        bathymetry_path = args['bathymetry_path']
        # The task list would be empty for clipping and reprojecting bathymetry
        bathy_dependent_task_list = None

    except ValueError:
        LOGGER.debug(
            '%s has pixels that are not square. Resampling the raster to have '
            'square pixels.' % args['bathymetry_path'])
        bathymetry_path = os.path.join(
            inter_dir, 'bathymetry_resampled%s.tif' % suffix)

        # Get the minimum absolute value from the bathymetry pixel size tuple
        mean_pixel_size = np.min(np.absolute(bathy_pixel_size))
        # Use it as the target pixel size for resampling and warping rasters
        target_pixel_size = (mean_pixel_size, -mean_pixel_size)
        LOGGER.debug('Target pixel size: %s' % (target_pixel_size,))

        resapmle_bathymetry_task = task_graph.add_task(
            func=pygeoprocessing.warp_raster,
            args=(args['bathymetry_path'], target_pixel_size, bathymetry_path,
                  _TARGET_RESAMPLE_METHOD),
            target_path_list=[bathymetry_path],
            task_name='resample_bathymetry')

        # Build the task list when clipping and reprojecting bathymetry later.
        bathy_dependent_task_list = [resapmle_bathymetry_task]

    number_of_turbines = int(args['number_of_turbines'])

    # Create a list of the biophysical parameters we are looking for from the
    # input csv files
    biophysical_params = [
        'cut_in_wspd', 'cut_out_wspd', 'rated_wspd', 'hub_height',
        'turbine_rated_pwr', 'air_density', 'exponent_power_curve',
        'air_density_coefficient', 'loss_parameter', 'turbines_per_circuit',
        'rotor_diameter', 'rotor_diameter_factor'
    ]

    # Read the biophysical turbine parameters into a dictionary
    bio_turbine_dict = _read_csv_wind_parameters(
        args['turbine_parameters_path'], biophysical_params)

    # Read the biophysical global parameters into a dictionary
    bio_global_params_dict = _read_csv_wind_parameters(
        args['global_wind_parameters_path'], biophysical_params)

    # Combine the turbine and global parameters into one dictionary
    bio_parameters_dict = bio_global_params_dict.copy()
    bio_parameters_dict.update(bio_turbine_dict)

    LOGGER.debug('Biophysical Turbine Parameters: %s', bio_parameters_dict)

    # Check that all the necessary input fields from the CSV files have been
    # collected by comparing the number of dictionary keys to the number of
    # elements in our known list
    missing_biophysical_params = list(
        set(biophysical_params) - set(bio_parameters_dict.keys()))
    if missing_biophysical_params:
        raise ValueError(
            'The following field value(s) are missing from either the Turbine '
            'CSV file or the Global Wind Energy parameters CSV file: %s'
            'Please make sure all the necessary fields are present and '
            'spelled correctly.' % missing_biophysical_params)

    if ('valuation_container' not in args or
            args['valuation_container'] is False):
        LOGGER.info('Valuation Not Selected')
    else:
        LOGGER.info(
            'Valuation Selected. Checking required parameters from CSV files.')

        # Create a list of the valuation parameters we are looking for from the
        # input files
        valuation_turbine_params = ['turbine_cost', 'turbine_rated_pwr']
        # Read the biophysical turbine parameters into a dictionary
        val_turbine_dict = _read_csv_wind_parameters(
            args['turbine_parameters_path'], valuation_turbine_params)
        # Check that all the necessary input fields from the CSV file
        missing_turbine_params = list(
            set(valuation_turbine_params) - set(val_turbine_dict.keys()))

        valuation_global_params = [
            'carbon_coefficient', 'time_period', 'infield_cable_cost',
            'infield_cable_length', 'installation_cost',
            'miscellaneous_capex_cost', 'operation_maintenance_cost',
            'decommission_cost', 'ac_dc_distance_break', 'mw_coef_ac',
            'mw_coef_dc', 'cable_coef_ac', 'cable_coef_dc'
        ]
        # Read the biophysical global parameters into a dictionary
        val_global_param_dict = _read_csv_wind_parameters(
            args['global_wind_parameters_path'], valuation_global_params)
        # Check all the necessary input fields from the CSV file
        missing_global_params = list(
            set(valuation_global_params) - set(val_global_param_dict.keys()))

        if missing_turbine_params or missing_global_params:
            raise ValueError(
                'The following field value(s) are missing: \nTurbine CSV file:'
                ' %s. \nGlobal Wind Energy parameters CSV file: %s. \nPlease '
                'make sure all the necessary fields are present and spelled '
                'correctly.' % (missing_turbine_params, missing_global_params))

        # Combine the turbine and global parameters into one dictionary
        val_parameters_dict = val_global_param_dict.copy()
        val_parameters_dict.update(val_turbine_dict)

        # If Price Table provided use that for price of energy, validate inputs
        time = int(val_parameters_dict['time_period'])
        if args['price_table']:
            wind_price_df = utils.read_csv_to_dataframe(
                args['wind_schedule'], to_lower=True)

            year_count = len(wind_price_df['year'])
            if year_count != time + 1:
                raise ValueError(
                    "The 'time' argument in the Global Wind Energy Parameters "
                    "file must equal the number of years provided in the price"
                    " table.")

            # Save the price values into a list where the indices of the list
            # indicate the time steps for the lifespan of the wind farm
            wind_price_df.sort_values('year', inplace=True)
            price_list = wind_price_df['price'].tolist()
        else:
            change_rate = float(args["rate_change"])
            wind_price = float(args["wind_price"])
            # Build up a list of price values where the indices of the list
            # are the time steps for the lifespan of the farm and values
            # are adjusted based on the rate of change
            price_list = []
            for time_step in range(time + 1):
                price_list.append(wind_price * (1 + change_rate)**(time_step))

    # Hub Height to use for setting Weibull parameters
    hub_height = int(bio_parameters_dict['hub_height'])

    LOGGER.debug('hub_height : %s', hub_height)

    # Read the wind energy data into a dictionary
    LOGGER.info('Reading in Wind Data into a dictionary')
    wind_data = _read_csv_wind_data(args['wind_data_path'], hub_height)

    # Compute Wind Density and Harvested Wind Energy, adding the values to the
    # points to the dictionary, and pickle the dictionary
    wind_data_pickle_path = os.path.join(
        inter_dir, 'wind_data%s.pickle' % suffix)
    compute_density_harvested_task = task_graph.add_task(
        func=_compute_density_harvested_fields,
        args=(wind_data, bio_parameters_dict, number_of_turbines,
              wind_data_pickle_path),
        target_path_list=[wind_data_pickle_path],
        task_name='compute_density_harvested_fields')

    if 'aoi_vector_path' in args:
        LOGGER.info('AOI Provided')
        aoi_vector_path = args['aoi_vector_path']

        # Get suitable projection parameters for clipping and reprojecting
        # bathymetry layers
        proj_params_pickle_path = os.path.join(
            inter_dir, 'projection_params%s.pickle' % suffix)
        task_graph.add_task(
            func=_get_suitable_projection_params,
            args=(bathymetry_path, aoi_vector_path, proj_params_pickle_path),
            target_path_list=[proj_params_pickle_path],
            task_name='get_suitable_projection_params_from_bathy',
            dependent_task_list=bathy_dependent_task_list)

        # Clip and project the bathymetry shapefile to AOI
        LOGGER.info('Clip and project bathymetry to AOI')
        bathymetry_proj_raster_path = os.path.join(
            inter_dir, 'bathymetry_projected%s.tif' % suffix)

        # Join here because all the following tasks need to unpickle parameters
        # from ``get_suitable_projection_params`` task first
        task_graph.join()
        with open(proj_params_pickle_path, 'rb') as pickle_file:
            target_sr_wkt, target_pixel_size, target_bounding_box = pickle.load(
                pickle_file)
        LOGGER.debug('target_sr_wkt: %s\ntarget_pixel_size: %s\n' +
                     'target_bounding_box: %s\n', target_sr_wkt,
                     (target_pixel_size,), target_bounding_box)

        clip_bathy_to_projection_task = task_graph.add_task(
            func=_clip_to_projection_with_square_pixels,
            args=(bathymetry_path, aoi_vector_path,
                  bathymetry_proj_raster_path, target_sr_wkt,
                  target_pixel_size, target_bounding_box),
            target_path_list=[bathymetry_proj_raster_path],
            task_name='clip_to_projection_with_square_pixels')

        # Creation of depth mask raster is dependent on the final bathymetry
        depth_mask_dependent_task_list = [clip_bathy_to_projection_task]

        # Since an AOI was provided the wind energy points shapefile will need
        # to be clipped and projected. Thus save the construction of the
        # shapefile from dictionary in the intermediate directory. The final
        # projected shapefile will be written to the output directory
        wind_point_vector_path = os.path.join(
            inter_dir, 'wind_energy_points_from_data%s.shp' % suffix)

        # Create point shapefile from wind data
        LOGGER.info('Create point shapefile from wind data')
        # Use the projection from the projected bathymetry as reference to
        # create wind point vector from wind data dictionary
        wind_data_to_vector_task = task_graph.add_task(
            func=_wind_data_to_point_vector,
            args=(wind_data_pickle_path, 'wind_data', wind_point_vector_path),
            kwargs={'ref_projection_wkt': target_sr_wkt},
            target_path_list=[wind_point_vector_path],
            task_name='wind_data_to_vector',
            dependent_task_list=[compute_density_harvested_task])

        # Clip the wind energy point shapefile to AOI
        LOGGER.info('Clip and project wind points to AOI')
        clipped_wind_point_vector_path = os.path.join(
            out_dir, 'wind_energy_points%s.shp' % suffix)
        clip_wind_vector_task = task_graph.add_task(
            func=_clip_vector_by_vector,
            args=(wind_point_vector_path, aoi_vector_path,
                  clipped_wind_point_vector_path, inter_dir),
            target_path_list=[clipped_wind_point_vector_path],
            task_name='clip_wind_point_by_aoi',
            dependent_task_list=[wind_data_to_vector_task])

        # Creating density and harvested rasters depends on the clipped wind
        # vector
        density_harvest_rasters_dependent_task_list = [clip_wind_vector_task]

        # Set the bathymetry and points path to use in the rest of the model.
        # In this case these paths refer to the projected files. This may not
        # be the case if an AOI is not provided
        final_bathy_raster_path = bathymetry_proj_raster_path
        final_wind_point_vector_path = clipped_wind_point_vector_path

        # Try to handle the distance inputs and land datasource if they
        # are present
        try:
            min_distance = float(args['min_distance'])
            max_distance = float(args['max_distance'])
            land_polygon_vector_path = args['land_polygon_vector_path']
        except KeyError:
            LOGGER.info('Distance information not provided')
        else:
            # Clip and project the land polygon shapefile to AOI
            LOGGER.info('Clip and project land polygon to AOI')
            land_poly_proj_vector_path = os.path.join(
                inter_dir, 'projected_clipped_land_poly%s.shp' % suffix)
            clip_reproject_land_poly_task = task_graph.add_task(
                func=_clip_and_reproject_vector,
                args=(land_polygon_vector_path, aoi_vector_path,
                      land_poly_proj_vector_path, inter_dir),
                target_path_list=[land_poly_proj_vector_path],
                task_name='clip_and_reproject_land_poly_to_aoi')

            # If the distance inputs are present create a mask for the output
            # area that restricts where the wind energy farms can be based
            # on distance
            aoi_raster_path = os.path.join(inter_dir,
                                           'aoi_raster%s.tif' % suffix)

            # Make a raster from AOI using the reprojected bathymetry raster's
            # pixel size
            LOGGER.info('Create Raster From AOI')
            create_aoi_raster_task = task_graph.add_task(
                func=_create_aoi_raster,
                args=(aoi_vector_path, aoi_raster_path, target_pixel_size,
                      target_sr_wkt, inter_dir),
                target_path_list=[aoi_raster_path],
                task_name='create_aoi_raster_from_vector')

            # Rasterize land polygon onto AOI and calculate distance transform
            dist_trans_path = os.path.join(inter_dir,
                                           'distance_trans%s.tif' % suffix)
            create_distance_raster_task = task_graph.add_task(
                func=_create_distance_raster,
                args=(aoi_raster_path, land_poly_proj_vector_path,
                      dist_trans_path, inter_dir),
                target_path_list=[dist_trans_path],
                task_name='create_distance_raster',
                dependent_task_list=[
                    create_aoi_raster_task, clip_reproject_land_poly_task])

            # Mask the distance raster by the min and max distances
            dist_mask_path = os.path.join(inter_dir,
                                          'distance_mask%s.tif' % suffix)
            mask_by_distance_task = task_graph.add_task(
                func=_mask_by_distance,
                args=(dist_trans_path, min_distance, max_distance,
                      _TARGET_NODATA, dist_mask_path),
                target_path_list=[dist_mask_path],
                task_name='mask_raster_by_distance',
                dependent_task_list=[create_distance_raster_task])

    else:
        LOGGER.info("AOI argument was not selected")

        # Since no AOI was provided the wind energy points shapefile that is
        # created directly from dictionary will be the final output, so set the
        # path to point to the output folder
        wind_point_vector_path = os.path.join(
            out_dir, 'wind_energy_points%s.shp' % suffix)

        # Create point shapefile from wind data dictionary
        LOGGER.info('Create point shapefile from wind data')
        wind_data_to_vector_task = task_graph.add_task(
            func=_wind_data_to_point_vector,
            args=(wind_data_pickle_path, 'wind_data', wind_point_vector_path),
            target_path_list=[wind_point_vector_path],
            task_name='wind_data_to_vector_without_aoi',
            dependent_task_list=[compute_density_harvested_task])

        # Creating density and harvested rasters depends on the wind vector
        density_harvest_rasters_dependent_task_list = [wind_data_to_vector_task]

        # Set the bathymetry and points path to use in the rest of the model.
        # In this case these paths refer to the unprojected files. This may not
        # be the case if an AOI is provided
        final_wind_point_vector_path = wind_point_vector_path
        final_bathy_raster_path = bathymetry_path

        # Creation of depth mask is not dependent on creating additional
        # bathymetry mask
        depth_mask_dependent_task_list = None

    # Get the min and max depth values from the arguments and set to a negative
    # value indicating below sea level
    min_depth = abs(float(args['min_depth'])) * -1.0
    max_depth = abs(float(args['max_depth'])) * -1.0

    # Create a mask for any values that are out of the range of the depth
    # values
    LOGGER.info('Creating Depth Mask')
    depth_mask_path = os.path.join(inter_dir, 'depth_mask%s.tif' % suffix)

    task_graph.add_task(
        func=pygeoprocessing.raster_calculator,
        args=([(final_bathy_raster_path, 1), (min_depth, 'raw'),
              (max_depth, 'raw')], _depth_op, depth_mask_path,
              _TARGET_DATA_TYPE, _TARGET_NODATA),
        target_path_list=[depth_mask_path],
        task_name='mask_depth_on_bathymetry',
        dependent_task_list=depth_mask_dependent_task_list)

    # Set paths for creating density and harvested rasters
    temp_density_raster_path = os.path.join(
        inter_dir, 'temp_density%s.tif' % suffix)
    temp_harvested_raster_path = os.path.join(
        inter_dir, 'temp_harvested%s.tif' % suffix)

    # Create rasters for density and harvested values
    LOGGER.info('Create Density Raster')
    create_density_raster_task = task_graph.add_task(
        func=pygeoprocessing.create_raster_from_vector_extents,
        args=(final_wind_point_vector_path, temp_density_raster_path,
              target_pixel_size, _TARGET_DATA_TYPE, _TARGET_NODATA),
        target_path_list=[temp_density_raster_path],
        task_name='create_density_raster',
        dependent_task_list=density_harvest_rasters_dependent_task_list)

    LOGGER.info('Create Harvested Raster')
    create_harvested_raster_task = task_graph.add_task(
        func=pygeoprocessing.create_raster_from_vector_extents,
        args=(final_wind_point_vector_path, temp_harvested_raster_path,
              target_pixel_size, _TARGET_DATA_TYPE, _TARGET_NODATA),
        target_path_list=[temp_harvested_raster_path],
        task_name='create_harvested_raster',
        dependent_task_list=density_harvest_rasters_dependent_task_list)

    # Interpolate points onto raster for density values and harvested values:
    LOGGER.info('Interpolate Density Points')
    interpolate_density_task = task_graph.add_task(
        func=pygeoprocessing.interpolate_points,
        args=(final_wind_point_vector_path, _DENSITY_FIELD_NAME,
              (temp_density_raster_path, 1)),
        kwargs={'interpolation_mode': 'linear'},
        task_name='interpolate_density_points',
        dependent_task_list=[create_density_raster_task])

    LOGGER.info('Interpolate Harvested Points')
    interpolate_harvested_task = task_graph.add_task(
        func=pygeoprocessing.interpolate_points,
        args=(final_wind_point_vector_path, _HARVESTED_FIELD_NAME,
              (temp_harvested_raster_path, 1)),
        kwargs={'interpolation_mode': 'linear'},
        task_name='interpolate_harvested_points',
        dependent_task_list=[create_harvested_raster_task])

    # Output paths for final Density and Harvested rasters after they've been
    # masked by depth and distance
    density_masked_path = os.path.join(
        out_dir, 'density_W_per_m2%s.tif' % suffix)
    harvested_masked_path = os.path.join(
        out_dir, 'harvested_energy_MWhr_per_yr%s.tif' % suffix)

    # List of paths to pass to raster_calculator for operations
    density_mask_list = [temp_density_raster_path, depth_mask_path]
    harvested_mask_list = [temp_harvested_raster_path, depth_mask_path]

    # If a distance mask was created then add it to the raster list to pass in
    # for masking out the output datasets
    try:
        density_mask_list.append(dist_mask_path)
        harvested_mask_list.append(dist_mask_path)

        # The align_and_resize_density_and_harvest_task will be dependent on
        # the density, harvested raster interpolation tasks, as well as
        # masking by distance task
        align_and_resize_dependent_task_list = [
            interpolate_density_task, interpolate_harvested_task,
            mask_by_distance_task]
    except NameError:
        # No mask_by_distance_task is added to taskgraph
        align_and_resize_dependent_task_list = [
            interpolate_density_task, interpolate_harvested_task]
        LOGGER.info('NO Distance Mask to add to list')

    # Align and resize the mask rasters
    LOGGER.info('Align and resize the Density rasters')
    aligned_density_mask_list = [
        path.replace('%s.tif' % suffix, '_aligned%s.tif' % suffix)
        for path in density_mask_list
    ]

    aligned_harvested_mask_list = [
        path.replace('%s.tif' % suffix, '_aligned%s.tif' % suffix)
        for path in harvested_mask_list
    ]

    # Merge the density and harvest lists, and remove duplicates
    merged_mask_list = density_mask_list + [
        mask for mask in harvested_mask_list if mask not in density_mask_list
    ]
    merged_aligned_mask_list = aligned_density_mask_list + [
        mask for mask in aligned_harvested_mask_list
        if mask not in aligned_density_mask_list
    ]
    # Align and resize rasters in the density and harvest lists
    align_and_resize_density_and_harvest_task = task_graph.add_task(
        func=pygeoprocessing.align_and_resize_raster_stack,
        args=(merged_mask_list, merged_aligned_mask_list,
              [_TARGET_RESAMPLE_METHOD] * len(merged_mask_list),
              target_pixel_size, 'intersection'),
        task_name='align_and_resize_density_and_harvest_list',
        target_path_list=merged_aligned_mask_list,
        dependent_task_list=align_and_resize_dependent_task_list)

    # Mask out any areas where distance or depth has determined that wind farms
    # cannot be located
    LOGGER.info('Mask out depth and [distance] areas from Density raster')
    task_graph.add_task(
        func=pygeoprocessing.raster_calculator,
        args=([(path, 1) for path in aligned_density_mask_list],
              _mask_out_depth_dist, density_masked_path, _TARGET_DATA_TYPE,
              _TARGET_NODATA),
        task_name='mask_density_raster',
        target_path_list=[density_masked_path],
        dependent_task_list=[align_and_resize_density_and_harvest_task])

    LOGGER.info('Mask out depth and [distance] areas from Harvested raster')
    task_graph.add_task(
        func=pygeoprocessing.raster_calculator,
        args=([(path, 1) for path in aligned_harvested_mask_list],
              _mask_out_depth_dist, harvested_masked_path, _TARGET_DATA_TYPE,
              _TARGET_NODATA),
        task_name='mask_harvested_raster',
        target_path_list=[harvested_masked_path],
        dependent_task_list=[align_and_resize_density_and_harvest_task])

    LOGGER.info('Wind Energy Biophysical Model completed')

    if 'valuation_container' in args and args['valuation_container'] is True:
        LOGGER.info('Starting Wind Energy Valuation Model')

        # path for final distance transform used in valuation calculations
        final_dist_raster_path = os.path.join(
            inter_dir, 'val_distance_trans%s.tif' % suffix)
    else:
        task_graph.close()
        task_graph.join()
        LOGGER.info('Valuation Not Selected. Model completed')
        return

    if 'grid_points_path' in args:
        # Handle Grid Points
        LOGGER.info('Grid Points Provided. Reading in the grid points')

        # Read the grid points csv, and convert it to land and grid dictionary
        grid_land_df = utils.read_csv_to_dataframe(
            args['grid_points_path'], to_lower=True)

        # Make separate dataframes based on 'TYPE'
        grid_df = grid_land_df.loc[(
            grid_land_df['type'].str.upper() == 'GRID')]
        land_df = grid_land_df.loc[(
            grid_land_df['type'].str.upper() == 'LAND')]

        # Convert the dataframes to dictionaries, using 'ID' (the index) as key
        grid_df.set_index('id', inplace=True)
        grid_dict = grid_df.to_dict('index')
        land_df.set_index('id', inplace=True)
        land_dict = land_df.to_dict('index')

        grid_vector_path = os.path.join(inter_dir,
                                        'val_grid_points%s.shp' % suffix)

        # Create a point shapefile from the grid point dictionary.
        # This makes it easier for future distance calculations and provides a
        # nice intermediate output for users
        grid_dict_to_vector_task = task_graph.add_task(
            func=_dictionary_to_point_vector,
            args=(grid_dict, 'grid_points', grid_vector_path),
            target_path_list=[grid_vector_path],
            task_name='grid_dictionary_to_vector')

        # In case any of the above points lie outside the AOI, clip the
        # shapefiles and then project them to the AOI as well.
        grid_projected_vector_path = os.path.join(
            inter_dir, 'grid_point_projected_clipped%s.shp' % suffix)
        task_graph.add_task(
            func=_clip_and_reproject_vector,
            args=(grid_vector_path, aoi_vector_path,
                  grid_projected_vector_path, inter_dir),
            target_path_list=[grid_projected_vector_path],
            task_name='clip_and_reproject_grid_vector',
            dependent_task_list=[grid_dict_to_vector_task])

        # It is possible that NO grid points lie within the AOI, so we need to
        # handle both cases
        task_graph.join()  # need to join to get grid feature count
        grid_feature_count = _get_feature_count(grid_projected_vector_path)
        if grid_feature_count > 0:
            LOGGER.debug('There are %s grid point(s) within AOI.' %
                         grid_feature_count)
            # It's possible that no land points were provided, and we need to
            # handle both cases
            if land_dict:
                # A bool used to determine if the final distance raster should
                # be calculated without land points later
                calc_grid_dist_without_land = False

                land_point_vector_path = os.path.join(
                    inter_dir, 'val_land_points%s.shp' % suffix)
                # Create a point shapefile from the land point dictionary.
                # This makes it easier for future distance calculations and
                # provides a nice intermediate output for users
                land_dict_to_vector_task = task_graph.add_task(
                    func=_dictionary_to_point_vector,
                    args=(land_dict, 'land_points', land_point_vector_path),
                    target_path_list=[land_point_vector_path],
                    task_name='land_dictionary_to_vector')

                # In case any of the above points lie outside the AOI, clip the
                # shapefiles and then project them to the AOI as well.
                land_projected_vector_path = os.path.join(
                    inter_dir, 'land_point_projected_clipped%s.shp' % suffix)
                task_graph.add_task(
                    func=_clip_and_reproject_vector,
                    args=(land_point_vector_path, aoi_vector_path,
                          land_projected_vector_path, inter_dir),
                    target_path_list=[land_projected_vector_path],
                    task_name='clip_and_reproject_land_vector',
                    dependent_task_list=[land_dict_to_vector_task])

                # It is possible that NO land point lie within the AOI, so we
                # need to handle both cases
                task_graph.join()  # need to join to get land feature count
                land_feature_count = _get_feature_count(
                    land_projected_vector_path)
                if land_feature_count > 0:
                    LOGGER.debug('There are %d land point(s) within AOI.' %
                                 land_feature_count)

                    # Calculate and add the shortest distances from each land
                    # point to the grid points and add them to the new field
                    LOGGER.info(
                        'Adding land to grid distances ("L2G") field to land '
                        'point shapefile.')

                    # Make a path for the grid vector, so Taskgraph can keep
                    # track of the correct timestamp of file being modified
                    land_to_grid_vector_path = os.path.join(
                        inter_dir,
                        'land_point_to_grid%s.shp' % suffix)

                    land_to_grid_task = task_graph.add_task(
                        func=_calculate_land_to_grid_distance,
                        args=(land_projected_vector_path,
                              grid_projected_vector_path,
                              _LAND_TO_GRID_FIELD, land_to_grid_vector_path),
                        target_path_list=[land_to_grid_vector_path],
                        task_name='calculate_grid_point_to_land_poly')

                    # Calculate distance raster
                    final_dist_task = task_graph.add_task(
                        func=_calculate_distances_land_grid,
                        args=(land_to_grid_vector_path,
                              harvested_masked_path,
                              final_dist_raster_path,
                              inter_dir),
                        target_path_list=[final_dist_raster_path],
                        task_name='calculate_distances_land_grid',
                        dependent_task_list=[land_to_grid_task])
                else:
                    LOGGER.debug(
                        'No land point lies within AOI. Energy transmission '
                        'cable distances are calculated from grid data.')
                    calc_grid_dist_without_land = True

            else:
                LOGGER.info(
                    'No land points provided in the Grid Connection Points '
                    'CSV file. Energy transmission cable distances are '
                    'calculated from grid data.')
                calc_grid_dist_without_land = True

            if calc_grid_dist_without_land:
                # Calculate distance raster without land points provided
                final_dist_task = task_graph.add_task(
                    func=_calculate_grid_dist_on_raster,
                    args=(grid_projected_vector_path,
                          harvested_masked_path,
                          final_dist_raster_path,
                          inter_dir),
                    target_path_list=[final_dist_raster_path],
                    task_name='calculate_grid_distance')

        else:
            LOGGER.debug(
                'No grid or land point lies in AOI. Energy transmission '
                'cable distances are not calculated.')

    else:
        LOGGER.info('Grid points not provided')
        LOGGER.debug(
            'No grid points, calculating distances using land polygon')
        # Since the grid points were not provided use the land polygon to get
        # near shore distances
        # The average land cable distance in km converted to meters
        avg_grid_distance = float(args['avg_grid_distance']) * 1000.0

        land_poly_dist_raster_path = os.path.join(
            inter_dir, 'land_poly_dist%s.tif' % suffix)

        land_poly_dist_raster_task = task_graph.add_task(
            func=_create_distance_raster,
            args=(harvested_masked_path, land_poly_proj_vector_path,
                  land_poly_dist_raster_path, inter_dir),
            target_path_list=[land_poly_dist_raster_path],
            task_name='create_land_poly_dist_raster')

        final_dist_task = task_graph.add_task(
            func=pygeoprocessing.raster_calculator,
            args=([(land_poly_dist_raster_path, 1), (mean_pixel_size, 'raw'),
                  (avg_grid_distance, 'raw')], _add_avg_dist_op,
                  final_dist_raster_path, _TARGET_DATA_TYPE, _TARGET_NODATA),
            target_path_list=[final_dist_raster_path],
            task_name='calculate_final_distance_in_meters',
            dependent_task_list=[land_poly_dist_raster_task])

    # Create output NPV and levelized rasters
    npv_raster_path = os.path.join(out_dir, 'npv_US_millions%s.tif' % suffix)
    levelized_raster_path = os.path.join(
        out_dir, 'levelized_cost_price_per_kWh%s.tif' % suffix)

    task_graph.add_task(
        func=_calculate_npv_levelized_rasters,
        args=(harvested_masked_path, final_dist_raster_path, npv_raster_path,
              levelized_raster_path, val_parameters_dict, args, price_list),
        target_path_list=[npv_raster_path, levelized_raster_path],
        task_name='calculate_npv_levelized_rasters',
        dependent_task_list=[final_dist_task])

    # Creating output carbon offset raster
    carbon_path = os.path.join(out_dir, 'carbon_emissions_tons%s.tif' % suffix)

    # The amount of CO2 not released into the atmosphere, with the constant
    # conversion factor provided in the users guide by Rob Griffin
    carbon_coef = float(val_parameters_dict['carbon_coefficient'])

    task_graph.add_task(
        func=pygeoprocessing.raster_calculator,
        args=([(harvested_masked_path, 1), (carbon_coef, 'raw')],
              _calculate_carbon_op, carbon_path, _TARGET_DATA_TYPE,
              _TARGET_NODATA),
        target_path_list=[carbon_path],
        task_name='calculate_carbon_raster')

    task_graph.close()
    task_graph.join()
    LOGGER.info('Wind Energy Valuation Model Completed')


def _calculate_npv_levelized_rasters(
        base_harvested_raster_path, base_dist_raster_path,
        target_npv_raster_path, target_levelized_raster_path,
        val_parameters_dict, args, price_list):
    """Calculate NPV and levelized rasters from harvested and dist rasters.

    Args:
        base_harvested_raster_path (str): a path to the raster that indicates
            the averaged energy output for a given period

        base_dist_raster_path (str): a path to the raster that indicates the
            distance from wind turbines to the land.

        target_npv_raster_path (str): a path to the target raster to store
            the net present value of a farm centered on each pixel.

        target_levelized_raster_path (str): a path to the target raster to
            store the unit price of energy that would be required to set the
            present value of the farm centered at each pixel equal to zero.

        val_parameters_dict (dict): a dictionary of the turbine and biophysical
            global parameters.

        args (dict): a dictionary that contains information on
            ``foundation_cost``, ``discount_rate``, ``number_of_turbines``.

        price_list (list): a list of wind energy prices for a period of time.


    Returns:
        None

    """
    LOGGER.info('Creating output NPV and levelized rasters.')

    pygeoprocessing.new_raster_from_base(
        base_harvested_raster_path, target_npv_raster_path, _TARGET_DATA_TYPE,
        [_TARGET_NODATA])

    pygeoprocessing.new_raster_from_base(
        base_harvested_raster_path, target_levelized_raster_path,
        _TARGET_DATA_TYPE, [_TARGET_NODATA])

    # Open raster bands for writing
    npv_raster = gdal.OpenEx(
        target_npv_raster_path, gdal.OF_RASTER | gdal.GA_Update)
    npv_band = npv_raster.GetRasterBand(1)
    levelized_raster = gdal.OpenEx(
        target_levelized_raster_path, gdal.OF_RASTER | gdal.GA_Update)
    levelized_band = levelized_raster.GetRasterBand(1)

    # Get constants from val_parameters_dict to make it more readable
    # The length of infield cable in km
    infield_length = float(val_parameters_dict['infield_cable_length'])
    # The cost of infield cable in millions of dollars per km
    infield_cost = float(val_parameters_dict['infield_cable_cost'])
    # The cost of the foundation in millions of dollars
    foundation_cost = float(args['foundation_cost'])
    # The cost of each turbine unit in millions of dollars
    unit_cost = float(val_parameters_dict['turbine_cost'])
    # The installation cost as a decimal
    install_cost = float(val_parameters_dict['installation_cost'])
    # The miscellaneous costs as a decimal factor of capex_arr
    misc_capex_cost = float(val_parameters_dict['miscellaneous_capex_cost'])
    # The operations and maintenance costs as a decimal factor of capex_arr
    op_maint_cost = float(val_parameters_dict['operation_maintenance_cost'])
    # The discount rate as a decimal
    discount_rate = float(args['discount_rate'])
    # The cost to decommission the farm as a decimal factor of capex_arr
    decom = float(val_parameters_dict['decommission_cost'])
    # The mega watt value for the turbines in MW
    mega_watt = float(val_parameters_dict['turbine_rated_pwr'])
    # The distance at which AC switches over to DC power
    circuit_break = float(val_parameters_dict['ac_dc_distance_break'])
    # The coefficients for the AC/DC megawatt and cable cost from the CAP
    # function
    mw_coef_ac = float(val_parameters_dict['mw_coef_ac'])
    mw_coef_dc = float(val_parameters_dict['mw_coef_dc'])
    cable_coef_ac = float(val_parameters_dict['cable_coef_ac'])
    cable_coef_dc = float(val_parameters_dict['cable_coef_dc'])

    # The total mega watt capacity of the wind farm where mega watt is the
    # turbines rated power
    total_mega_watt = mega_watt * int(args['number_of_turbines'])

    # Total infield cable cost
    infield_cable_cost = infield_length * infield_cost * int(
        args['number_of_turbines'])
    LOGGER.debug('infield_cable_cost : %s', infield_cable_cost)

    # Total foundation cost
    total_foundation_cost = (foundation_cost + unit_cost) * int(
        args['number_of_turbines'])
    LOGGER.debug('total_foundation_cost : %s', total_foundation_cost)

    # Nominal Capital Cost (CAP) minus the cost of cable which needs distances
    cap_less_dist = infield_cable_cost + total_foundation_cost
    LOGGER.debug('cap_less_dist : %s', cap_less_dist)

    # Discount rate plus one to get that constant
    disc_const = discount_rate + 1.0
    LOGGER.debug('discount_rate : %s', disc_const)

    # Discount constant raised to the total time, a constant found in the NPV
    # calculation (1+i)^T
    disc_time = disc_const**int(val_parameters_dict['time_period'])
    LOGGER.debug('disc_time : %s', disc_time)

    for (harvest_block_info, harvest_block_data), (_, dist_block_data) in zip(
            pygeoprocessing.iterblocks((base_harvested_raster_path, 1)),
            pygeoprocessing.iterblocks((base_dist_raster_path, 1))):

        target_arr_shape = harvest_block_data.shape
        target_nodata_mask = (harvest_block_data == _TARGET_NODATA)

        # Total cable distance converted to kilometers
        cable_dist_arr = dist_block_data / 1000.0

        # The energy value converted from MWhr/yr (Mega Watt hours as output
        # from CK's biophysical model equations) to kWhr/yr for the
        # valuation model
        energy_val_arr = harvest_block_data * 1000.0

        # Calculate cable cost. The break at 'circuit_break' indicates the
        # difference in using AC and DC current systems
        circuit_mask = (cable_dist_arr <= circuit_break)
        cable_cost_arr = np.full(target_arr_shape, 0.0, dtype=np.float32)

        # Calculate AC cable cost
        cable_cost_arr[circuit_mask] = cable_dist_arr[
            circuit_mask] * cable_coef_ac + (mw_coef_ac * total_mega_watt)
        # Calculate DC cable cost
        cable_cost_arr[~circuit_mask] = cable_dist_arr[
            ~circuit_mask] * cable_coef_dc + (mw_coef_dc * total_mega_watt)
        # Mask out nodata values
        cable_cost_arr[target_nodata_mask] = _TARGET_NODATA

        # Compute the total CAP
        cap_arr = cap_less_dist + cable_cost_arr

        # Nominal total capital costs including installation and
        # miscellaneous costs (capex_arr)
        capex_arr = cap_arr / (1.0 - install_cost - misc_capex_cost)

        # The ongoing cost of the farm
        ongoing_capex_arr = op_maint_cost * capex_arr

        # The cost to decommission the farm
        decommish_capex_arr = decom * capex_arr / disc_time

        # Initialize the summation of the revenue less the ongoing costs,
        # adjusted for discount rate
        npv_arr = np.full(
            target_arr_shape, 0.0, dtype=np.float32)

        # Initialize the numerator summation part of the levelized cost
        levelized_num_arr = np.full(
            target_arr_shape, 0.0, dtype=np.float32)

        # Initialize and calculate the denominator summation value for
        # levelized cost of energy at year 0
        levelized_denom_arr = np.full(
            target_arr_shape, 0.0, dtype=np.float32)
        levelized_denom_arr = energy_val_arr / disc_const**0

        # Calculate the total NPV and the levelized cost over the lifespan of
        # the wind farm. Starting at year 1, because year 0 yields no revenue
        for year in range(1, len(price_list)):
            # Dollar per kiloWatt hour of that year
            dollar_per_kwh = float(price_list[year])

            # The price per kWh for energy converted to units of millions of
            # dollars to correspond to the units for valuation costs
            mill_dollar_per_kwh = dollar_per_kwh / 1000000.0

            # The revenue in millions of dollars for the wind farm. The
            # energy_val_arr is in kWh/yr
            rev_arr = energy_val_arr * mill_dollar_per_kwh

            # Calculate the net present value (NPV), the summation of the net
            # revenue from power generation, adjusted for discount rate
            npv_arr = (
                npv_arr + (rev_arr - ongoing_capex_arr) / disc_const**year)

            # Calculate the cumulative numerator summation value
            levelized_num_arr = levelized_num_arr + (
                (ongoing_capex_arr / disc_const**year))

            # Calculate the cumulative denominator summation value
            levelized_denom_arr = levelized_denom_arr + (
                energy_val_arr / disc_const**year)

        # Calculate the final NPV by subtracting other costs from the NPV
        npv_arr[target_nodata_mask] = _TARGET_NODATA
        npv_arr[~target_nodata_mask] = (
            npv_arr[~target_nodata_mask] -
            decommish_capex_arr[~target_nodata_mask] -
            capex_arr[~target_nodata_mask])

        # Calculate the levelized cost of energy, converting from millions of
        # dollars to dollars
        levelized_arr = (
            (levelized_num_arr + decommish_capex_arr + capex_arr) /
            levelized_denom_arr) * 1000000.0
        levelized_arr[target_nodata_mask] = _TARGET_NODATA

        npv_band.WriteArray(npv_arr,
                            xoff=harvest_block_info['xoff'],
                            yoff=harvest_block_info['yoff'])
        npv_band.FlushCache()

        levelized_band.WriteArray(levelized_arr,
                                  xoff=harvest_block_info['xoff'],
                                  yoff=harvest_block_info['yoff'])
        levelized_band.FlushCache()

    npv_band = None
    npv_raster.FlushCache()
    npv_raster = None

    levelized_band = None
    levelized_raster.FlushCache()
    levelized_raster = None


def _get_feature_count(base_vector_path):
    """Get feature count from vector and return it.

    Args:
        base_vector_path (str): a path to the vector to get feature
            count from.

    Returns:
        feature_count (float): the feature count in the base vector.

    """
    vector = gdal.OpenEx(base_vector_path, gdal.OF_VECTOR)
    layer = vector.GetLayer()
    feature_count = layer.GetFeatureCount()
    layer = None
    vector = None

    return feature_count


def _get_file_ext_and_driver_name(base_vector_path):
    """Get file extension and GDAL driver name from the vector path.

    Args:
        base_path (str): a path to the vector file to get extension from.

    Returns:
        file_ext (str): the file extension of the base file path.
        driver_name (str): the GDAL driver name used to create data.

    """
    file_ext = os.path.splitext(base_vector_path)[1]

    # A dictionary of file extensions/GDAL vector driver names pairs
    vector_formats = {
        '.shp': 'ESRI Shapefile',
        '.gpkg': 'GPKG',
        '.geojson': 'GeoJSON',
        '.gmt': 'GMT'
    }

    try:
        driver_name = vector_formats[file_ext]
    except KeyError:
        raise KeyError(
            'Unknown file extension for vector file %s' % base_vector_path)

    return file_ext, driver_name


def _depth_op(bath, min_depth, max_depth):
    """Determine if a value falls within the range.

    The function takes a value and uses a range to determine if that falls
    within the range.

    Args:
        bath (int): a value of either positive or negative
        min_depth (float): a value specifying the lower limit of the
            range. This value is set above
        max_depth (float): a value specifying the upper limit of the
            range. This value is set above
        _TARGET_NODATA (int or float): a nodata value set above

    Returns:
        out_array (np.array): an array where values are _TARGET_NODATA
            if 'bath' does not fall within the range, or 'bath' if it does.

    """
    out_array = np.full(
        bath.shape, _TARGET_NODATA, dtype=np.float32)
    valid_pixels_mask = ((bath >= max_depth) & (bath <= min_depth) &
                         (bath != _TARGET_NODATA))
    out_array[
        valid_pixels_mask] = bath[valid_pixels_mask]
    return out_array


def _add_avg_dist_op(tmp_dist, mean_pixel_size, avg_grid_distance):
    """Convert distances to meters and add in avg_grid_distance.

    Args:
        tmp_dist (np.array): an array of distances
        mean_pixel_size (float): the minimum absolute value of a pixel in
            meters
        avg_grid_distance (float): the average land cable distance in km
            converted to meters

    Returns:
        out_array (np.array): distance values in meters with average
            grid to land distance factored in

    """
    out_array = np.full(
        tmp_dist.shape, _TARGET_NODATA, dtype=np.float32)
    valid_pixels_mask = (tmp_dist != _TARGET_NODATA)
    out_array[valid_pixels_mask] = tmp_dist[
        valid_pixels_mask] * mean_pixel_size + avg_grid_distance
    return out_array


def _create_aoi_raster(base_aoi_vector_path, target_aoi_raster_path,
                       target_pixel_size, target_sr_wkt, work_dir):
    """Create an AOI raster from a vector w/ target pixel size and projection.

    Args:
        base_aoi_vector_path (str): a path to the base AOI vector to create
            AOI raster from.
        target_aoi_raster_path (str): a path to the target AOI raster.
        target_pixel_size (tuple): a tuple of x, y pixel sizes for the target
            AOI raster.
        target_sr_wkt (str): a projection string used as the target projection
            for the AOI raster.
        work_dir (str): path to create a temp folder for saving temp files.

    Returns:
        None

    """
    base_sr_wkt = pygeoprocessing.get_vector_info(
        base_aoi_vector_path)['projection_wkt']
    if base_sr_wkt != target_sr_wkt:
        # Reproject clip vector to the spatial reference of the base vector.
        # Note: reproject_vector can be expensive if vector has many features.
        temp_dir = tempfile.mkdtemp(dir=work_dir, prefix='clip-')
        file_ext, driver_name = _get_file_ext_and_driver_name(
            base_aoi_vector_path)
        reprojected_aoi_vector_path = os.path.join(
            temp_dir, 'reprojected_aoi' + file_ext)
        pygeoprocessing.reproject_vector(
            base_aoi_vector_path, target_sr_wkt,
            reprojected_aoi_vector_path, driver_name=driver_name)
        pygeoprocessing.create_raster_from_vector_extents(
            reprojected_aoi_vector_path, target_aoi_raster_path,
            target_pixel_size, gdal.GDT_Byte, _TARGET_NODATA)
        shutil.rmtree(temp_dir, ignore_errors=True)
    else:
        pygeoprocessing.create_raster_from_vector_extents(
            base_aoi_vector_path, target_aoi_raster_path, target_pixel_size,
            gdal.GDT_Byte, _TARGET_NODATA)


def _mask_out_depth_dist(*rasters):
    """Return the value of an item in the list based on some condition.

    Return the value of an item in the list if and only if all other values
    are not a nodata value.

    Args:
        *rasters (list): a list of values as follows:
            rasters[0] - the density value (required)
            rasters[1] - the depth mask value (required)
            rasters[2] - the distance mask value (optional)

    Returns:
        out_array (np.array): an array of either _TARGET_NODATA or density
            values from rasters[0]

    """
    out_array = np.full(rasters[0].shape, _TARGET_NODATA, dtype=np.float32)
    nodata_mask = np.full(rasters[0].shape, False, dtype=bool)
    for array in rasters:
        nodata_mask = nodata_mask | (array == _TARGET_NODATA)
    out_array[~nodata_mask] = rasters[0][~nodata_mask]
    return out_array


def _calculate_carbon_op(harvested_arr, carbon_coef):
    """Calculate the carbon offset from harvested array.

    Args:
        harvested_arr (np.array): an array of harvested energy values
        carbon_coef (float): the amount of CO2 not released into the
                atmosphere

    Returns:
        out_array (np.array): an array of carbon offset values

    """
    out_array = np.full(
        harvested_arr.shape, _TARGET_NODATA, dtype=np.float32)
    valid_pixels_mask = (harvested_arr != _TARGET_NODATA)

    # The energy value converted from MWhr/yr (Mega Watt hours as output
    # from CK's biophysical model equations) to kWhr for the
    # valuation model
    out_array[valid_pixels_mask] = (
        harvested_arr[valid_pixels_mask] * carbon_coef * 1000.0)
    return out_array


def _calculate_land_to_grid_distance(
        base_land_vector_path, base_grid_vector_path, dist_field_name,
        target_land_vector_path):
    """Calculate the distances from points to the nearest polygon.

    Distances are calculated from points in a point geometry shapefile to the
    nearest polygon from a polygon shapefile. Both shapefiles must be
    projected in meters

    Args:
        base_land_vector_path (str): a path to an OGR point geometry shapefile
            projected in meters
        base_grid_vector_path (str): a path to an OGR polygon shapefile
            projected in meters
        dist_field_name (str): the name of the new distance field to be added
            to the attribute table of base_point_vector
        copied_point_vector_path (str): if a path is provided, make a copy of
            the base point vector on this path after computing the distance
            field. (optional)

    Returns:
        None.

    """
    LOGGER.info('Starting _calculate_land_to_grid_distance.')

    # Copy the point vector
    _, driver_name = _get_file_ext_and_driver_name(
        target_land_vector_path)
    base_land_vector = ogr.Open(base_land_vector_path, gdal.OF_VECTOR)
    driver = ogr.GetDriverByName(driver_name)
    driver.CopyDataSource(base_land_vector, target_land_vector_path)
    base_land_vector = None

    target_land_vector = gdal.OpenEx(
        target_land_vector_path, gdal.OF_VECTOR | gdal.GA_Update)
    base_grid_vector = gdal.OpenEx(
        base_grid_vector_path, gdal.OF_VECTOR | gdal.GA_ReadOnly)

    base_grid_layer = base_grid_vector.GetLayer()
    # List to store the grid point geometries as shapely objects
    grid_point_list = []

    LOGGER.info('Loading the polygons into Shapely')
    for grid_point_feat in base_grid_layer:
        # Get the geometry of the grid point in WKT format
        grid_point_wkt = grid_point_feat.GetGeometryRef().ExportToWkt()
        # Load the geometry into shapely making it a shapely object
        shapely_grid_point = shapely.wkt.loads(grid_point_wkt)
        # Add the shapely point geometry to a list
        grid_point_list.append(shapely_grid_point)

    # Take the union over the list of points to get one point collection object
    LOGGER.info('Get the collection of polygon geometries by taking the union')
    grid_point_collection = shapely.ops.unary_union(grid_point_list)

    target_land_layer = target_land_vector.GetLayer()
    # Create a new distance field based on the name given
    dist_field_defn = ogr.FieldDefn(dist_field_name, ogr.OFTReal)
    target_land_layer.CreateField(dist_field_defn)

    LOGGER.info('Loading the points into shapely')
    for land_point_feat in target_land_layer:
        # Get the geometry of the point in WKT format
        land_point_wkt = land_point_feat.GetGeometryRef().ExportToWkt()
        # Load the geometry into shapely making it a shapely object
        shapely_land_point = shapely.wkt.loads(land_point_wkt)
        # Get the distance in meters and convert to km
        land_to_grid_dist = shapely_land_point.distance(
            grid_point_collection) / 1000.0
        # Add the distance value to the new field and set to the feature
        land_point_feat.SetField(dist_field_name, land_to_grid_dist)
        target_land_layer.SetFeature(land_point_feat)

    target_land_layer = None
    target_land_vector = None
    base_grid_layer = None
    base_grid_vector = None

    LOGGER.info('Finished _calculate_land_to_grid_distance.')


def _read_csv_wind_parameters(csv_path, parameter_list):
    """Construct a dictionary from a csv file given a list of keys.

    The list of keys corresponds to the parameters names in 'csv_path' which
    are represented in the first column of the file.

    Args:
        csv_path (str): a path to a CSV file where every row is a parameter
            with the parameter name in the first column followed by the value
            in the second column
        parameter_list (list) : a List of strs that represent the parameter
            names to be found in 'csv_path'. These strs will be the keys in
            the returned dictionary

    Returns: a Dictionary where the 'parameter_list' strs are the
            keys that have values pulled from 'csv_path'

    """
    # use the parameters in the first column as indices for the dataframe
    # this doesn't benefit from `utils.read_csv_to_dataframe` because there
    # is no header to strip whitespace
    # use sep=None, engine='python' to infer what the separator is
    wind_param_df = pandas.read_csv(
        csv_path, header=None, index_col=0, sep=None, engine='python')
    # only get the required parameters and leave out the rest
    wind_param_df = wind_param_df[wind_param_df.index.isin(parameter_list)]
    wind_dict = wind_param_df.to_dict()[1]

    return wind_dict


def _mask_by_distance(base_raster_path, min_dist, max_dist, out_nodata,
                      target_raster_path):
    """Create a raster whose pixel values are bound by min and max distances.

    Args:
        base_raster_path (str): path to a raster with distance values.
        min_dist (int): the minimum distance allowed in meters.
        max_dist (int): the maximum distance allowed in meters.
        target_raster_path (str): path output to the raster masked by distance
            values.
        out_nodata (float): the nodata value of the raster.

    Returns:
        None.

    """
    raster_info = pygeoprocessing.get_raster_info(base_raster_path)
    mean_pixel_size, _ = utils.mean_pixel_size_and_area(
        raster_info['pixel_size'])
    raster_nodata = raster_info['nodata'][0]

    def _dist_mask_op(dist_arr):
        """Mask & multiply distance values by min/max values & cell size."""
        out_array = np.full(dist_arr.shape, out_nodata, dtype=np.float32)
        valid_pixels_mask = ((dist_arr != raster_nodata) &
                             (dist_arr >= min_dist) & (dist_arr <= max_dist))
        out_array[
            valid_pixels_mask] = dist_arr[valid_pixels_mask] * mean_pixel_size
        return out_array

    pygeoprocessing.raster_calculator([(base_raster_path, 1)], _dist_mask_op,
                                      target_raster_path, _TARGET_DATA_TYPE,
                                      out_nodata)


def _create_distance_raster(base_raster_path, base_vector_path,
                            target_dist_raster_path, work_dir):
    """Create and rasterize vector onto a raster, and calculate dist transform.

    Create a raster where the pixel values represent the euclidean distance to
    the vector.

    Args:
        base_raster_path (str): path to raster to create a new raster from.
        base_vector_path (str): path to vector to be rasterized.
        target_dist_raster_path (str): path to raster with distance transform.
        work_dir (str): path to create a temp folder for saving files.

    Returns:
        None

    """
    LOGGER.info("Starting _create_distance_raster")
    temp_dir = tempfile.mkdtemp(dir=work_dir, prefix='dist-raster-')

    rasterized_raster_path = os.path.join(temp_dir, 'rasterized_raster.tif')

    # Create a new raster based on the given base raster and fill with 0's
    # to set up for distance transform
    pygeoprocessing.new_raster_from_base(
        base_raster_path,
        rasterized_raster_path,
        gdal.GDT_Byte,
        band_nodata_list=[255],
        fill_value_list=[0])

    # Burn vector onto the raster to set up for distance transform
    pygeoprocessing.rasterize(
        base_vector_path,
        rasterized_raster_path,
        burn_values=[1],
        option_list=["ALL_TOUCHED=TRUE"])

    # Calculate euclidean distance transform
    pygeoprocessing.distance_transform_edt((rasterized_raster_path, 1),
                                           target_dist_raster_path)

    # Set the nodata value of output raster to _TARGET_NODATA
    target_dist_raster = gdal.OpenEx(
        target_dist_raster_path, gdal.OF_RASTER | gdal.GA_Update)
    for band in range(1, target_dist_raster.RasterCount+1):
        target_band = target_dist_raster.GetRasterBand(band)
        target_band.SetNoDataValue(_TARGET_NODATA)
        target_band.FlushCache()
        target_band = None
    target_dist_raster.FlushCache()
    target_dist_raster = None

    shutil.rmtree(temp_dir, ignore_errors=True)
    LOGGER.info("Finished _create_distance_raster")


def _read_csv_wind_data(wind_data_path, hub_height):
    """Unpack the csv wind data into a dictionary.

    Args:
        wind_data_path (str): a path for the csv wind data file with header
            of: "LONG","LATI","LAM","K","REF"
        hub_height (int): the hub height to use for calculating Weibull
            parameters and wind energy values

    Returns:
        A dictionary where the keys are lat/long tuples which point
            to dictionaries that hold wind data at that location.

    """
    wind_point_df = utils.read_csv_to_dataframe(wind_data_path, to_lower=False)

    # Calculate scale value at new hub height given reference values.
    # See equation 3 in users guide
    wind_point_df.rename(columns={'LAM': 'REF_LAM'}, inplace=True)
    wind_point_df['LAM'] = wind_point_df.apply(
        lambda row: row.REF_LAM * (hub_height / row.REF)**_ALPHA, axis=1)
    wind_point_df.drop(['REF'], axis=1)  # REF is not needed after calculation
    wind_dict = wind_point_df.to_dict('index')  # so keys will be 0, 1, 2, ...

    return wind_dict


def _compute_density_harvested_fields(
        wind_dict, bio_parameters_dict, number_of_turbines,
        target_pickle_path):
    """Compute the density and harvested energy based on scale and shape keys.

    Args:
        wind_dict (dict): a dictionary whose values are a dictionary with
            keys ``LAM``, ``LATI``, ``K``, ``LONG``, ``REF_LAM``, and ``REF``,
            and numbers indicating their corresponding values.

        bio_parameters_dict (dict): a dictionary where the 'parameter_list'
            strings are the keys that have values pulled from bio-parameters
            CSV.

        number_of_turbines (int): an integer value for the number of machines
            for the wind farm.

        target_pickle_path (str): a path to the pickle file that has
            wind_dict_copy, a modified dictionary with new fields computed
            from the existing fields and bio-parameters.

    Returns:
        None

    """
    wind_dict_copy = wind_dict.copy()

    # The rated power is expressed in units of MW but the harvested energy
    # equation calls for it in terms of Wh. Thus we multiply by a million to
    # get to Wh.
    rated_power = float(bio_parameters_dict['turbine_rated_pwr']) * 1000000

    # Get the rest of the inputs needed to compute harvested wind energy
    # from the dictionary so that it is in a more readable format
    exp_pwr_curve = int(bio_parameters_dict['exponent_power_curve'])
    air_density_standard = float(bio_parameters_dict['air_density'])
    v_rate = float(bio_parameters_dict['rated_wspd'])
    v_out = float(bio_parameters_dict['cut_out_wspd'])
    v_in = float(bio_parameters_dict['cut_in_wspd'])
    air_density_coef = float(bio_parameters_dict['air_density_coefficient'])
    losses = float(bio_parameters_dict['loss_parameter'])

    # Hub Height to use for setting Weibull parameters
    hub_height = int(bio_parameters_dict['hub_height'])

    # Compute the mean air density, given by CKs formulas
    mean_air_density = air_density_standard - air_density_coef * hub_height

    # Fractional coefficient that lives outside the intregation for computing
    # the harvested wind energy
    fract_coef = rated_power * (mean_air_density / air_density_standard)

    # The coefficient that is multiplied by the integration portion of the
    # harvested wind energy equation
    scalar = _NUM_DAYS * 24 * fract_coef

    # Weibull probability function to integrate over
    def _calc_weibull_probability(v_speed, k_shape, l_scale):
        """Calculate the Weibull probability function of variable v_speed.

        Args:
            v_speed (int or float): a number representing wind speed
            k_shape (float): the shape parameter
            l_scale (float): the scale parameter of the distribution

        Returns:
            a float

        """
        return ((k_shape / l_scale) * (v_speed / l_scale)**(k_shape - 1) *
                (math.exp(-1 * (v_speed / l_scale)**k_shape)))

    # Density wind energy function to integrate over
    def _calc_density_wind_energy(v_speed, k_shape, l_scale):
        """Calculate the probability density function of a Weibull variable.

        Args:
            v_speed (int or float): a number representing wind speed
            k_shape (float): the shape parameter
            l_scale (float): the scale parameter of the distribution

        Returns:
            a float

        """
        return ((k_shape / l_scale) * (v_speed / l_scale)**(k_shape - 1) *
                (math.exp(-1 * (v_speed / l_scale)**k_shape))) * v_speed**3

    # Harvested wind energy function to integrate over
    def _calc_harvested_wind_energy(v_speed, k_shape, l_scale):
        """Calculate the harvested wind energy.

        Args:
            v_speed (int or float): a number representing wind speed
            k_shape (float): the shape parameter
            l_scale (float): the scale parameter of the distribution

        Returns:
            a float

        """
        fract = ((v_speed**exp_pwr_curve - v_in**exp_pwr_curve) /
                 (v_rate**exp_pwr_curve - v_in**exp_pwr_curve))

        return fract * _calc_weibull_probability(v_speed, k_shape, l_scale)

    for key, value_fields in wind_dict.items():
        # Get the indexes for the scale and shape parameters
        scale_value = value_fields[_SCALE_KEY]
        shape_value = value_fields[_SHAPE_KEY]

        # Integrate over the probability density function. 0 and 50 are
        # hard coded values set in CKs documentation
        density_results = integrate.quad(_calc_density_wind_energy, 0, 50,
                                         (shape_value, scale_value))

        # Compute the mean air density, given by CKs formulas
        mean_air_density = air_density_standard - air_density_coef * hub_height

        # Compute the final wind power density value
        density_results = 0.5 * mean_air_density * density_results[0]

        # Integrate over the harvested wind energy function
        harv_results = integrate.quad(_calc_harvested_wind_energy, v_in,
                                      v_rate, (shape_value, scale_value))

        # Integrate over the Weibull probability function
        weibull_results = integrate.quad(_calc_weibull_probability, v_rate,
                                         v_out, (shape_value, scale_value))

        # Compute the final harvested wind energy value
        harvested_wind_energy = (
            scalar * (harv_results[0] + weibull_results[0]))

        # Convert harvested energy from Whr/yr to MWhr/yr by dividing by
        # 1,000,000
        harvested_wind_energy = harvested_wind_energy / 1000000.00

        # Now factor in the percent losses due to turbine
        # downtime (mechanical failure, storm damage, etc.)
        # and due to electrical resistance in the cables
        harvested_wind_energy = (1 - losses) * harvested_wind_energy

        # Finally, multiply the harvested wind energy by the number of
        # turbines to get the amount of energy generated for the entire farm
        harvested_wind_energy = harvested_wind_energy * number_of_turbines

        # Append calculated results to the dictionary
        wind_dict_copy[key][_DENSITY_FIELD_NAME] = density_results
        wind_dict_copy[key][_HARVESTED_FIELD_NAME] = harvested_wind_energy

    with open(target_pickle_path, 'wb') as pickle_file:
        pickle.dump(wind_dict_copy, pickle_file)


def _dictionary_to_point_vector(
        base_dict_data, layer_name, target_vector_path):
    """Create a point shapefile from a dictionary.

    The point shapefile created is not projected and uses latitude and
        longitude for its geometry.

    Args:
        base_dict_data (dict): a python dictionary with keys being unique id's
            that point to sub-dictionaries that have key-value pairs. These
            inner key-value pairs will represent the field-value pair for the
            point features. At least two fields are required in the sub-
            dictionaries. All the keys in the sub dictionary should have the
            same name and order. All the values in the sub dictionary should
            have the same type 'LATI' and 'LONG'. These fields determine the
            geometry of the point.
            0 : {'TYPE':GRID, 'LATI':41, 'LONG':-73, ...},
            1 : {'TYPE':GRID, 'LATI':42, 'LONG':-72, ...},
            2 : {'TYPE':GRID, 'LATI':43, 'LONG':-72, ...},
        layer_name (str): a python str for the name of the layer
        target_vector_path (str): a path to the output path of the point
            vector.

    Returns:
        None

    """
    # If the target_vector_path exists delete it
    _, driver_name = _get_file_ext_and_driver_name(target_vector_path)
    output_driver = ogr.GetDriverByName(driver_name)
    if os.path.exists(target_vector_path):
        output_driver.DeleteDataSource(target_vector_path)

    target_vector = output_driver.CreateDataSource(target_vector_path)

    # Set the spatial reference to WGS84 (lat/long)
    source_sr = osr.SpatialReference()
    source_sr.SetWellKnownGeogCS("WGS84")

    output_layer = target_vector.CreateLayer(layer_name, source_sr,
                                             ogr.wkbPoint)

    # Outer unique keys
    outer_keys = list(base_dict_data.keys())

    # Construct a list of fields to add from the keys of the inner dictionary
    field_list = list(base_dict_data[outer_keys[0]])

    # Create a dictionary to store what variable types the fields are
    type_dict = {}
    for field in field_list:
        field_type = None
        # Get a value from the field
        val = base_dict_data[outer_keys[0]][field]
        # Check to see if the value is a str of characters or a number. This
        # will determine the type of field created in the shapefile
        if isinstance(val, str):
            type_dict[field] = 'str'
            field_type = ogr.OFTString
        else:
            type_dict[field] = 'number'
            field_type = ogr.OFTReal
        output_field = ogr.FieldDefn(field, field_type)
        output_layer.CreateField(output_field)

    # For each inner dictionary (for each point) create a point and set its
    # fields
    for point_dict in base_dict_data.values():
        latitude = float(point_dict['lati'])
        longitude = float(point_dict['long'])

        geom = ogr.Geometry(ogr.wkbPoint)
        geom.AddPoint_2D(longitude, latitude)

        output_feature = ogr.Feature(output_layer.GetLayerDefn())

        for field_name in point_dict:
            field_index = output_feature.GetFieldIndex(field_name)
            output_feature.SetField(field_index, point_dict[field_name])

        output_feature.SetGeometryDirectly(geom)
        output_layer.CreateFeature(output_feature)
        output_feature = None

    output_layer.SyncToDisk()


def _get_suitable_projection_params(
        base_raster_path, aoi_vector_path, target_pickle_path):
    """Choose projection, pixel size and bounding box for clipping a raster.

    If base raster is not already projected, choose a suitable UTM zone.
    The target_pickle_path contains a tuple of three elements:
        target_sr_wkt (str): a projection string used as the target projection
            for warping the base raster later on.
        target_pixel_size (tuple): a tuple of equal x, y pixel sizes in minimum
            absolute value.
        target_bounding_box (list): a list of the form [xmin, ymin, xmax, ymax]
            that describes the largest fitting bounding box around the original
            warped bounding box in ````new_epsg```` coordinate system.

    Args:
        base_raster_path (str): path to base raster that might not be projected
        aoi_vector_path (str): path to base AOI vector that'll be used to
            clip the raster.
        target_pickle_path (str): a path to the pickle file for storing
            target_sr_wkt, target_pixel_size, and target_bounding_box.

    Returns:
        None.

    """
    base_raster_info = pygeoprocessing.get_raster_info(base_raster_path)
    aoi_vector_info = pygeoprocessing.get_vector_info(aoi_vector_path)

    base_raster_srs = osr.SpatialReference()
    base_raster_srs.ImportFromWkt(base_raster_info['projection_wkt'])

    if not base_raster_srs.IsProjected():
        wgs84_sr = osr.SpatialReference()
        wgs84_sr.ImportFromEPSG(4326)
        aoi_wgs84_bounding_box = pygeoprocessing.transform_bounding_box(
            aoi_vector_info['bounding_box'], aoi_vector_info['projection_wkt'],
            wgs84_sr.ExportToWkt())

        base_raster_bounding_box = pygeoprocessing.transform_bounding_box(
<<<<<<< HEAD
            base_raster_info['bounding_box'], base_raster_info['projection_wkt'],
            wgs84_sr.ExportToWkt())
=======
            base_raster_info['bounding_box'],
            base_raster_info['projection_wkt'], wgs84_sr.ExportToWkt())
>>>>>>> 563765e5

        target_bounding_box_wgs84 = pygeoprocessing.merge_bounding_box_list(
            [aoi_wgs84_bounding_box, base_raster_bounding_box], 'intersection')

        # Get the suitable UTM code
        centroid_x = (
            target_bounding_box_wgs84[2] + target_bounding_box_wgs84[0]) / 2
        centroid_y = (
            target_bounding_box_wgs84[3] + target_bounding_box_wgs84[1]) / 2

        # Get target pixel size in square meters used for resizing the base
        # raster later on
        target_pixel_size = _convert_degree_pixel_size_to_square_meters(
            base_raster_info['pixel_size'], centroid_y)

        utm_code = (math.floor((centroid_x + 180.0) / 6) % 60) + 1
        lat_code = 6 if centroid_y > 0 else 7
        epsg_code = int('32%d%02d' % (lat_code, utm_code))
        target_srs = osr.SpatialReference()
        target_srs.ImportFromEPSG(epsg_code)

        # Transform the merged unprojected bounding box of base raster and clip
        # vector from WGS84 to the target UTM projection
        target_bounding_box = pygeoprocessing.transform_bounding_box(
            target_bounding_box_wgs84, wgs84_sr.ExportToWkt(),
            target_srs.ExportToWkt())

        target_sr_wkt = target_srs.ExportToWkt()
    else:
        # If the base raster is already projected, transform the bounding
        # box from base raster and aoi vector bounding boxes
        target_sr_wkt = base_raster_info['projection_wkt']

        aoi_bounding_box = pygeoprocessing.transform_bounding_box(
            aoi_vector_info['bounding_box'], aoi_vector_info['projection_wkt'],
            target_sr_wkt)

        target_bounding_box = pygeoprocessing.merge_bounding_box_list(
            [aoi_bounding_box, base_raster_info['bounding_box']],
            'intersection')

        # Get the minimum square pixel size
        min_pixel_size = np.min(np.absolute(base_raster_info['pixel_size']))
        target_pixel_size = (min_pixel_size, -min_pixel_size)

    with open(target_pickle_path, 'wb') as pickle_file:
        pickle.dump(
            (target_sr_wkt, target_pixel_size, target_bounding_box),
            pickle_file)


def _clip_to_projection_with_square_pixels(
        base_raster_path, clip_vector_path, target_raster_path,
        target_projection_wkt, target_pixel_size, target_bounding_box):
    """Clip raster with vector into target projected coordinate system.

    If pixel size of target raster is not square, the minimum absolute value
    will be used for target_pixel_size.

    Args:
        base_raster_path (str): path to base raster.
        clip_vector_path (str): path to base clip vector.
        target_projection_wkt (str): a projection string used as the target
            projection for warping the base raster.
        target_pixel_size (tuple): a tuple of equal x, y pixel sizes in minimum
            absolute value.
        target_bounding_box (list): a list of the form [xmin, ymin, xmax, ymax]
            that describes the largest fitting bounding box around the original
            warped bounding box in ````new_epsg```` coordinate system.

    Returns:
        None.

    """
    pygeoprocessing.warp_raster(
        base_raster_path,
        target_pixel_size,
        target_raster_path,
        _TARGET_RESAMPLE_METHOD,
        target_bb=target_bounding_box,
        target_projection_wkt=target_projection_wkt,
        vector_mask_options={'mask_vector_path': clip_vector_path})


def _convert_degree_pixel_size_to_square_meters(pixel_size, center_lat):
    """Calculate meter size of a wgs84 square pixel.

    Adapted from: https://gis.stackexchange.com/a/127327/2397. If the pixel
    is not square, this function will use the minimum absolute value from the
    pixel dimension in the output meter_pixel_size_tuple.

    Args:
        pixel_size (tuple): [xsize, ysize] in degrees (float).
        center_lat (float): latitude of the center of the pixel. Note this
            value +/- half the ``pixel-size`` must not exceed 90/-90 degrees
            latitude or an invalid area will be calculated.

    Returns:
        ``meter_pixel_size_tuple`` with minimum absolute value in the pixel
            sizes.

    """
    m1 = 111132.92
    m2 = -559.82
    m3 = 1.175
    m4 = -0.0023
    p1 = 111412.84
    p2 = -93.5
    p3 = 0.118

    lat = center_lat * math.pi / 180
    latlen = (m1 + m2 * math.cos(2 * lat) + m3 * math.cos(4 * lat) +
              m4 * math.cos(6 * lat))
    longlen = abs(p1 * math.cos(lat) + p2 * math.cos(3 * lat) +
                  p3 * math.cos(5 * lat))
    x_meter_size = longlen * pixel_size[0]
    y_meter_size = latlen * pixel_size[1]
    meter_pixel_size_tuple = (x_meter_size, y_meter_size)
    if not np.isclose(x_meter_size, y_meter_size):
        min_meter_size = np.min(np.absolute(meter_pixel_size_tuple))
        meter_pixel_size_tuple = (min_meter_size, -min_meter_size)

    return meter_pixel_size_tuple


def _wind_data_to_point_vector(wind_data_pickle_path,
                               layer_name,
                               target_vector_path,
                               ref_projection_wkt=None):
    """Create a point shapefile given a dictionary of the wind data fields.

    Args:
        wind_data_pickle_path (str): a path to the pickle file that has
            wind_dict_copy, where the keys are tuples of the lat/long
            coordinates:
                {
                1 : {'LATI':97, 'LONG':43, 'LAM':6.3, 'K':2.7, 'REF':10, ...},
                2 : {'LATI':55, 'LONG':51, 'LAM':6.2, 'K':2.4, 'REF':10, ...},
                3 : {'LATI':73, 'LONG':47, 'LAM':6.5, 'K':2.3, 'REF':10, ...}
                }
        layer_name (str): the name of the layer.
        target_vector_path (str): path to the output destination of the
            shapefile.
        ref_projection_wkt (str): reference projection of in Well Known Text.

    Returns:
        None

    """
    LOGGER.info('Entering _wind_data_to_point_vector')

    # Unpickle the wind data dictionary
    with open(wind_data_pickle_path, 'rb') as pickle_file:
        wind_data = pickle.load(pickle_file)

    # Get driver based on file extension
    _, driver_name = _get_file_ext_and_driver_name(target_vector_path)

    # If the target_vector_path exists delete it
    if os.path.isfile(target_vector_path):
        driver = ogr.GetDriverByName(driver_name)
        driver.DeleteDataSource(target_vector_path)

    target_driver = ogr.GetDriverByName(driver_name)
    target_vector = target_driver.CreateDataSource(target_vector_path)
    target_sr = osr.SpatialReference()
    target_sr.SetWellKnownGeogCS("WGS84")

    need_geotranform = False
    if ref_projection_wkt:
        ref_sr = osr.SpatialReference(wkt=ref_projection_wkt)
        if ref_sr.IsProjected:
            # Get coordinate transformation between two projections
<<<<<<< HEAD
            coord_trans = utils.create_coordinate_transformer(target_sr, ref_sr)
=======
            coord_trans = utils.create_coordinate_transformer(
                target_sr, ref_sr)
>>>>>>> 563765e5
            need_geotranform = True
    else:
        need_geotranform = False

    if need_geotranform:
        target_layer = target_vector.CreateLayer(
            layer_name, ref_sr, ogr.wkbPoint)
    else:
        target_layer = target_vector.CreateLayer(
            layer_name, target_sr, ogr.wkbPoint)

    # Construct a list of fields to add from the keys of the inner dictionary
    field_list = list(wind_data[list(wind_data.keys())[0]])

    # For the two fields that we computed and added to the dictionary, move
    # them to the last
    for field in [_DENSITY_FIELD_NAME, _HARVESTED_FIELD_NAME]:
        if field in field_list:
            field_list.remove(field)
            field_list.append(field)

    LOGGER.debug('field_list : %s', field_list)

    LOGGER.info('Creating fields for the target vector')
    for field in field_list:
        target_field = ogr.FieldDefn(field, ogr.OFTReal)
        target_layer.CreateField(target_field)

    LOGGER.info('Entering iteration to create and set the features')
    # For each inner dictionary (for each point) create a point
    for point_dict in wind_data.values():
        geom = ogr.Geometry(ogr.wkbPoint)
        latitude = float(point_dict['LATI'])
        longitude = float(point_dict['LONG'])
        # When projecting to WGS84, extents -180 to 180 are used for
        # longitude. In case input longitude is from -360 to 0 convert
        if longitude < -180:
            longitude += 360
        if need_geotranform:
            point_x, point_y, _ = coord_trans.TransformPoint(
                longitude, latitude)
            geom.AddPoint(point_x, point_y)
        else:
            geom.AddPoint_2D(longitude, latitude)

        target_feature = ogr.Feature(target_layer.GetLayerDefn())
        target_layer.CreateFeature(target_feature)

        for field_name in point_dict:
            field_index = target_feature.GetFieldIndex(field_name)
            target_feature.SetField(field_index, point_dict[field_name])

        target_feature.SetGeometryDirectly(geom)
        target_layer.SetFeature(target_feature)
        target_feature = None

    LOGGER.info('Finished _wind_data_to_point_vector')
    target_vector = None


def _clip_and_reproject_vector(base_vector_path, clip_vector_path,
                               target_vector_path, work_dir):
    """Clip a vector against an AOI and output result in AOI coordinates.

    Args:
        base_vector_path (str): path to a base vector
        clip_vector_path (str): path to an AOI vector
        target_vector_path (str): desired output path to write the clipped
            base against AOI in AOI's coordinate system.
        work_dir (str): path to create a temp folder for saving temporary
            files. The temp folder will be deleted when function finishes.

    Returns:
        None.
    """
    LOGGER.info('Entering _clip_and_reproject_vector')
    temp_dir = tempfile.mkdtemp(dir=work_dir, prefix='clip-reproject-')
    file_ext, driver_name = _get_file_ext_and_driver_name(target_vector_path)

    # Get the base and target spatial reference in Well Known Text
    base_sr_wkt = pygeoprocessing.get_vector_info(base_vector_path)[
        'projection_wkt']
    target_sr_wkt = pygeoprocessing.get_vector_info(clip_vector_path)[
        'projection_wkt']

    # Create path for the reprojected shapefile
    clipped_vector_path = os.path.join(
        temp_dir, 'clipped_vector' + file_ext)
    reprojected_clip_path = os.path.join(
        temp_dir, 'reprojected_clip_vector' + file_ext)

    if base_sr_wkt != target_sr_wkt:
        # Reproject clip vector to the spatial reference of the base vector.
        # Note: reproject_vector can be expensive if vector has many features.
        pygeoprocessing.reproject_vector(
            clip_vector_path, base_sr_wkt, reprojected_clip_path,
            driver_name=driver_name)

    # Clip the base vector to the AOI
    _clip_vector_by_vector(
        base_vector_path, reprojected_clip_path, clipped_vector_path, temp_dir)

    # Reproject the clipped base vector to the spatial reference of clip vector
    pygeoprocessing.reproject_vector(
        clipped_vector_path, target_sr_wkt, target_vector_path,
        driver_name=driver_name)

    shutil.rmtree(temp_dir, ignore_errors=True)
    LOGGER.info('Finished _clip_and_reproject_vector')


def _clip_vector_by_vector(
        base_vector_path, clip_vector_path, target_vector_path, work_dir):
    """Clip a vector from another vector keeping features.

    Create a new target vector where base features are contained in the
        polygon in clip_vector_path. Assumes all data are in the same
        projection.

    Args:
        base_vector_path (str): path to a vector to clip.
        clip_vector_path (str): path to a polygon vector for clipping.
        target_vector_path (str): output path for the clipped vector.
        work_dir (str): path to create a temp folder for saving temporary
            files. The temp folder will be deleted when function finishes.

    Returns:
        None.

    """
    LOGGER.info('Entering _clip_vector_by_vector')

    file_ext, driver_name = _get_file_ext_and_driver_name(target_vector_path)

    # Get the base and target spatial reference in Well Known Text
    base_sr_wkt = pygeoprocessing.get_vector_info(base_vector_path)[
        'projection_wkt']
    target_sr_wkt = pygeoprocessing.get_vector_info(clip_vector_path)[
        'projection_wkt']

    if base_sr_wkt != target_sr_wkt:
        # Reproject clip vector to the spatial reference of the base vector.
        # Note: reproject_vector can be expensive if vector has many features.
        temp_dir = tempfile.mkdtemp(dir=work_dir, prefix='clip-')
        reprojected_clip_vector_path = os.path.join(
            temp_dir, 'reprojected_clip_vector' + file_ext)
        pygeoprocessing.reproject_vector(
            clip_vector_path, base_sr_wkt, reprojected_clip_vector_path,
            driver_name=driver_name)
        clip_vector_path = reprojected_clip_vector_path

    # Get layer and geometry informations from base vector path
    base_vector = gdal.OpenEx(base_vector_path, gdal.OF_VECTOR)
    base_layer = base_vector.GetLayer()
    base_layer_defn = base_layer.GetLayerDefn()
    base_geom_type = base_layer.GetGeomType()

    clip_vector = gdal.OpenEx(clip_vector_path, gdal.OF_VECTOR)
    clip_layer = clip_vector.GetLayer()

    target_driver = gdal.GetDriverByName(driver_name)
    target_vector = target_driver.Create(
        target_vector_path, 0, 0, 0, gdal.GDT_Unknown)
    target_layer = target_vector.CreateLayer(
        base_layer_defn.GetName(), base_layer.GetSpatialRef(), base_geom_type)
    base_layer.Clip(clip_layer, target_layer)

    target_layer = None
    target_vector = None
    clip_vector = None
    clip_vector = None
    base_layer = None
    base_vector = None

    if base_sr_wkt != target_sr_wkt:
        shutil.rmtree(temp_dir, ignore_errors=True)

    LOGGER.info('Finished _clip_vector_by_vector')


def _calculate_distances_land_grid(base_point_vector_path, base_raster_path,
                                   target_dist_raster_path, work_dir):
    """Creates a distance transform raster.

    The distances are calculated based on the shortest distances of each point
    feature in 'base_point_vector_path' and each feature's 'L2G' field.

    Args:
        base_point_vector_path (str): path to an OGR shapefile that has
            the desired features to get the distance from.
        base_raster_path (str): path to a GDAL raster that is used to
            get the proper extents and configuration for the new raster.
        target_dist_raster_path (str): path to a GDAL raster for the final
            distance transform raster output.
        work_dir (str): path to create a temp folder for saving files.

    Returns:
        None.

    """
    LOGGER.info('Starting _calculate_distances_land_grid.')
    temp_dir = tempfile.mkdtemp(dir=work_dir, prefix='calc-dist-land')

    # Open the point shapefile and get the layer
    base_point_vector = gdal.OpenEx(base_point_vector_path, gdal.OF_VECTOR)
    base_point_layer = base_point_vector.GetLayer()
    # A list to hold the land to grid distances in order for each point
    # features 'L2G' field
    l2g_dist = []
    # A list to hold the individual distance transform path's in order
    land_point_dist_raster_path_list = []

    # Get the mean pixel size to calculate minimum distance from land to grid
    pixel_size = pygeoprocessing.get_raster_info(base_raster_path)['pixel_size']
    mean_pixel_size, _ = utils.mean_pixel_size_and_area(pixel_size)

    # Get the original layer definition which holds needed attribute values
    base_layer_defn = base_point_layer.GetLayerDefn()
    file_ext, driver_name = _get_file_ext_and_driver_name(
        base_point_vector_path)
    output_driver = ogr.GetDriverByName(driver_name)
    single_feature_vector_path = os.path.join(
        temp_dir, 'single_feature' + file_ext)
    target_vector = output_driver.CreateDataSource(single_feature_vector_path)

    # Create the new layer for target_vector using same name and
    # geometry type from base_vector as well as spatial reference
    target_layer = target_vector.CreateLayer(base_layer_defn.GetName(),
                                             base_point_layer.GetSpatialRef(),
                                             base_layer_defn.GetGeomType())

    # Get the number of fields in original_layer
    base_field_count = base_layer_defn.GetFieldCount()

    # For every field, create a duplicate field and add it to the new
    # shapefiles layer
    for fld_index in range(base_field_count):
        base_field = base_layer_defn.GetFieldDefn(fld_index)
        target_field = ogr.FieldDefn(base_field.GetName(),
                                     base_field.GetType())
        # NOT setting the WIDTH or PRECISION because that seems to be
        # unneeded and causes interesting OGR conflicts
        target_layer.CreateField(target_field)

    # Create a new shapefile with only one feature to burn onto a raster
    # in order to get the distance transform based on that one feature
    for feature_index, point_feature in enumerate(base_point_layer):
        # Get the point features land to grid value and add it to the list
        field_index = point_feature.GetFieldIndex('L2G')
        l2g_dist.append(float(point_feature.GetField(field_index)))

        # Copy original_datasource's feature and set as new shapes feature
        output_feature = ogr.Feature(feature_def=target_layer.GetLayerDefn())

        # Since the original feature is of interest add its fields and
        # Values to the new feature from the intersecting geometries
        # The False in SetFrom() signifies that the fields must match
        # exactly
        output_feature.SetFrom(point_feature, False)
        target_layer.CreateFeature(output_feature)
        target_vector.SyncToDisk()
        target_layer.DeleteFeature(point_feature.GetFID())

        dist_raster_path = os.path.join(temp_dir,
                                        'dist_%s.tif' % feature_index)
        _create_distance_raster(base_raster_path, single_feature_vector_path,
                                dist_raster_path, work_dir)
        # Add each features distance transform result to list
        land_point_dist_raster_path_list.append(dist_raster_path)

    target_layer = None
    target_vector = None
    base_point_layer = None
    base_point_vector = None
    l2g_dist_array = np.array(l2g_dist)

    def _min_land_ocean_dist(*grid_distances):
        """Aggregate each features distance transform output and create one
            distance output that has the shortest distances combined with each
            features land to grid distance

        Args:
            *grid_distances (numpy.ndarray): a variable number of numpy.ndarray

        Returns:
            a numpy.ndarray of the shortest distances

        """
        # Get the shape of the incoming numpy arrays
        # Initialize with land to grid distances from the first array
        min_distances = np.min(grid_distances, axis=0)
        min_land_grid_dist = l2g_dist_array[np.argmin(grid_distances, axis=0)]
        return min_distances * mean_pixel_size + min_land_grid_dist

    pygeoprocessing.raster_calculator(
        [(path, 1)
         for path in land_point_dist_raster_path_list], _min_land_ocean_dist,
        target_dist_raster_path, _TARGET_DATA_TYPE, _TARGET_NODATA)

    shutil.rmtree(temp_dir, ignore_errors=True)

    LOGGER.info('Finished _calculate_distances_land_grid.')


def _calculate_grid_dist_on_raster(grid_vector_path, harvested_masked_path,
                                   final_dist_raster_path, work_dir):
    """Creates a distance transform raster from an OGR shapefile.

    The function first burns the features from 'grid_vector_path' onto a raster
    using 'harvested_masked_path' as the base for that raster. It then does a
    distance transform from those locations and converts from pixel distances
    to distance in meters.

    Args:
        grid_vector_path (str) a path to an OGR shapefile that has the
            desired features to get the distance from.
        harvested_masked_path (str): a path to a GDAL raster that is used to
            get the proper extents and configuration for new rasters.
        final_dist_raster_path (str) a path to a GDAL raster for the final
            distance transform raster output.
        work_dir (str): path to create a temp folder for saving files.

    Returns:
        None

    """
    LOGGER.info('Starting _calculate_grid_dist_on_raster.')
    temp_dir = tempfile.mkdtemp(dir=work_dir, prefix='calc-grid-dist-')

    raster_info = pygeoprocessing.get_raster_info(harvested_masked_path)
    # Get nodata value to use in raster creation and masking
    out_nodata = raster_info['nodata'][0]
    # Get pixel size from biophysical output
    mean_pixel_size, _ = utils.mean_pixel_size_and_area(
        raster_info['pixel_size'])

    grid_poly_dist_raster_path = os.path.join(temp_dir, 'grid_poly_dist.tif')

    _create_distance_raster(harvested_masked_path, grid_vector_path,
                            grid_poly_dist_raster_path, work_dir)

    def _dist_meters_op(tmp_dist):
        """Multiply the pixel value of a raster by the mean pixel size.

        Args:
            tmp_dist (np.array): an nd numpy array

        Returns:
            out_array (np.array): an array multiplied by a pixel size
        """
        out_array = np.full(tmp_dist.shape, out_nodata, dtype=np.float32)
        valid_pixels_mask = (tmp_dist != out_nodata)
        out_array[
            valid_pixels_mask] = tmp_dist[valid_pixels_mask] * mean_pixel_size
        return out_array

    pygeoprocessing.raster_calculator([(grid_poly_dist_raster_path, 1)],
                                      _dist_meters_op, final_dist_raster_path,
                                      _TARGET_DATA_TYPE, out_nodata)

    shutil.rmtree(temp_dir, ignore_errors=True)


@validation.invest_validator
def validate(args, limit_to=None):
    """Validate an input dictionary for Wind Energy.

    Args:
        args (dict): The args dictionary.

        limit_to=None (str or None): If a str key, only this args parameter
            will be validated.  If ````None````, all args parameters will be
            validated.

    Returns:
        A list of tuples where tuple[0] is an iterable of keys that the error
        message applies to and tuple[1] is the str validation warning.

    """
    return validation.validate(args, ARGS_SPEC['args'],
                               ARGS_SPEC['args_with_spatial_overlap'])<|MERGE_RESOLUTION|>--- conflicted
+++ resolved
@@ -2061,13 +2061,8 @@
             wgs84_sr.ExportToWkt())
 
         base_raster_bounding_box = pygeoprocessing.transform_bounding_box(
-<<<<<<< HEAD
-            base_raster_info['bounding_box'], base_raster_info['projection_wkt'],
-            wgs84_sr.ExportToWkt())
-=======
             base_raster_info['bounding_box'],
             base_raster_info['projection_wkt'], wgs84_sr.ExportToWkt())
->>>>>>> 563765e5
 
         target_bounding_box_wgs84 = pygeoprocessing.merge_bounding_box_list(
             [aoi_wgs84_bounding_box, base_raster_bounding_box], 'intersection')
@@ -2241,12 +2236,8 @@
         ref_sr = osr.SpatialReference(wkt=ref_projection_wkt)
         if ref_sr.IsProjected:
             # Get coordinate transformation between two projections
-<<<<<<< HEAD
-            coord_trans = utils.create_coordinate_transformer(target_sr, ref_sr)
-=======
             coord_trans = utils.create_coordinate_transformer(
                 target_sr, ref_sr)
->>>>>>> 563765e5
             need_geotranform = True
     else:
         need_geotranform = False
