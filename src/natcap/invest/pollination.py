"""Pollinator service model for InVEST."""
import itertools
import collections
import re
import os
import logging
import hashlib
import inspect

from osgeo import gdal
from osgeo import ogr
import pygeoprocessing
import numpy
import taskgraph

from . import utils
from . import validation

LOGGER = logging.getLogger(__name__)

ARGS_SPEC = {
    "model_name": "Crop Pollination",
    "module": __name__,
    "userguide_html": "croppollination.html",
    "args": {
        "workspace_dir": validation.WORKSPACE_SPEC,
        "results_suffix": validation.SUFFIX_SPEC,
        "n_workers": validation.N_WORKERS_SPEC,
        "landcover_raster_path": {
            "type": "raster",
            "required": True,
            "validation_options": {
                "projected": True,
            },
            "about": (
                "This is the landcover map that's used to map biophysical "
                "properties about habitat and floral resources of landcover "
                "types to a spatial layout."),
            "name": "Land Cover Map"
        },
        "guild_table_path": {
            "validation_options": {
                "required_fields": ["species", "alpha", "relative_abundance"],
            },
            "type": "csv",
            "required": True,
            "about": (
                "A table indicating the bee species to analyze in this model "
                "run.  Table headers must include:<br/>* 'species': a bee "
                "species whose column string names will be referred to in "
                "other tables and the model will output analyses per species."
                "<br/> * any number of columns matching "
                "_NESTING_SUITABILITY_PATTERN with values in the range "
                "[0.0, 1.0] indicating the suitability of the given species "
                "to nest in a particular substrate.<br/>* any number of "
                "_FORAGING_ACTIVITY_PATTERN columns with values in the range "
                "[0.0, 1.0] indicating the relative level of foraging "
                "activity for that species during a particular season."
                "<br/>* 'alpha': the sigma average flight distance of that "
                "bee species in meters.<br/>* 'relative_abundance': a weight "
                "indicating the relative abundance of the particular species "
                "with respect to the sum of all relative abundance weights "
                "in the table."),
            "name": "Guild Table"
        },
        "landcover_biophysical_table_path": {
            "validation_options": {
                "required_fields": ["lucode"],
            },
            "type": "csv",
            "required": True,
            "about": (
                "A CSV table mapping landcover codes in the landcover raster "
                "to indexes of nesting availability for each nesting "
                "substrate referenced in guilds table as well as indexes of "
                "abundance of floral resources on that landcover type per "
                "season in the bee activity columns of the guild table."
                "<br/>All indexes are in the range [0.0, 1.0].<br/>Columns "
                "in the table must be at least<br/>* 'lucode': representing "
                "all the unique landcover codes in the raster st "
                "`args['landcover_path']`<br/>* For every nesting matching "
                "_NESTING_SUITABILITY_PATTERN in the guild stable, a column "
                "matching the pattern in `_LANDCOVER_NESTING_INDEX_HEADER`."
                "<br/>* For every season matching _FORAGING_ACTIVITY_PATTERN "
                "in the guilds table, a column matching the pattern in "
                "`_LANDCOVER_FLORAL_RESOURCES_INDEX_HEADER`."),
            "name": "Land Cover Biophysical Table"
        },
        "farm_vector_path": {
            "validation_options": {
                "required_fields": ["crop_type", "half_sat", "season", "p_dep",
                                    "p_managed"],
            },
            "type": "vector",
            "required": False,
            "about": (
                "This is a layer of polygons representing farm sites to be "
                "analyzed.  The vector must have at least the following "
                "fields:<br/><br/>* season (string): season in which the "
                "farm needs pollination.<br/>* half_sat (float): a real in "
                "the range [0.0, 1.0] representing the proportion of wild "
                "pollinators to achieve a 50% yield of that crop.<br/>* "
                "p_wild_dep (float): a number in the range [0.0, 1.0] "
                "representing the proportion of yield dependent on "
                "pollinators.<br/>* p_managed (float): proportion of "
                "pollinators that come from non-native/managed hives.<br/>"
                "* f_[season] (float): any number of fields that match this "
                "pattern such that `season` also matches the season headers "
                "in the biophysical and guild table.  Any areas that overlap "
                "the landcover map will replace seasonal floral resources "
                "with this value.  Ranges from 0..1.<br/>* n_[substrate] "
                "(float): any number of fields that match this pattern such "
                "that `substrate` also matches the nesting substrate headers "
                "in the biophysical and guild table.  Any areas that "
                "overlap the landcover map will replace nesting substrate "
                "suitability with this value.  Ranges from 0..1."),
            "name": "Farm Vector"
        }
    }
}

_INDEX_NODATA = -1.0

# These patterns are expected in the biophysical table
_NESTING_SUBSTRATE_PATTERN = 'nesting_([^_]+)_availability_index'
_FLORAL_RESOURCES_AVAILABLE_PATTERN = 'floral_resources_([^_]+)_index'
_EXPECTED_BIOPHYSICAL_HEADERS = [
    'lucode', _NESTING_SUBSTRATE_PATTERN, _FLORAL_RESOURCES_AVAILABLE_PATTERN]

# These are patterns expected in the guilds table
_NESTING_SUITABILITY_PATTERN = 'nesting_suitability_([^_]+)_index'
# replace with season
_FORAGING_ACTIVITY_PATTERN = 'foraging_activity_%s_index'
_FORAGING_ACTIVITY_RE_PATTERN = _FORAGING_ACTIVITY_PATTERN % '([^_]+)'
_RELATIVE_SPECIES_ABUNDANCE_FIELD = 'relative_abundance'
_ALPHA_HEADER = 'alpha'
_EXPECTED_GUILD_HEADERS = [
    'species', _NESTING_SUITABILITY_PATTERN, _FORAGING_ACTIVITY_RE_PATTERN,
    _ALPHA_HEADER, _RELATIVE_SPECIES_ABUNDANCE_FIELD]

_NESTING_SUBSTRATE_INDEX_FILEPATTERN = 'nesting_substrate_index_%s%s.tif'
# this is used if there is a farm polygon present
_FARM_NESTING_SUBSTRATE_INDEX_FILEPATTERN = (
    'farm_nesting_substrate_index_%s%s.tif')

# replaced by (species, file_suffix)
_HABITAT_NESTING_INDEX_FILE_PATTERN = 'habitat_nesting_index_%s%s.tif'
# replaced by (season, file_suffix)
_RELATIVE_FLORAL_ABUNDANCE_INDEX_FILE_PATTERN = (
    'relative_floral_abundance_index_%s%s.tif')
# this is used if there's a farm polygon present
_FARM_RELATIVE_FLORAL_ABUNDANCE_INDEX_FILE_PATTERN = (
    'farm_relative_floral_abundance_index_%s%s.tif')
# used as an intermediate step for floral resources calculation
# replace (species, file_suffix)
_LOCAL_FORAGING_EFFECTIVENESS_FILE_PATTERN = (
    'local_foraging_effectiveness_%s%s.tif')
# for intermediate output of floral resources replace (species, file_suffix)
_FLORAL_RESOURCES_INDEX_FILE_PATTERN = (
    'floral_resources_%s%s.tif')
# pollinator supply raster replace (species, file_suffix)
_POLLINATOR_SUPPLY_FILE_PATTERN = 'pollinator_supply_%s%s.tif'
# name of reprojected farm vector replace (file_suffix)
_PROJECTED_FARM_VECTOR_FILE_PATTERN = 'reprojected_farm_vector%s.shp'
# used to store the 2D decay kernel for a given distance replace
# (alpha, file suffix)
_KERNEL_FILE_PATTERN = 'kernel_%f%s.tif'
# PA(x,s,j) replace (species, season, file_suffix)
_POLLINATOR_ABUNDANCE_FILE_PATTERN = 'pollinator_abundance_%s_%s%s.tif'
# PAT(x,j) total pollinator abundance per season replace (season, file_suffix)
_TOTAL_POLLINATOR_ABUNDANCE_FILE_PATTERN = (
    'total_pollinator_abundance_%s%s.tif')
# used for RA(l(x),j)*fa(s,j) replace (species, season, file_suffix)
_FORAGED_FLOWERS_INDEX_FILE_PATTERN = (
    'foraged_flowers_index_%s_%s%s.tif')
# used for convolving PS over alpha s replace (species, file_suffix)
_CONVOLVE_PS_FILE_PATH = 'convolve_ps_%s%s.tif'
# half saturation raster replace (season, file_suffix)
_HALF_SATURATION_FILE_PATTERN = 'half_saturation_%s%s.tif'
# blank raster as a basis to rasterize on replace (file_suffix)
_BLANK_RASTER_FILE_PATTERN = 'blank_raster%s.tif'
# raster to hold seasonal farm pollinator replace (season, file_suffix)
_FARM_POLLINATOR_SEASON_FILE_PATTERN = 'farm_pollinator_%s%s.tif'
# total farm pollinators replace (file_suffix)
_FARM_POLLINATOR_FILE_PATTERN = 'farm_pollinators%s.tif'
# managed pollinator indexes replace (file_suffix)
_MANAGED_POLLINATOR_FILE_PATTERN = 'managed_pollinators%s.tif'
# total pollinator raster replace (file_suffix)
_TOTAL_POLLINATOR_YIELD_FILE_PATTERN = 'total_pollinator_yield%s.tif'
# wild pollinator raster replace (file_suffix)
_WILD_POLLINATOR_YIELD_FILE_PATTERN = 'wild_pollinator_yield%s.tif'
# final aggregate farm shapefile file pattern replace (file_suffix)
_FARM_VECTOR_RESULT_FILE_PATTERN = 'farm_results%s.shp'
# output field on target shapefile if farms are enabled
_TOTAL_FARM_YIELD_FIELD_ID = 'y_tot'
# output field for wild pollinators on farms if farms are enabled
_WILD_POLLINATOR_FARM_YIELD_FIELD_ID = 'y_wild'
# output field for proportion of wild pollinators over the pollinator
# dependent part of the yield
_POLLINATOR_PROPORTION_FARM_YIELD_FIELD_ID = 'pdep_y_w'
# output field for pollinator abundance on farm for the season of pollination
_POLLINATOR_ABUDNANCE_FARM_FIELD_ID = 'p_abund'
# expected pattern for seasonal floral resources in input shapefile (season)
_FARM_FLORAL_RESOURCES_HEADER_PATTERN = 'fr_%s'
# regular expression version of _FARM_FLORAL_RESOURCES_PATTERN
_FARM_FLORAL_RESOURCES_PATTERN = (
    _FARM_FLORAL_RESOURCES_HEADER_PATTERN % '([^_]+)')
# expected pattern for nesting substrate in input shapfile (substrate)
_FARM_NESTING_SUBSTRATE_HEADER_PATTERN = 'n_%s'
# regular expression version of _FARM_NESTING_SUBSTRATE_HEADER_PATTERN
_FARM_NESTING_SUBSTRATE_RE_PATTERN = (
    _FARM_NESTING_SUBSTRATE_HEADER_PATTERN % '([^_]+)')
_HALF_SATURATION_FARM_HEADER = 'half_sat'
_CROP_POLLINATOR_DEPENDENCE_FIELD = 'p_dep'
_MANAGED_POLLINATORS_FIELD = 'p_managed'
_FARM_SEASON_FIELD = 'season'
_EXPECTED_FARM_HEADERS = [
    _FARM_SEASON_FIELD, 'crop_type', _HALF_SATURATION_FARM_HEADER,
    _MANAGED_POLLINATORS_FIELD, _FARM_FLORAL_RESOURCES_PATTERN,
    _FARM_NESTING_SUBSTRATE_RE_PATTERN, _CROP_POLLINATOR_DEPENDENCE_FIELD]


def execute(args):
    """InVEST Pollination Model.

    Args:
        args['workspace_dir'] (string): a path to the output workspace folder.
            Will overwrite any files that exist if the path already exists.
        args['results_suffix'] (string): string appended to each output
            file path.
        args['landcover_raster_path'] (string): file path to a landcover
            raster.
        args['guild_table_path'] (string): file path to a table indicating
            the bee species to analyze in this model run.  Table headers
            must include:
                * 'species': a bee species whose column string names will
                    be referred to in other tables and the model will output
                    analyses per species.
                * one or more columns matching _NESTING_SUITABILITY_PATTERN
                    with values in the range [0.0, 1.0] indicating the
                    suitability of the given species to nest in a particular
                    substrate.
                * one or more columns matching _FORAGING_ACTIVITY_RE_PATTERN
                    with values in the range [0.0, 1.0] indicating the
                    relative level of foraging activity for that species
                    during a particular season.
                * _ALPHA_HEADER the sigma average flight distance of that bee
                    species in meters.
                * 'relative_abundance': a weight indicating the relative
                    abundance of the particular species with respect to the
                    sum of all relative abundance weights in the table.

        args['landcover_biophysical_table_path'] (string): path to a table
            mapping landcover codes in `args['landcover_path']` to indexes of
            nesting availability for each nesting substrate referenced in
            guilds table as well as indexes of abundance of floral resources
            on that landcover type per season in the bee activity columns of
            the guild table.

            All indexes are in the range [0.0, 1.0].

            Columns in the table must be at least
                * 'lucode': representing all the unique landcover codes in
                    the raster ast `args['landcover_path']`
                * For every nesting matching _NESTING_SUITABILITY_PATTERN
                  in the guild stable, a column matching the pattern in
                  `_LANDCOVER_NESTING_INDEX_HEADER`.
                * For every season matching _FORAGING_ACTIVITY_RE_PATTERN
                  in the guilds table, a column matching
                  the pattern in `_LANDCOVER_FLORAL_RESOURCES_INDEX_HEADER`.
        args['farm_vector_path'] (string): (optional) path to a single layer
            polygon shapefile representing farms. If present will trigger the
            farm yield component of the model.

            The layer must have at least the following fields:

            * season (string): season in which the farm needs pollination
            * crop_type (string): a text field to identify the crop type for
                summary statistics.
            * half_sat (float): a real in the range [0.0, 1.0] representing
                the proportion of wild pollinators to achieve a 50% yield
                of that crop.
            * p_dep (float): a number in the range [0.0, 1.0]
                representing the proportion of yield dependent on pollinators.
            * p_managed (float): proportion of pollinators that come from
                non-native/managed hives.
            * fr_[season] (float): one or more fields that match this pattern
                such that `season` also matches the season headers in the
                biophysical and guild table.  Any areas that overlap the
                landcover map will replace seasonal floral resources with
                this value.  Ranges from 0..1.
            * n_[substrate] (float): One or more fields that match this
                pattern such that `substrate` also matches the nesting
                substrate headers in the biophysical and guild table.  Any
                areas that overlap the landcover map will replace nesting
                substrate suitability with this value.  Ranges from 0..1.
        args['n_workers'] (int): (optional) The number of worker processes to
            use for processing this model.  If omitted, computation will take
            place in the current process.

    Returns:
        None
    """
    # create initial working directories and determine file suffixes
    intermediate_output_dir = os.path.join(
        args['workspace_dir'], 'intermediate_outputs')
    work_token_dir = os.path.join(
        intermediate_output_dir, '_taskgraph_working_dir')
    output_dir = os.path.join(args['workspace_dir'])
    utils.make_directories(
        [output_dir, intermediate_output_dir])
    file_suffix = utils.make_suffix_string(args, 'results_suffix')

    if 'farm_vector_path' in args and args['farm_vector_path'] != '':
        # we set the vector path to be the projected vector that we'll create
        # later
        farm_vector_path = os.path.join(
            intermediate_output_dir,
            _PROJECTED_FARM_VECTOR_FILE_PATTERN % file_suffix)
    else:
        farm_vector_path = None

    # parse out the scenario variables from a complicated set of two tables
    # and possibly a farm polygon.  This function will also raise an exception
    # if any of the inputs are malformed.
    scenario_variables = _parse_scenario_variables(args)
    landcover_raster_info = pygeoprocessing.get_raster_info(
        args['landcover_raster_path'])

    try:
        n_workers = int(args['n_workers'])
    except (KeyError, ValueError, TypeError):
        # KeyError when n_workers is not present in args
        # ValueError when n_workers is an empty string.
        # TypeError when n_workers is None.
        n_workers = -1  # Synchronous mode.
    task_graph = taskgraph.TaskGraph(work_token_dir, n_workers)

    if farm_vector_path is not None:
        # ensure farm vector is in the same projection as the landcover map
        reproject_farm_task = task_graph.add_task(
            task_name='reproject_farm_task',
            func=pygeoprocessing.reproject_vector,
            args=(
<<<<<<< HEAD
                args['farm_vector_path'], landcover_raster_info['projection_wkt'],
                farm_vector_path),
=======
                args['farm_vector_path'],
                landcover_raster_info['projection_wkt'], farm_vector_path),
>>>>>>> 563765e5
            target_path_list=[farm_vector_path])

    # calculate nesting_substrate_index[substrate] substrate maps
    # N(x, n) = ln(l(x), n)
    scenario_variables['nesting_substrate_index_path'] = {}
    landcover_substrate_index_tasks = {}
    reclass_error_details = {
        'raster_name': 'LULC', 'column_name': 'lucode',
        'table_name': 'Biophysical'}
    for substrate in scenario_variables['substrate_list']:
        nesting_substrate_index_path = os.path.join(
            intermediate_output_dir,
            _NESTING_SUBSTRATE_INDEX_FILEPATTERN % (substrate, file_suffix))
        scenario_variables['nesting_substrate_index_path'][substrate] = (
            nesting_substrate_index_path)

        landcover_substrate_index_tasks[substrate] = task_graph.add_task(
            task_name='reclassify_to_substrate_%s' % substrate,
            func=utils.reclassify_raster,
            args=(
                (args['landcover_raster_path'], 1),
                scenario_variables['landcover_substrate_index'][substrate],
                nesting_substrate_index_path, gdal.GDT_Float32,
                _INDEX_NODATA, reclass_error_details),
            target_path_list=[nesting_substrate_index_path])

    # calculate farm_nesting_substrate_index[substrate] substrate maps
    # dependent on farm substrate rasterized over N(x, n)
    if farm_vector_path is not None:
        scenario_variables['farm_nesting_substrate_index_path'] = (
            collections.defaultdict(dict))
        farm_substrate_rasterize_task_list = []
        for substrate in scenario_variables['substrate_list']:
            farm_substrate_id = (
                _FARM_NESTING_SUBSTRATE_HEADER_PATTERN % substrate)
            farm_nesting_substrate_index_path = os.path.join(
                intermediate_output_dir,
                _FARM_NESTING_SUBSTRATE_INDEX_FILEPATTERN % (
                    substrate, file_suffix))
            scenario_variables['farm_nesting_substrate_index_path'][
                substrate] = farm_nesting_substrate_index_path
            farm_substrate_rasterize_task_list.append(
                task_graph.add_task(
                    task_name='rasterize_nesting_substrate_%s' % substrate,
                    func=_rasterize_vector_onto_base,
                    args=(
                        scenario_variables['nesting_substrate_index_path'][
                            substrate],
                        farm_vector_path, farm_substrate_id,
                        farm_nesting_substrate_index_path),
                    target_path_list=[farm_nesting_substrate_index_path],
                    dependent_task_list=[
                        landcover_substrate_index_tasks[substrate],
                        reproject_farm_task]))

    habitat_nesting_tasks = {}
    scenario_variables['habitat_nesting_index_path'] = {}
    for species in scenario_variables['species_list']:
        # calculate habitat_nesting_index[species] HN(x, s) = max_n(N(x, n) ns(s,n))
        if farm_vector_path is not None:
            dependent_task_list = farm_substrate_rasterize_task_list
            substrate_path_map = scenario_variables[
                'farm_nesting_substrate_index_path']
        else:
            dependent_task_list = landcover_substrate_index_tasks.values()
            substrate_path_map = scenario_variables[
                'nesting_substrate_index_path']

        scenario_variables['habitat_nesting_index_path'][species] = (
            os.path.join(
                intermediate_output_dir,
                _HABITAT_NESTING_INDEX_FILE_PATTERN % (species, file_suffix)))

        calculate_habitat_nesting_index_op = _CalculateHabitatNestingIndex(
            substrate_path_map,
            scenario_variables['species_substrate_index'][species],
            scenario_variables['habitat_nesting_index_path'][species])

        habitat_nesting_tasks[species] = task_graph.add_task(
            task_name='calculate_habitat_nesting_%s' % species,
            func=calculate_habitat_nesting_index_op,
            dependent_task_list=dependent_task_list,
            target_path_list=[
                scenario_variables['habitat_nesting_index_path'][species]])

    scenario_variables['relative_floral_abundance_index_path'] = {}
    relative_floral_abudance_task_map = {}
    reclass_error_details = {
        'raster_name': 'LULC', 'column_name': 'lucode',
        'table_name': 'Biophysical'}
    for season in scenario_variables['season_list']:
        # calculate relative_floral_abundance_index[season] per season
        # RA(l(x), j)
        relative_floral_abundance_index_path = os.path.join(
            intermediate_output_dir,
            _RELATIVE_FLORAL_ABUNDANCE_INDEX_FILE_PATTERN % (
                season, file_suffix))

        relative_floral_abudance_task = task_graph.add_task(
            task_name='reclassify_to_floral_abundance_%s' % season,
            func=utils.reclassify_raster,
            args=(
                (args['landcover_raster_path'], 1),
                scenario_variables['landcover_floral_resources'][season],
                relative_floral_abundance_index_path, gdal.GDT_Float32,
                _INDEX_NODATA, reclass_error_details),
            target_path_list=[relative_floral_abundance_index_path])

        # if there's a farm, rasterize floral resources over the top
        if farm_vector_path is not None:
            farm_relative_floral_abundance_index_path = os.path.join(
                intermediate_output_dir,
                _FARM_RELATIVE_FLORAL_ABUNDANCE_INDEX_FILE_PATTERN % (
                    season, file_suffix))

            # this is the shapefile header for the farm seasonal floral
            # resources
            farm_floral_resources_id = (
                _FARM_FLORAL_RESOURCES_HEADER_PATTERN % season)

            # override the relative floral task because we'll need this one
            relative_floral_abudance_task = task_graph.add_task(
                task_name='relative_floral_abudance_task_%s' % season,
                func=_rasterize_vector_onto_base,
                args=(
                    relative_floral_abundance_index_path,
                    farm_vector_path, farm_floral_resources_id,
                    farm_relative_floral_abundance_index_path),
                target_path_list=[
                    farm_relative_floral_abundance_index_path],
                dependent_task_list=[
                    relative_floral_abudance_task, reproject_farm_task])

            # override the relative floral abundance index path since we'll
            # need the farm one
            relative_floral_abundance_index_path = (
                farm_relative_floral_abundance_index_path)

        scenario_variables['relative_floral_abundance_index_path'][season] = (
            relative_floral_abundance_index_path)
        relative_floral_abudance_task_map[season] = (
            relative_floral_abudance_task)

    scenario_variables['foraged_flowers_index_path'] = {}
    foraged_flowers_index_task_map = {}
    for species in scenario_variables['species_list']:
        for season in scenario_variables['season_list']:
            # calculate foraged_flowers_species_season = RA(l(x),j)*fa(s,j)
            foraged_flowers_index_path = os.path.join(
                intermediate_output_dir,
                _FORAGED_FLOWERS_INDEX_FILE_PATTERN % (
                    species, season, file_suffix))
            relative_abundance_path = (
                scenario_variables['relative_floral_abundance_index_path'][
                    season])
            mult_by_scalar_op = _MultByScalar(
                scenario_variables['species_foraging_activity'][
                    (species, season)])
            foraged_flowers_index_task_map[(species, season)] = (
                task_graph.add_task(
                    task_name='calculate_foraged_flowers_%s_%s' % (
                        species, season),
                    func=pygeoprocessing.raster_calculator,
                    args=(
                        [(relative_abundance_path, 1)],
                        mult_by_scalar_op, foraged_flowers_index_path,
                        gdal.GDT_Float32, _INDEX_NODATA),
                    dependent_task_list=[
                        relative_floral_abudance_task_map[season]],
                    target_path_list=[foraged_flowers_index_path]))
            scenario_variables['foraged_flowers_index_path'][
                (species, season)] = foraged_flowers_index_path

    pollinator_abundance_path_map = {}
    pollinator_abundance_task_map = {}
    floral_resources_index_path_map = {}
    floral_resources_index_task_map = {}
    for species in scenario_variables['species_list']:
        # calculate foraging_effectiveness[species]
        # FE(x, s) = sum_j [RA(l(x), j) * fa(s, j)]
        foraged_flowers_path_band_list = [
            (scenario_variables['foraged_flowers_index_path'][
                (species, season)], 1)
            for season in scenario_variables['season_list']]
        local_foraging_effectiveness_path = os.path.join(
            intermediate_output_dir,
            _LOCAL_FORAGING_EFFECTIVENESS_FILE_PATTERN % (
                species, file_suffix))

        local_foraging_effectiveness_task = task_graph.add_task(
            task_name='local_foraging_effectiveness_%s' % species,
            func=pygeoprocessing.raster_calculator,
            args=(
                foraged_flowers_path_band_list,
                _SumRasters(), local_foraging_effectiveness_path,
                gdal.GDT_Float32, _INDEX_NODATA),
            target_path_list=[
                local_foraging_effectiveness_path],
            dependent_task_list=[
                foraged_flowers_index_task_map[(species, season)]
                for season in scenario_variables['season_list']])

        landcover_pixel_size_tuple = landcover_raster_info['pixel_size']
        try:
            landcover_mean_pixel_size = utils.mean_pixel_size_and_area(
                landcover_pixel_size_tuple)[0]
        except ValueError:
            landcover_mean_pixel_size = numpy.min(numpy.absolute(
                landcover_pixel_size_tuple))
            LOGGER.debug(
                'Land Cover Raster has unequal x, y pixel sizes: %s. Using'
                '%s as the mean pixel size.' % (
                    landcover_pixel_size_tuple, landcover_mean_pixel_size))
        # create a convolution kernel for the species flight range
        alpha = (
            scenario_variables['alpha_value'][species] /
            landcover_mean_pixel_size)
        kernel_path = os.path.join(
            intermediate_output_dir, _KERNEL_FILE_PATTERN % (
                alpha, file_suffix))

        alpha_kernel_raster_task = task_graph.add_task(
            task_name='decay_kernel_raster_%s' % alpha,
            func=utils.exponential_decay_kernel_raster,
            args=(alpha, kernel_path),
            target_path_list=[kernel_path])

        # convolve FE with alpha_s
        floral_resources_index_path = os.path.join(
            intermediate_output_dir, _FLORAL_RESOURCES_INDEX_FILE_PATTERN % (
                species, file_suffix))
        floral_resources_index_path_map[species] = floral_resources_index_path

        floral_resources_task = task_graph.add_task(
            task_name='convolve_%s' % species,
            func=pygeoprocessing.convolve_2d,
            args=(
                (local_foraging_effectiveness_path, 1), (kernel_path, 1),
                floral_resources_index_path),
            kwargs={
                'ignore_nodata_and_edges': True,
                'mask_nodata': True,
                'normalize_kernel': False,
                },
            dependent_task_list=[
                alpha_kernel_raster_task, local_foraging_effectiveness_task],
            target_path_list=[floral_resources_index_path])

        floral_resources_index_task_map[species] = floral_resources_task
        # calculate
        # pollinator_supply_index[species] PS(x,s) = FR(x,s) * HN(x,s) * sa(s)
        pollinator_supply_index_path = os.path.join(
            output_dir, _POLLINATOR_SUPPLY_FILE_PATTERN % (
                species, file_suffix))
        ps_index_op = _PollinatorSupplyIndexOp(
            scenario_variables['species_abundance'][species])
        pollinator_supply_task = task_graph.add_task(
            task_name='calculate_pollinator_supply_%s' % species,
            func=pygeoprocessing.raster_calculator,
            args=(
                [(scenario_variables['habitat_nesting_index_path'][species],
                  1),
                 (floral_resources_index_path, 1)], ps_index_op,
                pollinator_supply_index_path, gdal.GDT_Float32,
                _INDEX_NODATA),
            dependent_task_list=[
                floral_resources_task, habitat_nesting_tasks[species]],
            target_path_list=[pollinator_supply_index_path])

        # calc convolved_PS PS over alpha_s
        convolve_ps_path = os.path.join(
            intermediate_output_dir, _CONVOLVE_PS_FILE_PATH % (
                species, file_suffix))

        convolve_ps_task = task_graph.add_task(
            task_name='convolve_ps_%s' % species,
            func=pygeoprocessing.convolve_2d,
            args=(
                (pollinator_supply_index_path, 1), (kernel_path, 1),
                convolve_ps_path),
            kwargs={
                'ignore_nodata_and_edges': True,
                'mask_nodata': True,
                'normalize_kernel': False,
                },
            dependent_task_list=[
                alpha_kernel_raster_task, pollinator_supply_task],
            target_path_list=[convolve_ps_path])

        for season in scenario_variables['season_list']:
            # calculate pollinator activity as
            # PA(x,s,j)=RA(l(x),j)fa(s,j) convolve(ps, alpha_s)
            foraged_flowers_index_path = (
                scenario_variables['foraged_flowers_index_path'][
                    (species, season)])
            pollinator_abundance_path = os.path.join(
                output_dir, _POLLINATOR_ABUNDANCE_FILE_PATTERN % (
                    species, season, file_suffix))
            pollinator_abundance_task_map[(species, season)] = (
                task_graph.add_task(
                    task_name='calculate_poll_abudance_%s' % species,
                    func=pygeoprocessing.raster_calculator,
                    args=(
                        [(foraged_flowers_index_path, 1),
                         (floral_resources_index_path_map[species], 1),
                         (convolve_ps_path, 1)],
                        _PollinatorSupplyOp(), pollinator_abundance_path,
                        gdal.GDT_Float32, _INDEX_NODATA),
                    dependent_task_list=[
                        foraged_flowers_index_task_map[(species, season)],
                        floral_resources_index_task_map[species],
                        convolve_ps_task],
                    target_path_list=[pollinator_abundance_path]))
            pollinator_abundance_path_map[(species, season)] = (
                pollinator_abundance_path)

    # next step is farm vector calculation, if no farms then okay to quit
    if farm_vector_path is None:
        task_graph.close()
        task_graph.join()
        return

    # blank raster used for rasterizing all the farm parameters/fields later
    blank_raster_path = os.path.join(
        intermediate_output_dir, _BLANK_RASTER_FILE_PATTERN % file_suffix)
    blank_raster_task = task_graph.add_task(
        task_name='create_blank_raster',
        func=pygeoprocessing.new_raster_from_base,
        args=(
            args['landcover_raster_path'], blank_raster_path,
            gdal.GDT_Float32, [_INDEX_NODATA]),
        kwargs={'fill_value_list': [_INDEX_NODATA]},
        target_path_list=[blank_raster_path])

    farm_pollinator_season_path_list = []
    farm_pollinator_season_task_list = []
    total_pollinator_abundance_task = {}
    for season in scenario_variables['season_list']:
        # total_pollinator_abundance_index[season] PAT(x,j)=sum_s PA(x,s,j)
        total_pollinator_abundance_index_path = os.path.join(
            output_dir, _TOTAL_POLLINATOR_ABUNDANCE_FILE_PATTERN % (
                season, file_suffix))

        pollinator_abudnance_season_path_band_list = [
            (pollinator_abundance_path_map[(species, season)], 1)
            for species in scenario_variables['species_list']]

        total_pollinator_abundance_task[season] = task_graph.add_task(
            task_name='calculate_poll_abudnce_%s_%s' % (species, season),
            func=pygeoprocessing.raster_calculator,
            args=(
                pollinator_abudnance_season_path_band_list, _SumRasters(),
                total_pollinator_abundance_index_path, gdal.GDT_Float32,
                _INDEX_NODATA),
            dependent_task_list=[
                pollinator_abundance_task_map[(species, season)]
                for species in scenario_variables['species_list']],
            target_path_list=[total_pollinator_abundance_index_path])

        half_saturation_raster_path = os.path.join(
            intermediate_output_dir, _HALF_SATURATION_FILE_PATTERN % (
                season, file_suffix))
        half_saturation_task = task_graph.add_task(
            task_name='half_saturation_rasterize_%s' % season,
            func=_rasterize_vector_onto_base,
            args=(
                blank_raster_path, farm_vector_path,
                _HALF_SATURATION_FARM_HEADER, half_saturation_raster_path),
            kwargs={'filter_string': "%s='%s'" % (_FARM_SEASON_FIELD, season)},
            dependent_task_list=[blank_raster_task],
            target_path_list=[half_saturation_raster_path])

        # calc on farm pollinator abundance i.e. FP_season
        farm_pollinator_season_path = os.path.join(
            intermediate_output_dir, _FARM_POLLINATOR_SEASON_FILE_PATTERN % (
                season, file_suffix))
        farm_pollinator_season_task_list.append(task_graph.add_task(
            task_name='farm_pollinator_%s' % season,
            func=pygeoprocessing.raster_calculator,
            args=(
                [(half_saturation_raster_path, 1),
                 (total_pollinator_abundance_index_path, 1)],
                _OnFarmPollinatorAbundance(), farm_pollinator_season_path,
                gdal.GDT_Float32, _INDEX_NODATA),
            dependent_task_list=[
                half_saturation_task, total_pollinator_abundance_task[season]],
            target_path_list=[farm_pollinator_season_path]))
        farm_pollinator_season_path_list.append(farm_pollinator_season_path)

    # sum farm pollinators
    farm_pollinator_path = os.path.join(
        output_dir, _FARM_POLLINATOR_FILE_PATTERN % file_suffix)
    farm_pollinator_task = task_graph.add_task(
        task_name='sum_farm_pollinators',
        func=pygeoprocessing.raster_calculator,
        args=(
            [(path, 1) for path in farm_pollinator_season_path_list],
            _SumRasters(), farm_pollinator_path, gdal.GDT_Float32,
            _INDEX_NODATA),
        dependent_task_list=farm_pollinator_season_task_list,
        target_path_list=[farm_pollinator_path])

    # rasterize managed pollinators
    managed_pollinator_path = os.path.join(
        intermediate_output_dir,
        _MANAGED_POLLINATOR_FILE_PATTERN % file_suffix)
    managed_pollinator_task = task_graph.add_task(
        task_name='rasterize_managed_pollinators',
        func=_rasterize_vector_onto_base,
        args=(
            blank_raster_path, farm_vector_path, _MANAGED_POLLINATORS_FIELD,
            managed_pollinator_path),
        dependent_task_list=[reproject_farm_task, blank_raster_task],
        target_path_list=[managed_pollinator_path])

    # calculate PYT
    total_pollinator_yield_path = os.path.join(
        output_dir, _TOTAL_POLLINATOR_YIELD_FILE_PATTERN % file_suffix)
    pyt_task = task_graph.add_task(
        task_name='calculate_total_pollinators',
        func=pygeoprocessing.raster_calculator,
        args=(
            [(managed_pollinator_path, 1), (farm_pollinator_path, 1)],
            _PYTOp(), total_pollinator_yield_path, gdal.GDT_Float32,
            _INDEX_NODATA),
        dependent_task_list=[farm_pollinator_task, managed_pollinator_task],
        target_path_list=[total_pollinator_yield_path])

    # calculate PYW
    wild_pollinator_yield_path = os.path.join(
        output_dir, _WILD_POLLINATOR_YIELD_FILE_PATTERN % file_suffix)
    wild_pollinator_task = task_graph.add_task(
        task_name='calcualte_wild_pollinators',
        func=pygeoprocessing.raster_calculator,
        args=(
            [(managed_pollinator_path, 1), (total_pollinator_yield_path, 1)],
            _PYWOp(), wild_pollinator_yield_path, gdal.GDT_Float32,
            _INDEX_NODATA),
        dependent_task_list=[pyt_task, managed_pollinator_task],
        target_path_list=[wild_pollinator_yield_path])

    # aggregate yields across farms
    target_farm_result_path = os.path.join(
        output_dir, _FARM_VECTOR_RESULT_FILE_PATTERN % file_suffix)
    if os.path.exists(target_farm_result_path):
        os.remove(target_farm_result_path)
    reproject_farm_task.join()
    _create_farm_result_vector(
        farm_vector_path, target_farm_result_path)

    # aggregate wild pollinator yield over farm
    wild_pollinator_task.join()
    wild_pollinator_yield_aggregate = pygeoprocessing.zonal_statistics(
        (wild_pollinator_yield_path, 1), target_farm_result_path)

    # aggregate yield over a farm
    pyt_task.join()
    total_farm_results = pygeoprocessing.zonal_statistics(
        (total_pollinator_yield_path, 1), target_farm_result_path)

    # aggregate the pollinator abundance results over the farms
    pollinator_abundance_results = {}
    for season in scenario_variables['season_list']:
        total_pollinator_abundance_index_path = os.path.join(
            output_dir, _TOTAL_POLLINATOR_ABUNDANCE_FILE_PATTERN % (
                season, file_suffix))
        total_pollinator_abundance_task[season].join()
        pollinator_abundance_results[season] = (
            pygeoprocessing.zonal_statistics(
                (total_pollinator_abundance_index_path, 1),
                target_farm_result_path))

    target_farm_vector = gdal.OpenEx(target_farm_result_path, 1)
    target_farm_layer = target_farm_vector.GetLayer()

    # aggregate results per farm
    for farm_feature in target_farm_layer:
        nu = float(farm_feature.GetField(_CROP_POLLINATOR_DEPENDENCE_FIELD))
        fid = farm_feature.GetFID()
        if total_farm_results[fid]['count'] > 0:
            # total pollinator farm yield is 1-*nu(1-tot_pollination_coverage)
            # this is YT from the user's guide (y_tot)
            farm_feature.SetField(
                _TOTAL_FARM_YIELD_FIELD_ID,
                1 - nu * (
                    1 - total_farm_results[fid]['sum'] /
                    float(total_farm_results[fid]['count'])))

            # this is PYW ('pdep_y_w')
            farm_feature.SetField(
                _POLLINATOR_PROPORTION_FARM_YIELD_FIELD_ID,
                (wild_pollinator_yield_aggregate[fid]['sum'] /
                 float(wild_pollinator_yield_aggregate[fid]['count'])))

            # this is YW ('y_wild')
            farm_feature.SetField(
                _WILD_POLLINATOR_FARM_YIELD_FIELD_ID,
                nu * (wild_pollinator_yield_aggregate[fid]['sum'] /
                      float(wild_pollinator_yield_aggregate[fid]['count'])))

            # this is PAT ('p_abund')
            farm_season = farm_feature.GetField(_FARM_SEASON_FIELD)
            farm_feature.SetField(
                _POLLINATOR_ABUDNANCE_FARM_FIELD_ID,
                pollinator_abundance_results[farm_season][fid]['sum'] /
                float(pollinator_abundance_results[farm_season][fid]['count']))

        target_farm_layer.SetFeature(farm_feature)
    target_farm_layer.SyncToDisk()
    target_farm_layer = None
    target_farm_vector = None

    task_graph.close()
    task_graph.join()


def _rasterize_vector_onto_base(
        base_raster_path, base_vector_path, attribute_id,
        target_raster_path, filter_string=None):
    """Rasterize attribute from vector onto a copy of base.

    Args:
        base_raster_path (string): path to a base raster file
        attribute_id (string): id in `base_vector_path` to rasterize.
        target_raster_path (string): a copy of `base_raster_path` with
            `base_vector_path[attribute_id]` rasterized on top.
        filter_string (string): filtering string to select from farm layer

    Returns:
        None.
    """
    base_raster = gdal.OpenEx(base_raster_path, gdal.OF_RASTER)
    raster_driver = gdal.GetDriverByName('GTiff')
    target_raster = raster_driver.CreateCopy(target_raster_path, base_raster)
    base_raster = None

    vector = gdal.OpenEx(base_vector_path)
    layer = vector.GetLayer()

    if filter_string is not None:
        layer.SetAttributeFilter(str(filter_string))
    gdal.RasterizeLayer(
        target_raster, [1], layer,
        options=['ATTRIBUTE=%s' % attribute_id])
    target_raster.FlushCache()
    target_raster = None
    layer = None
    vector = None


def _create_farm_result_vector(
        base_vector_path, target_vector_path):
    """Create a copy of `base_vector_path` and add FID field to it.

    Args:
        base_vector_path (string): path to vector to copy
        target_vector_path (string): path to target vector that is a copy
            of the base, except for the new `fid_field_id` field that has
            unique integer IDs for each feature.  This path must not already
            exist.  It also has new entries for all the result fields:
                _TOTAL_FARM_YIELD_FIELD_ID
                _WILD_POLLINATOR_FARM_YIELD_FIELD_ID

    Returns:
        None.

    """
    base_vector = gdal.OpenEx(base_vector_path, gdal.OF_VECTOR)

    driver = gdal.GetDriverByName('ESRI Shapefile')
    target_vector = driver.CreateCopy(
        target_vector_path, base_vector)
    target_layer = target_vector.GetLayer()

    farm_pollinator_abundance_defn = ogr.FieldDefn(
        _POLLINATOR_ABUDNANCE_FARM_FIELD_ID, ogr.OFTReal)
    farm_pollinator_abundance_defn.SetWidth(25)
    farm_pollinator_abundance_defn.SetPrecision(11)
    target_layer.CreateField(farm_pollinator_abundance_defn)

    total_farm_yield_field_defn = ogr.FieldDefn(
        _TOTAL_FARM_YIELD_FIELD_ID, ogr.OFTReal)
    total_farm_yield_field_defn.SetWidth(25)
    total_farm_yield_field_defn.SetPrecision(11)
    target_layer.CreateField(total_farm_yield_field_defn)

    pol_proportion_farm_yield_field_defn = ogr.FieldDefn(
        _POLLINATOR_PROPORTION_FARM_YIELD_FIELD_ID, ogr.OFTReal)
    pol_proportion_farm_yield_field_defn.SetWidth(25)
    pol_proportion_farm_yield_field_defn.SetPrecision(11)
    target_layer.CreateField(pol_proportion_farm_yield_field_defn)

    wild_pol_farm_yield_field_defn = ogr.FieldDefn(
        _WILD_POLLINATOR_FARM_YIELD_FIELD_ID, ogr.OFTReal)
    wild_pol_farm_yield_field_defn.SetWidth(25)
    wild_pol_farm_yield_field_defn.SetPrecision(11)
    target_layer.CreateField(wild_pol_farm_yield_field_defn)

    target_layer = None
    target_vector.FlushCache()
    target_vector = None


def _parse_scenario_variables(args):
    """Parse out scenario variables from input parameters.

    This function parses through the guild table, biophysical table, and
    farm polygons (if available) to generate

    Parameter:
        args (dict): this is the args dictionary passed in to the `execute`
            function, requires a 'guild_table_path', and
            'landcover_biophysical_table_path' key and optional
            'farm_vector_path' key.

    Returns:
        A dictionary with the keys:
            * season_list (list of string)
            * substrate_list (list of string)
            * species_list (list of string)
            * alpha_value[species] (float)
            * landcover_substrate_index[substrate][landcover] (float)
            * landcover_floral_resources[season][landcover] (float)
            * species_abundance[species] (string->float)
            * species_foraging_activity[(species, season)] (string->float)
            * species_substrate_index[(species, substrate)] (tuple->float)
            * foraging_activity_index[(species, season)] (tuple->float)
    """
    guild_table_path = args['guild_table_path']
    landcover_biophysical_table_path = args['landcover_biophysical_table_path']
    if 'farm_vector_path' in args and args['farm_vector_path'] != '':
        farm_vector_path = args['farm_vector_path']
    else:
        farm_vector_path = None

    guild_table = utils.build_lookup_from_csv(
        guild_table_path, 'species', to_lower=True)

    LOGGER.info('Checking to make sure guild table has all expected headers')
    guild_headers = list(guild_table.values())[0].keys()
    for header in _EXPECTED_GUILD_HEADERS:
        matches = re.findall(header, " ".join(guild_headers))
        if len(matches) == 0:
            raise ValueError(
                "Expected a header in guild table that matched the pattern "
                "'%s' but was unable to find one.  Here are all the headers "
                "from %s: %s" % (
                    header, guild_table_path,
                    guild_headers))

    landcover_biophysical_table = utils.build_lookup_from_csv(
        landcover_biophysical_table_path, 'lucode', to_lower=True)
    biophysical_table_headers = (
        list(landcover_biophysical_table.values())[0].keys())
    for header in _EXPECTED_BIOPHYSICAL_HEADERS:
        matches = re.findall(header, " ".join(biophysical_table_headers))
        if len(matches) == 0:
            raise ValueError(
                "Expected a header in biophysical table that matched the "
                "pattern '%s' but was unable to find one.  Here are all the "
                "headers from %s: %s" % (
                    header, landcover_biophysical_table_path,
                    biophysical_table_headers))

    # this dict to dict will map seasons to guild/biophysical headers
    # ex season_to_header['spring']['guilds']
    season_to_header = collections.defaultdict(dict)
    # this dict to dict will map substrate types to guild/biophysical headers
    # ex substrate_to_header['cavity']['biophysical']
    substrate_to_header = collections.defaultdict(dict)
    for header in guild_headers:
        match = re.match(_FORAGING_ACTIVITY_RE_PATTERN, header)
        if match:
            season = match.group(1)
            season_to_header[season]['guild'] = match.group()
        match = re.match(_NESTING_SUITABILITY_PATTERN, header)
        if match:
            substrate = match.group(1)
            substrate_to_header[substrate]['guild'] = match.group()

    farm_vector = None
    if farm_vector_path is not None:
        LOGGER.info('Checking that farm polygon has expected headers')
        farm_vector = gdal.OpenEx(farm_vector_path)
        farm_layer = farm_vector.GetLayer()
        if farm_layer.GetGeomType() not in [
                ogr.wkbPolygon, ogr.wkbMultiPolygon]:
            farm_layer = None
            farm_vector = None
            raise ValueError("Farm layer not a polygon type")
        farm_layer_defn = farm_layer.GetLayerDefn()
        farm_headers = [
            farm_layer_defn.GetFieldDefn(i).GetName()
            for i in range(farm_layer_defn.GetFieldCount())]
        for header in _EXPECTED_FARM_HEADERS:
            matches = re.findall(header, " ".join(farm_headers))
            if not matches:
                raise ValueError(
                    "Missing an expected headers '%s'from %s.\n"
                    "Got these headers instead %s" % (
                        header, farm_vector_path, farm_headers))

        for header in farm_headers:
            match = re.match(_FARM_FLORAL_RESOURCES_PATTERN, header)
            if match:
                season = match.group(1)
                season_to_header[season]['farm'] = match.group()
            match = re.match(_FARM_NESTING_SUBSTRATE_RE_PATTERN, header)
            if match:
                substrate = match.group(1)
                substrate_to_header[substrate]['farm'] = match.group()

    for header in biophysical_table_headers:
        match = re.match(_FLORAL_RESOURCES_AVAILABLE_PATTERN, header)
        if match:
            season = match.group(1)
            season_to_header[season]['biophysical'] = match.group()
        match = re.match(_NESTING_SUBSTRATE_PATTERN, header)
        if match:
            substrate = match.group(1)
            substrate_to_header[substrate]['biophysical'] = match.group()

    for table_type, lookup_table in itertools.chain(
            season_to_header.items(), substrate_to_header.items()):
        if len(lookup_table) != 3 and farm_vector is not None:
            raise ValueError(
                "Expected a biophysical, guild, and farm entry for '%s' but "
                "instead found only %s. Ensure there are corresponding "
                "entries of '%s' in both the guilds, biophysical "
                "table, and farm fields." % (
                    table_type, lookup_table, table_type))
        elif len(lookup_table) != 2 and farm_vector is None:
            raise ValueError(
                "Expected a biophysical, and guild entry for '%s' but "
                "instead found only %s. Ensure there are corresponding "
                "entries of '%s' in both the guilds and biophysical "
                "table." % (
                    table_type, lookup_table, table_type))

    if farm_vector_path is not None:
        farm_season_set = set()
        for farm_feature in farm_layer:
            farm_season_set.add(farm_feature.GetField(_FARM_SEASON_FIELD))

        if len(farm_season_set.difference(season_to_header)) > 0:
            raise ValueError(
                "Found seasons in farm polygon that were not specified in the"
                "biophysical table: %s.  Expected only these: %s" % (
                    farm_season_set.difference(season_to_header),
                    season_to_header))

    result = {}
    # * season_list (list of string)
    result['season_list'] = sorted(season_to_header)
    # * substrate_list (list of string)
    result['substrate_list'] = sorted(substrate_to_header)
    # * species_list (list of string)
    result['species_list'] = sorted(guild_table)

    result['alpha_value'] = dict()
    for species in result['species_list']:
        result['alpha_value'][species] = float(
            guild_table[species][_ALPHA_HEADER])

    # * species_abundance[species] (string->float)
    total_relative_abundance = numpy.sum([
        guild_table[species][_RELATIVE_SPECIES_ABUNDANCE_FIELD]
        for species in result['species_list']])
    result['species_abundance'] = {}
    for species in result['species_list']:
        result['species_abundance'][species] = (
            guild_table[species][_RELATIVE_SPECIES_ABUNDANCE_FIELD] /
            float(total_relative_abundance))

    # map the relative foraging activity of a species during a certain season
    # (species, season)
    result['species_foraging_activity'] = dict()
    for species in result['species_list']:
        total_activity = numpy.sum([
            guild_table[species][_FORAGING_ACTIVITY_PATTERN % season]
            for season in result['season_list']])
        for season in result['season_list']:
            result['species_foraging_activity'][(species, season)] = (
                guild_table[species][_FORAGING_ACTIVITY_PATTERN % season] /
                float(total_activity))

    # * landcover_substrate_index[substrate][landcover] (float)
    result['landcover_substrate_index'] = collections.defaultdict(dict)
    for raw_landcover_id in landcover_biophysical_table:
        landcover_id = int(raw_landcover_id)
        for substrate in result['substrate_list']:
            substrate_biophysical_header = (
                substrate_to_header[substrate]['biophysical'])
            result['landcover_substrate_index'][substrate][landcover_id] = (
                landcover_biophysical_table[landcover_id][
                    substrate_biophysical_header])

    # * landcover_floral_resources[season][landcover] (float)
    result['landcover_floral_resources'] = collections.defaultdict(dict)
    for raw_landcover_id in landcover_biophysical_table:
        landcover_id = int(raw_landcover_id)
        for season in result['season_list']:
            floral_rources_header = season_to_header[season]['biophysical']
            result['landcover_floral_resources'][season][landcover_id] = (
                landcover_biophysical_table[landcover_id][
                    floral_rources_header])

    # * species_substrate_index[(species, substrate)] (tuple->float)
    result['species_substrate_index'] = collections.defaultdict(dict)
    for species in result['species_list']:
        for substrate in result['substrate_list']:
            substrate_guild_header = substrate_to_header[substrate]['guild']
            result['species_substrate_index'][species][substrate] = (
                guild_table[species][substrate_guild_header])

    # * foraging_activity_index[(species, season)] (tuple->float)
    result['foraging_activity_index'] = {}
    for species in result['species_list']:
        for season in result['season_list']:
            key = (species, season)
            foraging_biophyiscal_header = season_to_header[season]['guild']
            result['foraging_activity_index'][key] = (
                guild_table[species][foraging_biophyiscal_header])

    return result


class _CalculateHabitatNestingIndex(object):
    """Closure for HN(x, s) = max_n(N(x, n) ns(s,n)) calculation."""

    def __init__(
            self, substrate_path_map, species_substrate_index_map,
            target_habitat_nesting_index_path):
        """Define parameters necessary for HN(x,s) calculation.

        Args:
            substrate_path_map (dict): map substrate name to substrate index
                raster path. (N(x, n))
            species_substrate_index_map (dict): map substrate name to
                scalar value of species substrate suitability. (ns(s,n))
            target_habitat_nesting_index_path (string): path to target
                raster
        """
        # try to get the source code of __call__ so task graph will recompute
        # if the function has changed
        try:
            self.__name__ = hashlib.sha1(inspect.getsource(
                    _CalculateHabitatNestingIndex.__call__
                ).encode('utf-8')).hexdigest()
        except IOError:
            # default to the classname if it doesn't work
            self.__name__ = _CalculateHabitatNestingIndex.__name__
        self.__name__ += str([
            substrate_path_map, species_substrate_index_map,
            target_habitat_nesting_index_path])
        self.substrate_path_list = [
            substrate_path_map[substrate_id]
            for substrate_id in sorted(substrate_path_map)]

        self.species_substrate_suitability_index_array = numpy.array([
            species_substrate_index_map[substrate_id]
            for substrate_id in sorted(substrate_path_map)]).reshape(
                (len(species_substrate_index_map), 1))

        self.target_habitat_nesting_index_path = (
            target_habitat_nesting_index_path)

    def __call__(self):
        """Calculate HN(x, s) = max_n(N(x, n) ns(s,n))."""
        def max_op(*substrate_index_arrays):
            """Return the max of index_array[n] * ns[n]."""
            result = numpy.max(
                numpy.stack([x.flatten() for x in substrate_index_arrays]) *
                self.species_substrate_suitability_index_array, axis=0)
            result = result.reshape(substrate_index_arrays[0].shape)
            result[substrate_index_arrays[0] == _INDEX_NODATA] = _INDEX_NODATA
            return result

        pygeoprocessing.raster_calculator(
            [(x, 1) for x in self.substrate_path_list], max_op,
            self.target_habitat_nesting_index_path,
            gdal.GDT_Float32, _INDEX_NODATA)


class _SumRasters(object):
    """Sum all rasters where nodata is 0 unless the entire stack is nodata."""

    def __init__(self):
        # try to get the source code of __call__ so task graph will recompute
        # if the function has changed
        try:
            self.__name__ = hashlib.sha1(
                inspect.getsource(
                    _SumRasters.__call__
                ).encode('utf-8')).hexdigest()
        except IOError:
            # default to the classname if it doesn't work
            self.__name__ = (
                _SumRasters.__name__)

    def __call__(self, *array_list):
        """Calculate sum of array_list and account for nodata."""
        valid_mask = numpy.zeros(array_list[0].shape, dtype=numpy.bool)
        result = numpy.empty_like(array_list[0])
        result[:] = 0
        for array in array_list:
            local_valid_mask = array != _INDEX_NODATA
            result[local_valid_mask] += array[local_valid_mask]
            valid_mask |= local_valid_mask
        result[~valid_mask] = _INDEX_NODATA
        return result


class _PollinatorSupplyOp(object):
    """Calc PA=RA*fa/FR * convolve(PS)."""

    def __init__(self):
        # try to get the source code of __call__ so task graph will recompute
        # if the function has changed
        try:
            self.__name__ = hashlib.sha1(
                inspect.getsource(
                    _PollinatorSupplyOp.__call__
                ).encode('utf-8')).hexdigest()
        except IOError:
            # default to the classname if it doesn't work
            self.__name__ = (
                _PollinatorSupplyOp.__name__)

    def __call__(
            self, foraged_flowers_array, floral_resources_array,
            convolve_ps_array):
        """Calculating (RA*fa)/FR * convolve(PS)."""
        valid_mask = foraged_flowers_array != _INDEX_NODATA
        result = numpy.empty_like(foraged_flowers_array)
        result[:] = _INDEX_NODATA
        zero_mask = floral_resources_array == 0
        result[zero_mask & valid_mask] = 0.0
        result_mask = valid_mask & ~zero_mask
        result[result_mask] = (
            foraged_flowers_array[result_mask] /
            floral_resources_array[result_mask] *
            convolve_ps_array[result_mask])
        return result


class _PollinatorSupplyIndexOp(object):
    """Calculate PS(x,s) = FR(x,s) * HN(x,s) * sa(s)."""

    def __init__(self, species_abundance):
        """Create a closure for species abundance to multiply later.

        Args:
            species_abundance (float): value to use in `__call__` when
                calculating pollinator abundance.

        Returns:
            None.
        """
        self.species_abundance = species_abundance
        # try to get the source code of __call__ so task graph will recompute
        # if the function has changed
        try:
            self.__name__ = hashlib.sha1(
                inspect.getsource(
                    _PollinatorSupplyIndexOp.__call__
                ).encode('utf-8')).hexdigest()
        except IOError:
            # default to the classname if it doesn't work
            self.__name__ = (
                _PollinatorSupplyIndexOp.__name__)
        self.__name__ += str(species_abundance)

    def __call__(
            self, floral_resources_array, habitat_nesting_suitability_array):
        """Calculate f_r * h_n * self.species_abundance."""
        result = numpy.empty_like(floral_resources_array)
        result[:] = _INDEX_NODATA
        valid_mask = floral_resources_array != _INDEX_NODATA
        result[valid_mask] = (
            self.species_abundance * floral_resources_array[valid_mask] *
            habitat_nesting_suitability_array[valid_mask])
        return result


class _MultByScalar(object):
    """Calculate a raster * scalar.  Mask through nodata."""

    def __init__(self, scalar):
        """Create a closure for multiplying an array by a scalar.

        Args:
            scalar (float): value to use in `__call__` when multiplying by
                its parameter.

        Returns:
            None.
        """
        self.scalar = scalar
        # try to get the source code of __call__ so task graph will recompute
        # if the function has changed
        try:
            self.__name__ = hashlib.sha1(
                inspect.getsource(
                    _MultByScalar.__call__
                ).encode('utf-8')).hexdigest()
        except IOError:
            # default to the classname if it doesn't work
            self.__name__ = (
                _MultByScalar.__name__)
        self.__name__ += str(scalar)

    def __call__(self, array):
        """Return array * self.scalar accounting for nodata."""
        result = numpy.empty_like(array)
        result[:] = _INDEX_NODATA
        valid_mask = array != _INDEX_NODATA
        result[valid_mask] = array[valid_mask] * self.scalar
        return result


class _OnFarmPollinatorAbundance(object):
    """Calculate FP(x) = (PAT * (1 - h)) / (h * (1 - 2*pat)+pat))."""

    def __init__(self):
        # try to get the source code of __call__ so task graph will recompute
        # if the function has changed
        try:
            self.__name__ = hashlib.sha1(
                inspect.getsource(
                    _OnFarmPollinatorAbundance.__call__
                ).encode('utf-8')).hexdigest()
        except IOError:
            # default to the classname if it doesn't work
            self.__name__ = (
                _OnFarmPollinatorAbundance.__name__)

    def __call__(self, h_array, pat_array):
        """Return (pad * (1 - h)) / (h * (1 - 2*pat)+pat)) tolerate nodata."""
        result = numpy.empty_like(h_array)
        result[:] = _INDEX_NODATA

        valid_mask = (h_array != _INDEX_NODATA) & (pat_array != _INDEX_NODATA)

        result[valid_mask] = (
            (pat_array[valid_mask]*(1-h_array[valid_mask])) /
            (h_array[valid_mask]*(1-2*pat_array[valid_mask]) +
             pat_array[valid_mask]))
        return result


class _PYTOp(object):
    """Calculate PYT=min((mp+FP), 1)."""

    def __init__(self):
        # try to get the source code of __call__ so task graph will recompute
        # if the function has changed
        try:
            self.__name__ = hashlib.sha1(
                inspect.getsource(
                    _PYTOp.__call__
                ).encode('utf-8')).hexdigest()
        except IOError:
            # default to the classname if it doesn't work
            self.__name__ = (
                _PYTOp.__name__)

    def __call__(self, mp_array, FP_array):
        """Return min(mp_array+FP_array, 1) accounting for nodata."""
        valid_mask = mp_array != _INDEX_NODATA
        result = numpy.empty_like(mp_array)
        result[:] = _INDEX_NODATA
        result[valid_mask] = mp_array[valid_mask]+FP_array[valid_mask]
        min_mask = valid_mask & (result > 1.0)
        result[min_mask] = 1.0
        return result


class _PYWOp(object):
    """Calculate PYW=max(0,PYT-mp)."""

    def __init__(self):
        # try to get the source code of __call__ so task graph will recompute
        # if the function has changed
        try:
            self.__name__ = hashlib.sha1(
                inspect.getsource(
                    _PYWOp.__call__
                ).encode('utf-8')).hexdigest()
        except IOError:
            # default to the classname if it doesn't work
            self.__name__ = (
                _PYWOp.__name__)

    def __call__(self, mp_array, PYT_array):
        """Return max(0,PYT_array-mp_array) accounting for nodata."""
        valid_mask = mp_array != _INDEX_NODATA
        result = numpy.empty_like(mp_array)
        result[:] = _INDEX_NODATA
        result[valid_mask] = PYT_array[valid_mask]-mp_array[valid_mask]
        max_mask = valid_mask & (result < 0.0)
        result[max_mask] = 0.0
        return result


@validation.invest_validator
def validate(args, limit_to=None):
    """Validate args to ensure they conform to `execute`'s contract.

    Args:
        args (dict): dictionary of key(str)/value pairs where keys and
            values are specified in `execute` docstring.
        limit_to (str): (optional) if not None indicates that validation
            should only occur on the args[limit_to] value. The intent that
            individual key validation could be significantly less expensive
            than validating the entire `args` dictionary.

    Returns:
        list of ([invalid key_a, invalid_keyb, ...], 'warning/error message')
            tuples. Where an entry indicates that the invalid keys caused
            the error message in the second part of the tuple. This should
            be an empty list if validation succeeds.
    """
    # Deliberately not validating the interrelationship of the columns between
    # the biophysical table and the guilds table as the model itself already
    # does extensive checking for this.
    return validation.validate(args, ARGS_SPEC['args'])<|MERGE_RESOLUTION|>--- conflicted
+++ resolved
@@ -342,13 +342,8 @@
             task_name='reproject_farm_task',
             func=pygeoprocessing.reproject_vector,
             args=(
-<<<<<<< HEAD
-                args['farm_vector_path'], landcover_raster_info['projection_wkt'],
-                farm_vector_path),
-=======
                 args['farm_vector_path'],
                 landcover_raster_info['projection_wkt'], farm_vector_path),
->>>>>>> 563765e5
             target_path_list=[farm_vector_path])
 
     # calculate nesting_substrate_index[substrate] substrate maps
