--- conflicted
+++ resolved
@@ -40,28 +40,16 @@
                     "type": "vector",
                     "fields": {},
                     "geometries": spec_utils.POINT,
-<<<<<<< HEAD
                     "about": _(
-                        "point vector for the west coast of North America and "
-                        "Hawaii")},
-=======
-                    "about": (
                         "Point vector for the west coast of North America and "
                         "Hawaii.")},
->>>>>>> 1fe0099b
                 "WCNA_extract.shp": {
                     "type": "vector",
                     "fields": {},
                     "geometries": spec_utils.POLYGON,
-<<<<<<< HEAD
                     "about": _(
-                        "extract vector for the west coast of North America "
-                        "and Hawaii")},
-=======
-                    "about": (
                         "Extract vector for the west coast of North America "
                         "and Hawaii.")},
->>>>>>> 1fe0099b
                 "NAmerica_WestCoast_4m.txt.bin": {
                     "type": "file",
                     "about": _(
@@ -71,28 +59,16 @@
                     "type": "vector",
                     "fields": {},
                     "geometries": spec_utils.POINT,
-<<<<<<< HEAD
                     "about": _(
-                        "point vector for the East Coast of North America and "
-                        "Puerto Rico")},
-=======
-                    "about": (
                         "Point vector for the East Coast of North America and "
                         "Puerto Rico.")},
->>>>>>> 1fe0099b
                 "ECNA_extract.shp": {
                     "type": "vector",
                     "fields": {},
                     "geometries": spec_utils.POLYGON,
-<<<<<<< HEAD
                     "about": _(
-                        "extract vector for the East Coast of North America "
-                        "and Puerto Rico")},
-=======
-                    "about": (
                         "Extract vector for the East Coast of North America "
                         "and Puerto Rico.")},
->>>>>>> 1fe0099b
                 "NAmerica_EastCoast_4m.txt.bin": {
                     "type": "file",
                     "about": _(
@@ -102,24 +78,14 @@
                     "type": "vector",
                     "fields": {},
                     "geometries": spec_utils.POINT,
-<<<<<<< HEAD
                     "about": _(
-                        "point vector for the North Sea 4 meter resolution")},
-=======
-                    "about": (
                         "Point vector for the North Sea 4 meter resolution.")},
->>>>>>> 1fe0099b
                 "North_Sea_4m_Extract.shp": {
                     "type": "vector",
                     "fields": {},
                     "geometries": spec_utils.POLYGON,
-<<<<<<< HEAD
                     "about": _(
-                        "extract vector for the North Sea 4 meter resolution")},
-=======
-                    "about": (
                         "Extract vector for the North Sea 4 meter resolution.")},
->>>>>>> 1fe0099b
                 "North_Sea_4m.bin": {
                     "type": "file",
                     "about": _(
@@ -129,24 +95,14 @@
                     "type": "vector",
                     "fields": {},
                     "geometries": spec_utils.POINT,
-<<<<<<< HEAD
                     "about": _(
-                        "point vector for the North Sea 10 meter resolution")},
-=======
-                    "about": (
                         "Point vector for the North Sea 10 meter resolution.")},
->>>>>>> 1fe0099b
                 "North_Sea_10m_Extract.shp": {
                     "type": "vector",
                     "fields": {},
                     "geometries": spec_utils.POLYGON,
-<<<<<<< HEAD
                     "about": _(
-                        "extract vector for the North Sea 10 meter resolution")},
-=======
-                    "about": (
                         "Extract vector for the North Sea 10 meter resolution.")},
->>>>>>> 1fe0099b
                 "North_Sea_10m.bin": {
                     "type": "file",
                     "about": _(
@@ -156,59 +112,33 @@
                     "type": "vector",
                     "fields": {},
                     "geometries": spec_utils.POINT,
-<<<<<<< HEAD
-                    "about": _("point vector for Australia")},
-=======
-                    "about": "Point vector for Australia."},
->>>>>>> 1fe0099b
+                    "about": _("Point vector for Australia.")},
                 "Australia_Extract.shp": {
                     "type": "vector",
                     "fields": {},
                     "geometries": spec_utils.POLYGON,
-<<<<<<< HEAD
-                    "about": _("extract vector for Australia")},
+                    "about": _("Extract vector for Australia.")},
                 "Australia_4m.bin": {
                     "type": "file",
-                    "about": _("WaveWatchIII data for Australia")},
-=======
-                    "about": "Extract vector for Australia."},
-                "Australia_4m.bin": {
-                    "type": "file",
-                    "about": "WaveWatchIII data for Australia."},
->>>>>>> 1fe0099b
+                    "about": _("WaveWatchIII data for Australia.")},
                 "Global.shp": {
                     "type": "vector",
                     "fields": {},
                     "geometries": spec_utils.POINT,
-<<<<<<< HEAD
-                    "about": _("Global point vector")},
-=======
-                    "about": "Global point vector."},
->>>>>>> 1fe0099b
+                    "about": _("Global point vector.")},
                 "Global_extract.shp": {
                     "type": "vector",
                     "fields": {},
                     "geometries": spec_utils.POLYGON,
-<<<<<<< HEAD
-                    "about": _("Global extract vector")},
+                    "about": _("Global extract vector.")},
                 "Global_WW3.txt.bin": {
                     "type": "file",
-                    "about": _("Global WaveWatchIII data")}
+                    "about": _("Global WaveWatchIII data.")}
             },
             "about": _(
-                "Select the folder that has the packaged Wave Energy Data."),
-            "name": _("Wave Base Data Folder")
-=======
-                    "about": "Global extract vector."},
-                "Global_WW3.txt.bin": {
-                    "type": "file",
-                    "about": "Global WaveWatchIII data."}
-            },
-            "about": (
                 "Pre-packaged wave energy data directory. This is provided "
                 "with the sample data."),
-            "name": "wave base data"
->>>>>>> 1fe0099b
+            "name": _("wave base data")
         },
         "analysis_area_path": {
             "type": "option_string",
@@ -220,58 +150,19 @@
                 "Australia",
                 "Global"
             ],
-<<<<<<< HEAD
             "about": _(
-                "A list of analysis areas for which the model can currently "
-                "be run.  All the wave energy data needed for these areas are "
-                "pre-packaged in the WaveData folder."),
-            "name": _("Analysis Area")
-=======
-            "about": (
                 "The analysis area over which to run the model."),
-            "name": "analysis area"
->>>>>>> 1fe0099b
+            "name": _("analysis area")
         },
         "aoi_path": {
             **spec_utils.AOI,
             "projected": True,
             "projection_units": u.meter,
-            "required": False,
-<<<<<<< HEAD
-            "about": _(
-                "An OGR-supported vector file containing a single polygon "
-                "representing the area of interest.  This input is required "
-                "for computing valuation and is recommended for biophysical "
-                "runs as well."),
+            "required": False
         },
         "machine_perf_path": {
             "type": "csv",
-            "columns": {
-                "hs(m)/tp(sec)": {
-                    "type": "number",
-                    "units": u.meter,
-                    "about": _(
-                        "user-defined wave height bins from smallest to "
-                        "largest")
-                },
-                "[WAVE_PERIOD_BIN]": {
-                    "about": _(
-                        "Captured wave energy for the given seastate "
-                        "conditions described by the wave height (row) "
-                        "and wave period (column)"),
-                    "type": "number",
-                    "units": u.kilowatt
-                }
-            },
             "about": _(
-                "A CSV Table that has the performance of a particular wave "
-                "energy machine at certain sea state conditions."),
-            "name": _("Machine Performance Table")
-=======
-        },
-        "machine_perf_path": {
-            "type": "csv",
-            "about": (
                 "A matrix of the wave machine performance, or ability to "
                 "capture wave energy, in different sea state conditions. The "
                 "first column contains wave height values (in meters, "
@@ -282,18 +173,13 @@
                 "wave height (row) and wave period (column). The model "
                 "linearly interpolates sea state data from the base wave "
                 "dataset onto this matrix to determine performance."),
-            "name": "machine performance table"
->>>>>>> 1fe0099b
+            "name": _("machine performance table")
         },
         "machine_param_path": {
             "type": "csv",
             "rows": {
                 "capmax": {
-<<<<<<< HEAD
-                    "about": _("maximum capacity for device"),
-=======
-                    "about": "Maximum capacity for device.",
->>>>>>> 1fe0099b
+                    "about": _("Maximum capacity for device."),
                     "type": "number",
                     "units": u.kilowatt
                 },
@@ -313,53 +199,27 @@
                     "units": u.second
                 }
             },
-<<<<<<< HEAD
-            "about": _(
-                "A CSV Table that has parameter values for a wave energy "
-                "machine.  This includes information on the maximum capacity "
-                "of the device and the upper limits for wave height and "
-                "period."),
-            "name": _("Machine Parameter Table")
+            "about": _("Table of parameters for the wave energy machine in use."),
+            "name": _("machine parameter table")
         },
         "dem_path": {
-            **spec_utils.DEM,
-            "about": _(
-                "A GDAL-supported raster file containing a digital elevation "
-                "model dataset that has elevation values in meters. Used to "
-                "get the cable distance for wave energy transmission.")
-=======
-            "about": "Table of parameters for the wave energy machine in use.",
-            "name": "machine parameter table"
-        },
-        "dem_path": {
-            "name": "bathymetry",
+            "name": _("bathymetry"),
             "type": "raster",
             "bands": {1: {"type": "number", "units": u.meter}},
-            "about": "Map of ocean depth. Values should be negative."
->>>>>>> 1fe0099b
+            "about": _("Map of ocean depth. Values should be negative.")
         },
         "valuation_container": {
             "type": "boolean",
             "required": False,
-<<<<<<< HEAD
-            "about": _("Indicates whether the model includes valuation"),
-            "name": _("Valuation")
-=======
-            "about": "Run the valuation model.",
-            "name": "run valuation"
->>>>>>> 1fe0099b
+            "about": _("Run the valuation model."),
+            "name": _("run valuation")
         },
         "land_gridPts_path": {
             "type": "csv",
             "columns": {
-<<<<<<< HEAD
-                "id": {"type": "integer", "about": _(
-                    "unique identifier for the point")},
-=======
                 "id": {
                     "type": "integer",
-                    "about": "Unique identifier for each point."},
->>>>>>> 1fe0099b
+                    "about": _("Unique identifier for each point.")},
                 "type": {
                     "type": "option_string",
                     "options": {
@@ -370,42 +230,23 @@
                 "lat": {
                     "type": "number",
                     "units": u.degree,
-<<<<<<< HEAD
-                    "about": _("latitude of the connection point")
-=======
-                    "about": "Latitude of the connection point."
->>>>>>> 1fe0099b
+                    "about": _("Latitude of the connection point.")
                 },
                 "long": {
                     "type": "number",
                     "units": u.degree,
-<<<<<<< HEAD
-                    "about": _("longitude of the connection point")
+                    "about": _("Longitude of the connection point.")
                 },
                 "location": {
                     "type": "freestyle_string",
-                    "about": _("name for the connection point location")
+                    "about": _("Name for the connection point location.")
                 }
             },
             "required": "valuation_container",
             "about": _(
-                "A CSV Table that has the landing points and grid points "
-                "locations for computing cable distances."),
-            "name": _("Grid Connection Points Table")
-=======
-                    "about": "Longitude of the connection point."
-                },
-                "location": {
-                    "type": "freestyle_string",
-                    "about": "Name for the connection point location."
-                }
-            },
-            "required": "valuation_container",
-            "about": (
                 "A table of data for each connection point. Required if "
                 "Run Valuation is selected."),
-            "name": "Grid Connection Points Table"
->>>>>>> 1fe0099b
+            "name": _("grid connection points table")
         },
         "machine_econ_path": {
             "type": "csv",
@@ -413,118 +254,64 @@
                 "capmax": {
                     "type": "number",
                     "units": u.kilowatt,
-<<<<<<< HEAD
-                    "about": _("maximum capacity of the device")
-                },
-                "cc": {
-                    "type": "number",
-                    "units": u.currency/(u.count * u.kilowatt),
-                    "about": _(
-                        "capital cost per kilowatt of capacity per device "
-                        "installed")
-=======
-                    "about": "Maximum capacity of the device."
+                    "about": _("Maximum capacity of the device.")
                 },
                 "cc": {
                     "type": "number",
                     "units": u.currency/u.kilowatt,
-                    "about": "Capital cost per device installed."
->>>>>>> 1fe0099b
+                    "about": _("Capital cost per device installed.")
                 },
                 "cml": {
                     "type": "number",
                     "units": u.currency/u.meter,
-<<<<<<< HEAD
-                    "about": _("cost of mooring lines")
-=======
-                    "about": "Cost of mooring lines."
->>>>>>> 1fe0099b
+                    "about": _("Cost of mooring lines.")
                 },
                 "cul": {
                     "type": "number",
                     "units": u.currency/u.kilometer,
-<<<<<<< HEAD
-                    "about": _("cost of mooring lines")
-=======
-                    "about": "Cost of underwater cable."
->>>>>>> 1fe0099b
+                    "about": _("Cost of underwater cable.")
                 },
                 "col": {
                     "type": "number",
                     "units": u.currency/u.kilometer,
-<<<<<<< HEAD
-                    "about": _("cost of overland transmission lines")
-=======
-                    "about": "Cost of overland transmission lines."
->>>>>>> 1fe0099b
+                    "about": _("Cost of overland transmission lines.")
                 },
                 "omc": {
                     "type": "number",
                     "units": u.currency/u.kilowatt_hour,
-<<<<<<< HEAD
-                    "about": _("operating and maintenance cost")
-=======
-                    "about": "Operating and maintenance cost."
->>>>>>> 1fe0099b
+                    "about": _("Operating and maintenance cost.")
                 },
                 "p": {
                     "type": "number",
                     "units": u.currency/u.kilowatt_hour,
-<<<<<<< HEAD
-                    "about": _("price of electricity")
+                    "about": _("Price of electricity.")
                 },
                 "r": {
                     "type": "ratio",
-                    "about": _("discount rate")
-                },
-                "smlpm": {
-                    "type": "number",
-                    "units": u.count,
-                    "about": _("number of slack lines required per machine")
-=======
-                    "about": "Price of electricity."
-                },
-                "r": {
-                    "type": "ratio",
-                    "about": "Discount rate."
+                    "about": _("Discount rate.")
                 },
                 "smlpm": {
                     "type": "number",
                     "units": u.none,
-                    "about": "Number of slack lines required per machine."
->>>>>>> 1fe0099b
+                    "about": _("Number of slack lines required per machine.")
                 }
 
             },
             "required": "valuation_container",
-<<<<<<< HEAD
             "about": _(
-                "A CSV Table that has the economic parameters for the wave "
-                "energy machine."),
-            "name": _("Machine Economic Table")
-=======
-            "about": (
                 "Table of economic parameters for the wave energy machine. "
                 "Required if Run Valuation is selected."),
-            "name": "machine economic table"
->>>>>>> 1fe0099b
+            "name": _("machine economic table")
         },
         "number_of_machines": {
             "expression": "value > 0",
             "type": "number",
             "units": u.none,
             "required": "valuation_container",
-<<<<<<< HEAD
             "about": _(
-                "An integer for how many wave energy machines will be in the "
-                "wave farm."),
-            "name": _("Number of Machines")
-=======
-            "about": (
                 "Number of wave machines to model. Required if Run Valuation "
                 "is selected."),
-            "name": "number of machines"
->>>>>>> 1fe0099b
+            "name": _("number of machines")
         }
     }
 }
