"""GLOBIO InVEST Model."""
import os
import logging
import collections
import tempfile

from osgeo import gdal
from osgeo import ogr
from osgeo import osr
import numpy
import pygeoprocessing
import taskgraph

from . import utils
from . import spec_utils
from .spec_utils import u
from . import validation
from . import MODEL_METADATA


LOGGER = logging.getLogger(__name__)

# this value of sigma == 9.0 was derived by Justin Johnson as a good
# approximation to use as a gaussian filter to replace the connectivity index.
# I don't have any other documentation than his original code base.
SIGMA = 9.0

ARGS_SPEC = {
<<<<<<< HEAD
    "model_name": _("GLOBIO"),
    "module": __name__,
    "userguide_html": "../documentation/globio.html",
=======
    "model_name": MODEL_METADATA["globio"].model_title,
    "pyname": MODEL_METADATA["globio"].pyname,
    "userguide_html": MODEL_METADATA["globio"].userguide,
>>>>>>> 11795c5c
    "args_with_spatial_overlap": {
        "spatial_keys": [
            "lulc_path", "pasture_path", "potential_vegetation_path",
            "aoi_path", "globio_lulc_path"],
    },
    "args": {
        "workspace_dir": spec_utils.WORKSPACE,
        "results_suffix": spec_utils.SUFFIX,
        "n_workers": spec_utils.N_WORKERS,
        "predefined_globio": {
            "type": "boolean",
            "required": False,
            "about": _("if True then mode (b) else mode (a)"),
            "name": _("Predefined land use map for GLOBIO")
        },
        "lulc_path": {
            **spec_utils.LULC,
            "projected": True,
            "required": "not predefined_globio"
        },
        "lulc_to_globio_table_path": {
            "type": "csv",
            "columns": {
                "lucode": {"type": "integer"},
                "globio_lucode": {"type": "integer"}
            },
            "required": "not predefined_globio",
            "about": _(
                "A table mapping each LULC code in the LULC raster input to "
                "the corresponding GLOBIO LULC code."),
            "name": _("Landcover to GLOBIO Landcover Table")
        },
        "infrastructure_dir": {
            "type": "directory",
            "contents": {
                "[INFRASTRUCTURE_MAP]": {  # may be named anything
                    "about": _(
                        "Raster(s) and/or vector(s) of any forms of "
                        "infrastructure you want to consider in the MSA "
                        "calculation."),
                    "type": {"raster", "vector"},
                    "bands": {1: {"type": "number", "units": u.none}},
                    "fields": {},
                    "geometries": spec_utils.ALL_GEOMS
                }
            },
            "about": _(
                "Used in mode (a) and (b) a path to a folder containing maps "
                "of either GDAL compatible rasters or vectors. These data "
                "will be used in the infrastructure to calculation of MSA."),
            "name": _("Infrastructure Directory")
        },
        "pasture_path": {
            "type": "raster",
            "bands": {1: {"type": "ratio"}},
            "projected": True,
            "required": "not predefined_globio",
            "about": _("Map of the proportion of each pixel that is pasture"),
            "name": _("Pasture")
        },
        "potential_vegetation_path": {
            "name": _("Potential Vegetation"),
            "type": "raster",
            "bands": {1: {"type": "integer"}},
            "projected": True,
            "required": "not predefined_globio",
            "about": _(
                "This should be the potential vegetation map from Ramankutty "
                "and Foley (1999), or if a different map, it must have the "
                "same LULC codes.")
        },
        "pasture_threshold": {
            "type": "ratio",
            "required": "not predefined_globio",
            "about": _(
                "Areas with a pasture proportion greater than or equal to "
                "this threshold are considered grassland or livestock "
                "grazing. Can be adjusted such that the aggregate land-use "
                "matches regional statistics."),
            "name": _("Pasture Threshold")
        },
        "intensification_fraction": {
            "type": "ratio",
            "about": _(
                "A value between 0 and 1 denoting proportion of total "
                "agriculture that should be classified as 'high input'."),
            "name": _("Proportion of of Agriculture Intensified")
        },
        "primary_threshold": {
            "type": "ratio",
            "required": "not predefined_globio",
            "about": _(
                "Areas with FFQI (forest fragmentation quality index) greater "
                "than or equal to this threshold are classified as primary "
                "forest. The rest is classified as secondary forest. Can be "
                "adjusted to match regional statistics."),
            "name": _("Primary Threshold")
        },
        "msa_parameters_path": {
            "type": "csv",
            "columns": {
                "msa_type": {
                    "type": "option_string",
                    "options": {
                        "msa_i_primary": (
                            "This MSA value represents infrastructure impacts "
                            "on primary vegetation. The value in the 'value' "
                            "column is a distance range in meters."),
                        "msa_i_other": (
                            "This MSA value represents infrastructure impacts "
                            "on non-primary vegetation. The value in the "
                            "'value' column is a distance range in meters."),
                        "msa_f": (
                            "This MSA value represents fragmentation impacts."
                            "The value in the 'value' column is an FFQI range."),
                        "msa_lu": (
                            "This MSA value represents land-use impacts. The "
                            "value in the 'value' column is one of the GLOBIO-"
                            "recognized LULC codes."),
                    }
                },
                "value": {
                    "type": "freestyle_string",
                    "about": _(
                        "Indicates a number or range of a bin. This may be a "
                        "single number e.g. 1000, a range (two numbers "
                        "separated by a hyphen e.g. 1000-2000), or an upper "
                        "or lower bound (a number preceded by > or < e.g. <5")
                },
                "msa_x": {"type": "ratio"}
            },
            "about": _(
                "A CSV table containing MSA threshold values as defined in "
                "the user's guide.  Provided for advanced users that may wish "
                "to change those values."),
            "name": _("MSA Parameter Table")
        },
        "aoi_path": {
            **spec_utils.AOI,
            "projected": True,
            "required": False
        },
        "globio_lulc_path": {
            **spec_utils.LULC,
            "projected": True,
            "required": "predefined_globio",
            "about": _("used in mode (b) path to predefined globio raster."),
            "name": _("GLOBIO Classified Land Use")
        }
    }
}


def execute(args):
    """GLOBIO.

    The model operates in two modes.  Mode (a) generates a landcover map
    based on a base landcover map and information about crop yields,
    infrastructure, and more.  Mode (b) assumes the globio landcover
    map is generated.  These modes are used below to describe input
    parameters.

    Args:

        args['workspace_dir'] (string): output directory for intermediate,
            temporary, and final files
        args['predefined_globio'] (boolean): if True then "mode (b)" else
            "mode (a)"
        args['results_suffix'] (string): (optional) string to append to any
            output files
        args['lulc_path'] (string): used in "mode (a)" path to a base landcover
            map with integer codes
        args['lulc_to_globio_table_path'] (string): used in "mode (a)" path to
            table that translates the land-cover args['lulc_path'] to
            intermediate GLOBIO classes, from which they will be further
            differentiated using the additional data in the model.  Contains
            at least the following fields:

            * 'lucode': Land use and land cover class code of the dataset
              used. LULC codes match the 'values' column in the LULC
              raster of mode (b) and must be numeric and unique.
            * 'globio_lucode': The LULC code corresponding to the GLOBIO class
              to which it should be converted, using intermediate codes
              described in the example below.

        args['infrastructure_dir'] (string): used in "mode (a) and (b)" a path
            to a folder containing maps of either gdal compatible rasters or
            OGR compatible shapefiles.  These data will be used in the
            infrastructure to calculation of MSA.
        args['pasture_path'] (string): used in "mode (a)" path to pasture
            raster
        args['potential_vegetation_path'] (string): used in "mode (a)" path to
            potential vegetation raster
        args['pasture_threshold'] (float): used in "mode (a)"
        args['intensification_fraction'] (float): used in "mode (a)"; a value
            between 0 and 1 denoting proportion of total agriculture that
            should be classified as 'high input'
        args['primary_threshold'] (float): used in "mode (a)"
        args['msa_parameters_path'] (string): path to MSA classification
            parameters
        args['aoi_path'] (string): (optional) if it exists then final MSA
            raster is summarized by AOI
        args['globio_lulc_path'] (string): used in "mode (b)" path to
            predefined globio raster.
        args['n_workers'] (int): (optional) The number of worker processes to
            use for processing this model.  If omitted, computation will take
            place in the current process.

    Returns:
        None

    """
    msa_parameter_table = load_msa_parameter_table(
        args['msa_parameters_path'], float(args['intensification_fraction']))
    file_suffix = utils.make_suffix_string(args, 'results_suffix')
    output_dir = os.path.join(args['workspace_dir'])
    # For intermediate files that users may want to explore:
    intermediate_dir = os.path.join(
        args['workspace_dir'], 'intermediate_outputs')
    # For intermediate files that users probably don't need to see,
    # but should persist for taskgraph purposes:
    tmp_dir = os.path.join(intermediate_dir, 'tmp')
    utils.make_directories(
        [output_dir, intermediate_dir, tmp_dir])

    # Initialize a TaskGraph
    taskgraph_db_dir = os.path.join(intermediate_dir, '_taskgraph_working_dir')
    try:
        n_workers = int(args['n_workers'])
    except (KeyError, ValueError, TypeError):
        # KeyError when n_workers is not present in args
        # ValueError when n_workers is an empty string.
        # TypeError when n_workers is None.
        n_workers = -1  # single process mode.
    task_graph = taskgraph.TaskGraph(taskgraph_db_dir, n_workers)

    gaussian_kernel_path = os.path.join(
        tmp_dir, 'gaussian_kernel%s.tif' % file_suffix)
    make_gaussian_kernel_task = task_graph.add_task(
        func=make_gaussian_kernel_path,
        args=(SIGMA, gaussian_kernel_path),
        target_path_list=[gaussian_kernel_path],
        task_name='gaussian_kernel')

    calculate_globio_task_list = []
    # get base raster cell size and nodata from whichever lulc is
    # provided in args
    if not args['predefined_globio']:
        globio_lulc_path = os.path.join(
            intermediate_dir, 'globio_lulc%s.tif' % file_suffix)
        base_lulc_info = pygeoprocessing.get_raster_info(args['lulc_path'])
        out_pixel_size = (abs(base_lulc_info['pixel_size'][0]) +
                          abs(base_lulc_info['pixel_size'][0])) / 2
        globio_nodata = -1
        globio_lulc_task = _calculate_globio_lulc_map(
            args['lulc_to_globio_table_path'], args['lulc_path'],
            args['potential_vegetation_path'], args['pasture_path'],
            gaussian_kernel_path, float(args['pasture_threshold']),
            float(args['primary_threshold']), file_suffix,
            tmp_dir, globio_lulc_path, globio_nodata, task_graph)
        calculate_globio_task_list.append(globio_lulc_task)
    else:
        LOGGER.info('no need to calculate GLOBIO LULC because it is passed in')
        globio_lulc_path = args['globio_lulc_path']
        globio_lulc_info = pygeoprocessing.get_raster_info(globio_lulc_path)
        out_pixel_size = (abs(globio_lulc_info['pixel_size'][0]) +
                          abs(globio_lulc_info['pixel_size'][0])) / 2
        globio_nodata = globio_lulc_info['nodata'][0]

    infrastructure_path = os.path.join(
        tmp_dir, 'combined_infrastructure%s.tif' % file_suffix)
    combine_infrastructure_task = task_graph.add_task(
        func=_collapse_infrastructure_layers,
        args=(args['infrastructure_dir'], globio_lulc_path,
              infrastructure_path, tmp_dir),
        target_path_list=[infrastructure_path],
        dependent_task_list=calculate_globio_task_list,
        task_name='combine_infrastructure')

    # calc_msa_f
    primary_veg_mask_path = os.path.join(
        tmp_dir, 'primary_veg_mask%s.tif' % file_suffix)
    primary_veg_mask_nodata = -1

    LOGGER.info("create mask of primary veg areas")
    # lucodes for primary veg are hardcoded in the local_op
    mask_primary_veg_task = task_graph.add_task(
        func=pygeoprocessing.raster_calculator,
        args=([(globio_lulc_path, 1), (globio_nodata, 'raw'),
               (primary_veg_mask_nodata, 'raw')], _primary_veg_mask_op,
              primary_veg_mask_path, gdal.GDT_Int16, primary_veg_mask_nodata),
        target_path_list=[primary_veg_mask_path],
        dependent_task_list=calculate_globio_task_list,
        task_name='mask_primary_veg')

    LOGGER.info('smooth primary veg areas with gaussian filter')
    smoothed_primary_veg_mask_path = os.path.join(
        tmp_dir, 'smoothed_primary_veg_mask%s.tif' % file_suffix)
    smooth_primary_veg_mask_task = task_graph.add_task(
        func=pygeoprocessing.convolve_2d,
        args=((primary_veg_mask_path, 1), (gaussian_kernel_path, 1),
              smoothed_primary_veg_mask_path),
        target_path_list=[smoothed_primary_veg_mask_path],
        dependent_task_list=[mask_primary_veg_task, make_gaussian_kernel_task],
        task_name='smooth_primary_veg_mask')

    LOGGER.info('calculate primary_veg_smooth')
    # Passing the filter over the veg mask means veg has bled outside the mask,
    # so mask it again to get the final ffqi
    primary_veg_smooth_path = os.path.join(
        intermediate_dir, 'primary_veg_smooth%s.tif' % file_suffix)
    smooth_primary_veg_task = task_graph.add_task(
        func=pygeoprocessing.raster_calculator,
        args=([(primary_veg_mask_path, 1), (smoothed_primary_veg_mask_path, 1),
               (primary_veg_mask_nodata, 'raw')],
              _ffqi_op, primary_veg_smooth_path, gdal.GDT_Float32,
              primary_veg_mask_nodata),
        target_path_list=[primary_veg_smooth_path],
        dependent_task_list=[smooth_primary_veg_mask_task],
        task_name='smooth_primary_veg')

    LOGGER.info('calculate msa_f')
    msa_nodata = -1
    msa_f_table = msa_parameter_table['msa_f']
    msa_f_path = os.path.join(output_dir, 'msa_f%s.tif' % file_suffix)

    calculate_msa_f_task = task_graph.add_task(
        func=_msa_f_calculation,
        args=(primary_veg_smooth_path, msa_f_table, msa_f_path, msa_nodata),
        target_path_list=[msa_f_path],
        dependent_task_list=[smooth_primary_veg_task],
        task_name='calculate_msa_f')

    # calc_msa_i
    msa_i_other_table = msa_parameter_table['msa_i_other']
    msa_i_primary_table = msa_parameter_table['msa_i_primary']

    LOGGER.info('distance transform infrasture raster')
    distance_to_infrastructure_path = os.path.join(
        intermediate_dir, 'distance_to_infrastructure%s.tif' % file_suffix)
    distance_to_infrastructure_task = task_graph.add_task(
        func=pygeoprocessing.distance_transform_edt,
        args=((infrastructure_path, 1), distance_to_infrastructure_path),
        target_path_list=[distance_to_infrastructure_path],
        dependent_task_list=[combine_infrastructure_task],
        task_name='distance_to_infrastructure')

    LOGGER.info('calculate msa_i')
    msa_i_path = os.path.join(output_dir, 'msa_i%s.tif' % file_suffix)
    calculate_msa_i_task = task_graph.add_task(
        func=_msa_i_calculation,
        args=(globio_lulc_path, distance_to_infrastructure_path,
              out_pixel_size, msa_i_primary_table, msa_i_other_table,
              msa_i_path, msa_nodata),
        target_path_list=[msa_i_path],
        dependent_task_list=[distance_to_infrastructure_task],
        task_name='calculate_msa_i')

    # calc_msa_lu
    msa_lu_path = os.path.join(
        output_dir, 'msa_lu%s.tif' % file_suffix)
    LOGGER.info('calculate msa_lu')
    reclass_error_details = {
        'raster_name': 'GLOBIO LULC', 'column_name': 'MSA_type-msa_lu',
        'table_name': 'MSA'}
    calculate_msa_lu_task = task_graph.add_task(
        func=utils.reclassify_raster,
        args=((globio_lulc_path, 1), msa_parameter_table['msa_lu'],
              msa_lu_path, gdal.GDT_Float32, globio_nodata,
              reclass_error_details),
        target_path_list=[msa_lu_path],
        dependent_task_list=calculate_globio_task_list,
        task_name='calculate_msa_lu')

    LOGGER.info('calculate msa')
    msa_path = os.path.join(
        output_dir, 'msa%s.tif' % file_suffix)
    calculate_msa_task = task_graph.add_task(
        func=_msa_calculation,
        args=(msa_f_path, msa_lu_path, msa_i_path, msa_path, msa_nodata),
        target_path_list=[msa_path],
        dependent_task_list=[
            calculate_msa_f_task, calculate_msa_i_task, calculate_msa_lu_task],
        task_name='calculate_msa')

    LOGGER.info('summarize msa result in AOI polygons')
    # the AOI is an optional argument, so check for its existence
    if 'aoi_path' in args and len(args['aoi_path']) > 0:
        summary_aoi_path = os.path.join(
            output_dir, 'aoi_summary%s.shp' % file_suffix)
        task_graph.add_task(
            func=_summarize_results_in_aoi,
            args=(args['aoi_path'], summary_aoi_path, msa_path),
            target_path_list=[summary_aoi_path],
            dependent_task_list=[calculate_msa_task],
            task_name='summarize_msa_in_aoi')

    task_graph.close()
    task_graph.join()


def _summarize_results_in_aoi(aoi_path, summary_aoi_path, msa_path):
    """Aggregate MSA results to AOI polygons with zonal statistics.

    Args:
        aoi_path (string): path to aoi shapefile containing polygons.
        summary_aoi_path (string):
            path to copy of aoi shapefile with summary stats added.
        msa_path (string): path to msa results raster to summarize.

    Returns:
        None

    """
    # copy the aoi to an output shapefile
    original_datasource = gdal.OpenEx(
        aoi_path, gdal.OF_VECTOR | gdal.GA_ReadOnly)
    # Delete if existing shapefile with the same name
    if os.path.isfile(summary_aoi_path):
        os.remove(summary_aoi_path)
    # Copy the input shapefile into the designated output folder
    driver = gdal.GetDriverByName('ESRI Shapefile')
    datasource_copy = driver.CreateCopy(
        summary_aoi_path, original_datasource)
    layer = datasource_copy.GetLayer()
    msa_summary_field_def = ogr.FieldDefn('msa_mean', ogr.OFTReal)
    msa_summary_field_def.SetWidth(24)
    msa_summary_field_def.SetPrecision(11)
    layer.CreateField(msa_summary_field_def)
    layer.SyncToDisk()

    msa_summary = pygeoprocessing.zonal_statistics(
        (msa_path, 1), summary_aoi_path)
    for feature in layer:
        feature_fid = feature.GetFID()
        # count == 0 if polygon outside raster bounds or only over nodata
        if msa_summary[feature_fid]['count'] != 0:
            field_val = (
                float(msa_summary[feature_fid]['sum'])
                / float(msa_summary[feature_fid]['count']))
            feature.SetField('msa_mean', field_val)
            layer.SetFeature(feature)


def _primary_veg_mask_op(lulc_array, globio_nodata, primary_veg_mask_nodata):
    """Masking out natural areas."""
    # lulc_array and nodata could conceivably be a float here,
    # if it's the user-provided globio dataset
    # landcover type 1 in the GLOBIO schema represents primary vegetation
    result = numpy.empty_like(lulc_array, dtype=numpy.int16)
    result[:] = primary_veg_mask_nodata
    valid_mask = slice(None)
    if globio_nodata is not None:
        valid_mask = ~numpy.isclose(lulc_array, globio_nodata)
    result[valid_mask] = lulc_array[valid_mask] == 1
    return result


def _ffqi_op(forest_areas_array, smoothed_forest_areas, forest_areas_nodata):
    """Mask out ffqi only where there's an ffqi."""
    result = numpy.empty_like(forest_areas_array, dtype=numpy.float32)
    result[:] = forest_areas_nodata
    # forest_areas_array and _nodata are integer types and not user-defined
    valid_mask = forest_areas_array != forest_areas_nodata
    result[valid_mask] = (
        forest_areas_array[valid_mask] * smoothed_forest_areas[valid_mask])
    return result


def _msa_f_calculation(
        primary_veg_smooth_path, msa_f_table, msa_f_path, msa_nodata):
    """Calculate msa fragmentation.

    Bin ffqi values based on rules defined in msa_parameters.csv.

    Args:
        primary_veg_smooth (str): path to a raster with float values
            representing ffqi.
        msa_f_table (dict):
            subset of msa_parameters.csv with fragmentation bins defined.
        msa_nodata (int/float): output nodata value

    Returns:
        Nothing
    """
    primary_veg_info = pygeoprocessing.get_raster_info(primary_veg_smooth_path)
    primary_veg_mask_nodata = primary_veg_info['nodata'][0]

    msa_f_table_copy = msa_f_table.copy()
    less_than = msa_f_table_copy.pop('<', None)
    greater_than = msa_f_table_copy.pop('>', None)

    def msa_f_op(primary_veg_smooth):
        """Calculate msa fragmentation.

        Bin ffqi values based on rules defined in msa_parameters.csv.

        Args:
            primary_veg_smooth (array): float values representing ffqi.

        Returns:
            Array with float values. One component of final MSA score.
        """
        msa_f = numpy.full_like(
            primary_veg_smooth, msa_nodata, dtype=numpy.float32)

        if greater_than:
            msa_f[primary_veg_smooth > greater_than[0]] = (
                greater_than[1])
        for key in reversed(sorted(msa_f_table_copy)):
            msa_f[primary_veg_smooth <= key] = msa_f_table_copy[key]
        if less_than:
            msa_f[primary_veg_smooth < less_than[0]] = (
                less_than[1])

        if msa_nodata is not None:
            nodata_mask = numpy.isclose(
                primary_veg_smooth, primary_veg_mask_nodata)
            msa_f[nodata_mask] = msa_nodata

        return msa_f

    pygeoprocessing.raster_calculator(
        [(primary_veg_smooth_path, 1)], msa_f_op, msa_f_path, gdal.GDT_Float32,
        msa_nodata)


def _msa_i_calculation(
        globio_lulc_path, distance_to_infrastructure_path, out_pixel_size,
        msa_i_primary_table, msa_i_other_table, msa_i_path, msa_nodata):
    """Calculate msa infrastructure.

    Bin distance_to_infrastructure values according to rules defined
    in msa_parameters.csv.

    Args:
        globio_lulc_path (str): path to raster with globio landcover codes.
        distance_to_infrastructure_path (str): path to raster with
            float values measuring distance from nearest infrastructure present
            in layers from args['infrastructure_dir'].
        out_pixel_size (float): from the globio lulc raster info.
        msa_i_primary_table (dict):
            subset of msa_parameters.csv with distance to infrastructure bins
            defined. These bins are applied to areas of primary veg.
        msa_i_other_table (dict):
            subset of msa_parameters.csv with distance to infrastructure bins
            defined. These bins are applied to areas of not primary veg.
        msa_i_path (str): output path for msa infrastructure raster.
        msa_nodata (float): output nodata value.

    Returns:
        Nothing.
    """
    lulc_info = pygeoprocessing.get_raster_info(globio_lulc_path)
    lulc_nodata = lulc_info['nodata'][0]

    # Create a copy of the dictionary so we don't mutate it outside this scope
    msa_i_primary_table_copy = msa_i_primary_table.copy()
    msa_i_other_table_copy = msa_i_other_table.copy()

    primary_less_than = msa_i_primary_table_copy.pop('<', None)
    primary_greater_than = msa_i_primary_table_copy.pop('>', None)
    other_less_than = msa_i_other_table_copy.pop('<', None)
    other_greater_than = msa_i_other_table_copy.pop('>', None)

    def msa_i_op(lulc_array, distance_to_infrastructure):
        """Calculate msa infrastructure.

        Args:
            lulc_array (array): integer values representing globio landcover
                codes.
            distance_to_infrastructure (array): float values measuring
                distance from nearest infrastructure present in layers from
                args['infrastructure_dir'].

        Returns:
            Array with float values. One component of final MSA score.
        """
        distance_to_infrastructure *= out_pixel_size  # convert to meters
        # Use `full_like` with `msa_nodata` value because we can't know if
        # entire range of values will be covered from msa tables
        msa_i_primary = numpy.full_like(
            lulc_array, msa_nodata, dtype=numpy.float32)
        msa_i_other = numpy.full_like(
            lulc_array, msa_nodata, dtype=numpy.float32)
        nodata_mask = numpy.isclose(lulc_array, lulc_nodata)

        if primary_greater_than:
            msa_i_primary[distance_to_infrastructure > primary_greater_than[0]] = (
                primary_greater_than[1])
        for key in reversed(sorted(msa_i_primary_table_copy)):
            msa_i_primary[distance_to_infrastructure <= key] = (
                msa_i_primary_table_copy[key])
        if primary_less_than:
            msa_i_primary[distance_to_infrastructure < primary_less_than[0]] = (
                primary_less_than[1])

        if other_greater_than:
            msa_i_other[distance_to_infrastructure > other_greater_than[0]] = (
                other_greater_than[1])
        for key in reversed(sorted(msa_i_other_table_copy)):
            msa_i_other[distance_to_infrastructure <= key] = (
                msa_i_other_table_copy[key])
        if other_less_than:
            msa_i_other[distance_to_infrastructure < other_less_than[0]] = (
                other_less_than[1])

        # lulc code 1 is primary veg
        msa_i = numpy.where(lulc_array == 1, msa_i_primary, msa_i_other)
        msa_i[nodata_mask] = msa_nodata
        return msa_i

    pygeoprocessing.raster_calculator(
        [(globio_lulc_path, 1), (distance_to_infrastructure_path, 1)],
        msa_i_op, msa_i_path, gdal.GDT_Float32, msa_nodata)


def _msa_calculation(
        msa_f_path, msa_lu_path, msa_i_path, msa_path, msa_nodata):
    """Calculate the MSA which is the product of the sub MSAs.

    Args:
        msa_f_path (str): path to the msa_f raster.
        msa_lu_path (str): path to the msa_lu raster.
        msa_i_path (str): path to the msa_i raster.
        msa_path (str): path to the output MSA raster.
        msa_nodata (int/float): the output nodata value.

    Returns:
        Nothing
    """
    msa_f_nodata = pygeoprocessing.get_raster_info(msa_f_path)['nodata'][0]
    msa_lu_nodata = pygeoprocessing.get_raster_info(msa_lu_path)['nodata'][0]
    msa_i_nodata = pygeoprocessing.get_raster_info(msa_i_path)['nodata'][0]
    nodata_array = [msa_f_nodata, msa_lu_nodata, msa_i_nodata]

    def msa_op(msa_f, msa_lu, msa_i):
        """Calculate the MSA which is the product of the sub MSAs."""
        result = numpy.full_like(msa_f, msa_nodata, dtype=numpy.float32)
        valid_mask = numpy.ones(msa_f.shape, dtype=bool)
        for msa_array, nodata_val in zip([msa_f, msa_lu, msa_i], nodata_array):
            if nodata_val is not None:
                valid_mask &= ~numpy.isclose(msa_array, nodata_val)
        result[valid_mask] = (
            msa_f[valid_mask] * msa_lu[valid_mask] * msa_i[valid_mask])
        return result

    pygeoprocessing.raster_calculator(
        [(msa_f_path, 1), (msa_lu_path, 1), (msa_i_path, 1)],
        msa_op, msa_path, gdal.GDT_Float32, msa_nodata)


def make_gaussian_kernel_path(sigma, kernel_path):
    """Create a gaussian kernel raster."""
    max_distance = sigma * 5
    kernel_size = int(numpy.round(max_distance * 2 + 1))

    driver = gdal.GetDriverByName('GTiff')
    kernel_dataset = driver.Create(
        kernel_path.encode('utf-8'), kernel_size, kernel_size, 1,
        gdal.GDT_Float32, options=['BIGTIFF=IF_SAFER'])

    # Make some kind of geotransform, it doesn't matter what but
    # will make GIS libraries behave better if it's all defined
    kernel_dataset.SetGeoTransform([444720, 30, 0, 3751320, 0, -30])
    srs = osr.SpatialReference()
    srs.SetUTM(11, 1)
    srs.SetWellKnownGeogCS('NAD27')
    kernel_dataset.SetProjection(srs.ExportToWkt())

    kernel_band = kernel_dataset.GetRasterBand(1)
    kernel_band.SetNoDataValue(-9999)

    col_index = numpy.array(range(kernel_size))
    integration = 0.0
    for row_index in range(kernel_size):
        kernel = numpy.exp(
            -((row_index - max_distance)**2 +
              (col_index - max_distance) ** 2)/(2.0*sigma**2)).reshape(
                  1, kernel_size)

        integration += numpy.sum(kernel)
        kernel_band.WriteArray(kernel, xoff=0, yoff=row_index)

    for row_index in range(kernel_size):
        kernel_row = kernel_band.ReadAsArray(
            xoff=0, yoff=row_index, win_xsize=kernel_size, win_ysize=1)
        kernel_row /= integration
        kernel_band.WriteArray(kernel_row, 0, row_index)


def load_msa_parameter_table(
        msa_parameter_table_filename, intensification_fraction):
    """Load parameter table to a dict that to define the MSA ranges.

    Args:
        msa_parameter_table_filename (string): path to msa csv table
        intensification_fraction (float): a number between 0 and 1 indicating
            what level between msa_lu 8 and 9 to define the general GLOBIO
            code "12" to.

    Returns:
        dictionary of the form:

            {'msa_f': {
                valuea: msa_f_value, ...
                valueb: ...
                '<': (bound, msa_f_value),
                '>': (bound, msa_f_value)}
            'msa_i_other_table': {
                valuea: msa_i_value, ...
                valueb: ...
                '<': (bound, msa_i_other_value),
                '>': (bound, msa_i_other_value)}
            'msa_i_primary': {
                valuea: msa_i_primary_value, ...
                valueb: ...
                '<': (bound, msa_i_primary_value),
                '>': (bound, msa_i_primary_value)}
            'msa_lu': {
                valuea: msa_lu_value, ...
                valueb: ...
                '<': (bound, msa_lu_value),
                '>': (bound, msa_lu_value)
                12: (msa_lu_8 * (1.0 - intensification_fraction) +
                msa_lu_9 * intensification_fraction}}

    """
    msa_table = utils.read_csv_to_dataframe(
        msa_parameter_table_filename, sep=None)
    msa_dict = collections.defaultdict(dict)
    for _, row in msa_table.iterrows():
        if row['Value'][0] in ['<', '>']:
            # put the limit and the MSA value in a tub
            value = row['Value'][0]
            # take 1: because it starts with a < or >
            msa_dict[row['MSA_type']][value] = (
                float(row['Value'][1:]), float(row['MSA_x']))
            continue
        elif '-' in row['Value']:
            value = float(row['Value'].split('-')[1])
        else:
            value = float(row['Value'])
        msa_dict[row['MSA_type']][value] = float(row['MSA_x'])
    # landcover ID 12 is a linear interpolation between 8 and 9
    msa_dict['msa_lu'][12] = (
        msa_dict['msa_lu'][8] * (1.0 - intensification_fraction) +
        msa_dict['msa_lu'][9] * intensification_fraction)
    return dict(msa_dict)


def _calculate_globio_lulc_map(
        lulc_to_globio_table_path, lulc_path, potential_vegetation_path,
        pasture_path, gaussian_kernel_path, pasture_threshold,
        primary_threshold, file_suffix, tmp_dir,
        globio_lulc_path, globio_nodata, task_graph):
    """Translate a general landcover map into a GLOBIO version.

    Args:
        lulc_to_globio_table_path (string): a table that maps arbitrary
            landcover values to globio equivalents.
        lulc_path (string): path to the raw landcover map.
        potential_vegetation_path (string): a landcover map that indicates what
            the vegetation types would be if left to revert to natural state
        pasture_path (string): a path to a raster that indicates the percent
            of pasture contained in the pixel.  used to classify forest types
            from scrubland.
        gaussian_kernel_path (string): path to gaussian kernel raster
            passed to convolution.
        pasture_threshold (float): the threshold to classify pixels in pasture
            as potential forest or scrub
        primary_threshold (float): the threshold to classify the calculated
            FFQI pixels into core forest or secondary
        file_suffix - (string) to append on output file
        tmp_dir (string): path to location for intermediate files that users
            probably don't need to see, but should persist for taskgraph.
            The following files are created:
                'intermediate_globio_lulc.tif': reclassified landcover map
                    to globio landcover codes
                'ffqi.tif': index of fragmentation due to infrastructure and
                    original values of landscape
        globio_lulc_path (string): Path to globio lulc raster. Primary output
            of the function, starts with intermeidate globio and modifies based
            on the other biophysical parameters to the function as described in
            the GLOBIO process.
        globio_nodata (int): nodata value assigned to globio_lulc_path raster
        task_graph (TaskGraph): in-memory object from taskgraph.TaskGraph()

    Returns:
        The ultimate task in this branch of the task_graph

    """
    lulc_to_globio_table = utils.build_lookup_from_csv(
        lulc_to_globio_table_path, 'lucode')

    lulc_to_globio = dict(
        [(lulc_code, int(table['globio_lucode'])) for
         (lulc_code, table) in lulc_to_globio_table.items()])

    intermediate_globio_lulc_path = os.path.join(
        tmp_dir, 'intermediate_globio_lulc%s.tif' % file_suffix)
    reclass_error_details = {
        'raster_name': 'LULC', 'column_name': 'lucode',
        'table_name': 'Land Cover to GLOBIO Land Cover'}
    reclass_lulc_to_globio_task = task_graph.add_task(
        func=utils.reclassify_raster,
        args=((lulc_path, 1), lulc_to_globio, intermediate_globio_lulc_path,
              gdal.GDT_Int32, globio_nodata, reclass_error_details),
        target_path_list=[intermediate_globio_lulc_path],
        task_name='reclassify_lulc_to_globio')

    forest_areas_path = os.path.join(
        tmp_dir, 'forest_areas%s.tif' % file_suffix)
    forest_areas_nodata = -1

    LOGGER.info("create mask of natural areas")
    mask_forests_task = task_graph.add_task(
        func=pygeoprocessing.raster_calculator,
        args=([(intermediate_globio_lulc_path, 1), (globio_nodata, 'raw'),
               (forest_areas_nodata, 'raw')], _forest_area_mask_op,
              forest_areas_path, gdal.GDT_Int32, forest_areas_nodata),
        target_path_list=[forest_areas_path],
        dependent_task_list=[reclass_lulc_to_globio_task],
        task_name='mask_forest_area')

    LOGGER.info('smooth natural areas with gaussian filter')
    smoothed_forest_areas_path = os.path.join(
        tmp_dir, 'smoothed_forest_areas%s.tif' % file_suffix)
    smooth_forest_areas_task = task_graph.add_task(
        func=pygeoprocessing.convolve_2d,
        args=((forest_areas_path, 1), (gaussian_kernel_path, 1),
              smoothed_forest_areas_path),
        target_path_list=[smoothed_forest_areas_path],
        dependent_task_list=[mask_forests_task],
        task_name='smooth_forest_areas')

    ffqi_path = os.path.join(
        tmp_dir, 'ffqi%s.tif' % file_suffix)
    LOGGER.info('calculate ffqi')
    calculate_ffqi_task = task_graph.add_task(
        func=pygeoprocessing.raster_calculator,
        args=([(forest_areas_path, 1), (smoothed_forest_areas_path, 1),
               (forest_areas_nodata, 'raw')], _ffqi_op,
              ffqi_path, gdal.GDT_Float32, forest_areas_nodata),
        target_path_list=[ffqi_path],
        dependent_task_list=[smooth_forest_areas_task],
        task_name='ffqi')

    LOGGER.info('create the globio lulc')
    # The veg and pasture rasters are user inputs,
    # so may not be aligned yet with lulc
    base_raster_align_list = [potential_vegetation_path, pasture_path]
    target_raster_align_list = [os.path.join(
        tmp_dir, os.path.basename(x))
        for x in base_raster_align_list]
    base_raster_info = pygeoprocessing.get_raster_info(lulc_path)
    align_veg_pasture_task = task_graph.add_task(
        func=pygeoprocessing.align_and_resize_raster_stack,
        args=(base_raster_align_list,
              target_raster_align_list,
              ['near', 'bilinear'],
              base_raster_info['pixel_size'],
              base_raster_info['bounding_box']),
        target_path_list=target_raster_align_list,
        task_name='align_veg_pasture_rasters')

    calculate_globio_lulc_task = task_graph.add_task(
        func=pygeoprocessing.raster_calculator,
        args=([(intermediate_globio_lulc_path, 1),
               (target_raster_align_list[0], 1),
               (target_raster_align_list[1], 1),
               (ffqi_path, 1), (globio_nodata, 'raw'),
               (pasture_threshold, 'raw'),
               (primary_threshold, 'raw')],
              _create_globio_lulc_op, globio_lulc_path, gdal.GDT_Int16,
              globio_nodata),
        target_path_list=[globio_lulc_path],
        dependent_task_list=[align_veg_pasture_task, calculate_ffqi_task],
        task_name='calculate_globio_lulc')

    return calculate_globio_lulc_task


def _forest_area_mask_op(lulc_array, globio_nodata, forest_areas_nodata):
    """Masking out forest areas."""
    # comparing integers, numpy.isclose not needed
    valid_mask = lulc_array != globio_nodata
    # landcover code 130 represents all MODIS forest codes which originate
    # as 1-5
    result = numpy.empty_like(lulc_array, dtype=numpy.int16)
    result[:] = forest_areas_nodata
    result[valid_mask] = lulc_array[valid_mask] == 130
    return result


def _create_globio_lulc_op(
        lulc_array, potential_vegetation_array, pasture_array,
        ffqi, globio_nodata, pasture_threshold, primary_threshold):
    """Construct GLOBIO lulc given relevant biophysical parameters."""
    result = numpy.empty_like(lulc_array, dtype=numpy.int16)
    result[:] = globio_nodata
    valid_mask = lulc_array != globio_nodata
    valid_result = result[valid_mask]

    # Split Shrublands and grasslands into primary vegetations,
    # livestock grazing areas, and man-made pastures. Landcover
    # 131 represents grassland/shrubland in the GLOBIO classification.
    grass_shrub_mask = lulc_array[valid_mask] == 131
    grass_shrub_result = valid_result[grass_shrub_mask]
    # fill with livestock grazing, then re-assign to pasture, primary veg.
    grass_shrub_result[:] = 5

    # man-made pasture
    valid_pasture_mask = (
        potential_vegetation_array[valid_mask][grass_shrub_mask] <= 8)
    grass_shrub_result[valid_pasture_mask] = 6

    # primary vegetation
    valid_primary_veg_mask = ~valid_pasture_mask & (
        pasture_array[valid_mask][grass_shrub_mask] < pasture_threshold)
    grass_shrub_result[valid_primary_veg_mask] = 1

    valid_result[grass_shrub_mask] = grass_shrub_result

    # Outside of the grass/shrub categories, carry over the original codes:
    valid_result[~grass_shrub_mask] = lulc_array[valid_mask][~grass_shrub_mask]

    # Step 1.4a: Split Forests into Primary, Secondary
    # 1 is primary forest
    # 3 is secondary forest
    valid_modis_forest_mask = lulc_array[valid_mask] == 130
    forest_result = valid_result[valid_modis_forest_mask]
    forest_result[:] = 1
    forest_result[
        ffqi[valid_mask][valid_modis_forest_mask] < primary_threshold] = 3
    valid_result[valid_modis_forest_mask] = forest_result

    # Classify all ag classes as a new LULC value "12" per our custom design
    # of agriculture. Landcover 132 represents agriculture landcover types
    # in the GLOBIO classification scheme
    valid_ag_mask = lulc_array[valid_mask] == 132
    valid_result[valid_ag_mask] = 12

    result[valid_mask] = valid_result
    return result


def _collapse_infrastructure_layers(
        infrastructure_dir, base_raster_path, infrastructure_path,
        tmp_dir):
    """Collapse all GIS infrastructure layers to one raster.

    Gathers all the GIS layers in the given directory and collapses them
    to a single byte raster mask where 1 indicates a pixel overlapping with
    one of the original infrastructure layers, 0 does not, and nodata
    indicates a region that has no layers that overlap but are still contained
    in the bounding box.

    Args:
        infrastructure_dir (string): path to a directory containing maps of
            either gdal compatible rasters or OGR compatible shapefiles.
        base_raster_path (string): a path to a file that has the dimensions and
            projection of the desired output infrastructure file.
        infrastructure_path (string): (output) path to a file that will be a
            byte raster with 1s everywhere there was a GIS layer present in
            the GIS layers in `infrastructure_dir`.
        tmp_dir (string): path to folder to store inetermediate datasets such
            as aligned versions of infrastructure rasters.

    Returns:
        None

    """
    # load the infrastructure layers from disk
    infrastructure_filenames = []
    infrastructure_nodata_list = []
    infrastructure_tmp_filenames = []
    # in case we need to rasterize some vector inputs:
    tmp_rasterize_dir = os.path.join(tmp_dir, 'rasterized')
    for root_directory, _, filename_list in os.walk(infrastructure_dir):
        for filename in filename_list:
            if filename.lower().endswith(".tif"):
                infrastructure_filenames.append(
                    os.path.join(root_directory, filename))
                infrastructure_nodata_list.append(
                    pygeoprocessing.get_raster_info(
                        infrastructure_filenames[-1])['nodata'][0])

            if filename.lower().endswith(".shp"):
                utils.make_directories([tmp_rasterize_dir])
                file_handle, tmp_raster_path = tempfile.mkstemp(
                    dir=tmp_rasterize_dir, suffix='.tif')
                os.close(file_handle)

                pygeoprocessing.new_raster_from_base(
                    base_raster_path, tmp_raster_path,
                    gdal.GDT_Int32, [-1.0], fill_value_list=[0])
                pygeoprocessing.rasterize(
                    os.path.join(root_directory, filename),
                    tmp_raster_path, burn_values=[1],
                    option_list=["ALL_TOUCHED=TRUE"])

                infrastructure_filenames.append(tmp_raster_path)
                infrastructure_tmp_filenames.append(tmp_raster_path)
                infrastructure_nodata_list.append(
                    pygeoprocessing.get_raster_info(
                        infrastructure_filenames[-1])['nodata'][0])

    if len(infrastructure_filenames) == 0:
        raise ValueError(
            "infrastructure directory didn't have any rasters or "
            "vectors at %s", infrastructure_dir)

    infrastructure_nodata = 255

    def _collapse_infrastructure_op(*infrastructure_array_list):
        """For each pixel, create mask 1 if all valid, else set to nodata."""
        # Zeroes indicate where there's no infrastructure influence but not
        # necessarily nodata
        infrastructure_result = numpy.zeros(
            infrastructure_array_list[0].shape, dtype=numpy.uint8)

        nodata_mask = numpy.full(infrastructure_array_list[0].shape, True)
        infrastructure_mask = numpy.full(
            infrastructure_array_list[0].shape, False)

        for index in range(len(infrastructure_array_list)):
            # mark all pixels True that have infrastructure in this layer
            infrastructure_mask |= infrastructure_array_list[index] > 0
            if infrastructure_nodata_list[index] is not None:
                # update nodata mask: intersection with this layer
                nodata_mask &= numpy.isclose(infrastructure_array_list[index],
                                             infrastructure_nodata_list[index])
            # if nodata is None, every pixel in this layer has data,
            # so the nodata_mask should be all False
            else:
                nodata_mask &= False

        infrastructure_result[infrastructure_mask] = 1
        infrastructure_result[nodata_mask] = infrastructure_nodata
        return infrastructure_result

    LOGGER.info('collapse infrastructure into one raster')
    aligned_infrastructure_target_list = [os.path.join(
        tmp_dir, os.path.basename(x))
        for x in infrastructure_filenames]
    base_raster_info = pygeoprocessing.get_raster_info(
        base_raster_path)

    pygeoprocessing.align_and_resize_raster_stack(
        infrastructure_filenames,
        aligned_infrastructure_target_list,
        ['near'] * len(infrastructure_filenames),
        base_raster_info['pixel_size'],
        base_raster_info['bounding_box'])
    infra_filename_band_list = [
        (x, 1) for x in aligned_infrastructure_target_list]
    pygeoprocessing.raster_calculator(
        infra_filename_band_list, _collapse_infrastructure_op,
        infrastructure_path, gdal.GDT_Byte, infrastructure_nodata)

    # clean up the temporary filenames
    if os.path.isdir(tmp_rasterize_dir):
        for filename in infrastructure_tmp_filenames:
            os.remove(filename)
        os.rmdir(tmp_rasterize_dir)


@validation.invest_validator
def validate(args, limit_to=None):
    """Validate args to ensure they conform to `execute`'s contract.

    Args:
        args (dict): dictionary of key(str)/value pairs where keys and
            values are specified in `execute` docstring.
        limit_to (str): (optional) if not None indicates that validation
            should only occur on the args[limit_to] value. The intent that
            individual key validation could be significantly less expensive
            than validating the entire `args` dictionary.

    Returns:
        list of ([invalid key_a, invalid_keyb, ...], 'warning/error message')
            tuples. Where an entry indicates that the invalid keys caused
            the error message in the second part of the tuple. This should
            be an empty list if validation succeeds.

    """
    return validation.validate(
        args, ARGS_SPEC['args'], ARGS_SPEC['args_with_spatial_overlap'])<|MERGE_RESOLUTION|>--- conflicted
+++ resolved
@@ -26,15 +26,9 @@
 SIGMA = 9.0
 
 ARGS_SPEC = {
-<<<<<<< HEAD
-    "model_name": _("GLOBIO"),
-    "module": __name__,
-    "userguide_html": "../documentation/globio.html",
-=======
     "model_name": MODEL_METADATA["globio"].model_title,
     "pyname": MODEL_METADATA["globio"].pyname,
     "userguide_html": MODEL_METADATA["globio"].userguide,
->>>>>>> 11795c5c
     "args_with_spatial_overlap": {
         "spatial_keys": [
             "lulc_path", "pasture_path", "potential_vegetation_path",
