--- conflicted
+++ resolved
@@ -496,11 +496,7 @@
             'mask_raster_path': file_registry['aligned_mask'],
             'target_raster_path': file_registry['masked_lulc'],
         },
-<<<<<<< HEAD
-        task_name='Mask population to the known valid pixels',
-=======
-        task_name='Mask lulc to the mutually valid pixels',
->>>>>>> 48e67f57
+        task_name='Mask lulc to the known valid pixels',
         target_path_list=[file_registry['masked_lulc']],
         dependent_task_list=[
             lulc_alignment_task, valid_pixels_mask_task]
