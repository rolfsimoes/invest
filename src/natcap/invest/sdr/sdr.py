--- conflicted
+++ resolved
@@ -25,15 +25,9 @@
 LOGGER = logging.getLogger(__name__)
 
 ARGS_SPEC = {
-<<<<<<< HEAD
-    "model_name": _("Sediment Delivery Ratio Model (SDR)"),
-    "module": __name__,
-    "userguide_html": "sdr.html",
-=======
     "model_name": MODEL_METADATA["sdr"].model_title,
     "pyname": MODEL_METADATA["sdr"].pyname,
     "userguide_html": MODEL_METADATA["sdr"].userguide,
->>>>>>> 11795c5c
     "args_with_spatial_overlap": {
         "spatial_keys": ["dem_path", "erosivity_path", "erodibility_path",
                          "lulc_path", "drainage_path", "watersheds_path", ],
