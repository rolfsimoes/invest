"""InVEST Sediment Delivery Ratio (SDR) module.

The SDR method in this model is based on:
    Winchell, M. F., et al. "Extension and validation of a geographic
    information system-based method for calculating the Revised Universal
    Soil Loss Equation length-slope factor for erosion risk assessments in
    large watersheds." Journal of Soil and Water Conservation 63.3 (2008):
    105-111.
"""
import logging
import os

import numpy
import pygeoprocessing
import pygeoprocessing.routing
import taskgraph
<<<<<<< HEAD
from .. import utils
from .. import spec_utils
from ..spec_utils import u
from .. import validation
from .. import MODEL_METADATA
=======
from osgeo import gdal, ogr

from .. import MODEL_METADATA, utils, validation
>>>>>>> 50d57fc6
from . import sdr_core

LOGGER = logging.getLogger(__name__)

ARGS_SPEC = {
    "model_name": MODEL_METADATA["sdr"].model_title,
    "pyname": MODEL_METADATA["sdr"].pyname,
    "userguide_html": MODEL_METADATA["sdr"].userguide,
    "args_with_spatial_overlap": {
        "spatial_keys": ["dem_path", "erosivity_path", "erodibility_path",
                         "lulc_path", "drainage_path", "watersheds_path", ],
        "different_projections_ok": False,
    },
    "args": {
        "workspace_dir": spec_utils.WORKSPACE,
        "results_suffix": spec_utils.SUFFIX,
        "n_workers": spec_utils.N_WORKERS,
        "dem_path": {
            **spec_utils.DEM,
            "projected": True
        },
        "erosivity_path": {
            "type": "raster",
            "bands": {1: {
                "type": "number",
                "units": u.megajoule*u.millimeter/(u.hectare*u.hour*u.year)}},
            "projected": True,
            "about": (
                "Map of rainfall erosivity, reflecting the intensity and "
                "duration of rainfall in the area of interest."),
            "name": "erosivity"
        },
        "erodibility_path": {
            "type": "raster",
            "bands": {1: {
                "type": "number",
                "units": u.metric_ton*u.hectare*u.hour/(u.hectare*u.megajoule*u.millimeter)}},
            "projected": True,
            "about": (
                "Map of soil erodibility, the susceptibility of soil "
                "particles to detachment and transport by rainfall and "
                "runoff."),
            "name": "soil erodibility"
        },
        "lulc_path": {
            **spec_utils.LULC,
            "projected": True,
            "about": (
                f"{spec_utils.LULC['about']} All values in this raster must "
                "have corresponding entries in the Biophysical Table.")
        },
        "watersheds_path": {
            "type": "vector",
            "fields": {
                "ws_id": {
                    "type": "integer",
                    "about": "Unique identifier for the watershed."}
            },
            "geometries": spec_utils.POLYGONS,
            "projected": True,
            "about": (
                "Map of the boundaries of the watershed(s) over which to "
                "aggregate results. Each watershed should contribute to a "
                "point of interest where water quality will be analyzed."),
            "name": "Watersheds"
        },
        "biophysical_table_path": {
            "type": "csv",
            "columns": {
                "lucode": {
                    "type": "integer",
                    "about": "LULC code from the LULC raster."},
                "usle_c": {
                    "type": "ratio",
                    "about": "Cover-management factor for the USLE"},
                "usle_p": {
                    "type": "ratio",
                    "about": "Support practice factor for the USLE"}
            },
            "about": (
                "A table mapping each LULC code to biophysical properties of "
                "that LULC class. All values in the LULC raster must have "
                "corresponding entries in this table."),
            "name": "Biophysical Table"
        },
        "threshold_flow_accumulation": {
            **spec_utils.THRESHOLD_FLOW_ACCUMULATION
        },
        "k_param": {
            "type": "number",
            "units": u.none,
            "about": "Borselli k parameter.",
            "name": "Borselli k parameter"
        },
        "sdr_max": {
            "type": "ratio",
            "about": "The maximum SDR value that a pixel can have.",
            "name": "maximum SDR value"
        },
        "ic_0_param": {
            "type": "number",
            "units": u.none,
            "about": "Borselli IC0 parameter.",
            "name": "Borselli IC0 parameter"
        },
        "l_max": {
            "type": "number",
            "expression": "value > 0",
            "units": u.none,
            "about": (
                "The maximum allowed value of the slope length parameter (L) "
                "in the LS factor."),
            "name": "maximum l value",
        },
        "drainage_path": {
            "type": "raster",
            "bands": {1: {"type": "number", "units": u.none}},
            "required": False,
            "about": (
                "Map of locations of artificial drainages that drain to the "
                "watershed. Pixels with 1 are drainages and are treated like "
                "streams. Pixels with 0 are not drainages."),
            "name": "drainages"
        }
    }
}

_OUTPUT_BASE_FILES = {
    'rkls_path': 'rkls.tif',
    'sed_export_path': 'sed_export.tif',
    'sed_retention_index_path': 'sed_retention_index.tif',
    'sed_retention_path': 'sed_retention.tif',
    'sed_deposition_path': 'sed_deposition.tif',
    'stream_and_drainage_path': 'stream_and_drainage.tif',
    'stream_path': 'stream.tif',
    'usle_path': 'usle.tif',
    'watershed_results_sdr_path': 'watershed_results_sdr.shp',
}

INTERMEDIATE_DIR_NAME = 'intermediate_outputs'

_INTERMEDIATE_BASE_FILES = {
    'cp_factor_path': 'cp.tif',
    'd_dn_bare_soil_path': 'd_dn_bare_soil.tif',
    'd_dn_path': 'd_dn.tif',
    'd_up_bare_soil_path': 'd_up_bare_soil.tif',
    'd_up_path': 'd_up.tif',
    'f_path': 'f.tif',
    'flow_accumulation_path': 'flow_accumulation.tif',
    'flow_direction_path': 'flow_direction.tif',
    'ic_bare_soil_path': 'ic_bare_soil.tif',
    'ic_path': 'ic.tif',
    'ls_path': 'ls.tif',
    'pit_filled_dem_path': 'pit_filled_dem.tif',
    's_accumulation_path': 's_accumulation.tif',
    's_bar_path': 's_bar.tif',
    's_inverse_path': 's_inverse.tif',
    'sdr_bare_soil_path': 'sdr_bare_soil.tif',
    'sdr_path': 'sdr_factor.tif',
    'slope_path': 'slope.tif',
    'thresholded_slope_path': 'slope_threshold.tif',
    'thresholded_w_path': 'w_threshold.tif',
    'w_accumulation_path': 'w_accumulation.tif',
    'w_bar_path': 'w_bar.tif',
    'w_path': 'w.tif',
    'ws_inverse_path': 'ws_inverse.tif',
    'e_prime_path': 'e_prime.tif',
    'weighted_avg_aspect_path': 'weighted_avg_aspect.tif',
    'drainage_mask': 'what_drains_to_stream.tif',
}

_TMP_BASE_FILES = {
    'aligned_dem_path': 'aligned_dem.tif',
    'aligned_drainage_path': 'aligned_drainage.tif',
    'aligned_erodibility_path': 'aligned_erodibility.tif',
    'aligned_erosivity_path': 'aligned_erosivity.tif',
    'aligned_lulc_path': 'aligned_lulc.tif',
}

# Target nodata is for general rasters that are positive, and _IC_NODATA are
# for rasters that are any range
_TARGET_NODATA = -1.0
_BYTE_NODATA = 255
_IC_NODATA = float(numpy.finfo('float32').min)


def execute(args):
    """Sediment Delivery Ratio.

    This function calculates the sediment export and retention of a landscape
    using the sediment delivery ratio model described in the InVEST user's
    guide.

    Args:
        args['workspace_dir'] (string): output directory for intermediate,
            temporary, and final files
        args['results_suffix'] (string): (optional) string to append to any
            output file names
        args['dem_path'] (string): path to a digital elevation raster
        args['erosivity_path'] (string): path to rainfall erosivity index
            raster
        args['erodibility_path'] (string): a path to soil erodibility raster
        args['lulc_path'] (string): path to land use/land cover raster
        args['watersheds_path'] (string): path to vector of the watersheds
        args['biophysical_table_path'] (string): path to CSV file with
            biophysical information of each land use classes.  contain the
            fields 'usle_c' and 'usle_p'
        args['threshold_flow_accumulation'] (number): number of upstream pixels
            on the dem to threshold to a stream.
        args['k_param'] (number): k calibration parameter
        args['sdr_max'] (number): max value the SDR
        args['ic_0_param'] (number): ic_0 calibration parameter
        args['drainage_path'] (string): (optional) path to drainage raster that
            is used to add additional drainage areas to the internally
            calculated stream layer
        args['n_workers'] (int): if present, indicates how many worker
            processes should be used in parallel processing. -1 indicates
            single process mode, 0 is single process but non-blocking mode,
            and >= 1 is number of processes.
        args['biophysical_table_lucode_field'] (str): optional, if exists
            use this instead of 'lucode'.

    Returns:
        None.

    """
    file_suffix = utils.make_suffix_string(args, 'results_suffix')
    lufield_id = 'lucode'
    if 'biophysical_table_lucode_field' in args:
        lufield_id = args['biophysical_table_lucode_field']
    biophysical_table = utils.build_lookup_from_csv(
        args['biophysical_table_path'], lufield_id)

    # Test to see if c or p values are outside of 0..1
    for table_key in ['usle_c', 'usle_p']:
        for (lulc_code, table) in biophysical_table.items():
            try:
                float_value = float(table[table_key])
                if float_value < 0 or float_value > 1:
                    raise ValueError(
                        'Value should be within range 0..1 offending value '
                        'table %s, lulc_code %s, value %s' % (
                            table_key, str(lulc_code), str(float_value)))
            except ValueError:
                raise ValueError(
                    'Value is not a floating point value within range 0..1 '
                    'offending value table %s, lulc_code %s, value %s' % (
                        table_key, str(lulc_code), table[table_key]))

    intermediate_output_dir = os.path.join(
        args['workspace_dir'], INTERMEDIATE_DIR_NAME)
    output_dir = os.path.join(args['workspace_dir'])
    churn_dir = os.path.join(
        intermediate_output_dir, 'churn_dir_not_for_humans')
    utils.make_directories([output_dir, intermediate_output_dir, churn_dir])

    f_reg = utils.build_file_registry(
        [(_OUTPUT_BASE_FILES, output_dir),
         (_INTERMEDIATE_BASE_FILES, intermediate_output_dir),
         (_TMP_BASE_FILES, churn_dir)], file_suffix)

    try:
        n_workers = int(args['n_workers'])
    except (KeyError, ValueError, TypeError):
        # KeyError when n_workers is not present in args
        # ValueError when n_workers is an empty string.
        # TypeError when n_workers is None.
        n_workers = -1  # Synchronous mode.
    task_graph = taskgraph.TaskGraph(
        churn_dir, n_workers, reporting_interval=5.0)

    base_list = []
    aligned_list = []
    for file_key in ['dem', 'lulc', 'erosivity', 'erodibility']:
        base_list.append(args[file_key + "_path"])
        aligned_list.append(f_reg["aligned_" + file_key + "_path"])
    # all continuous rasters can use bilinaer, but lulc should be mode
    interpolation_list = ['bilinear', 'mode', 'bilinear', 'bilinear']

    drainage_present = False
    if 'drainage_path' in args and args['drainage_path'] != '':
        drainage_present = True
        base_list.append(args['drainage_path'])
        aligned_list.append(f_reg['aligned_drainage_path'])
        interpolation_list.append('near')

    dem_raster_info = pygeoprocessing.get_raster_info(args['dem_path'])
    min_pixel_size = numpy.min(numpy.abs(dem_raster_info['pixel_size']))
    target_pixel_size = (min_pixel_size, -min_pixel_size)

    target_sr_wkt = dem_raster_info['projection_wkt']
    vector_mask_options = {'mask_vector_path': args['watersheds_path']}
    align_task = task_graph.add_task(
        func=pygeoprocessing.align_and_resize_raster_stack,
        args=(
            base_list, aligned_list, interpolation_list,
            target_pixel_size, 'intersection'),
        kwargs={
            'target_projection_wkt': target_sr_wkt,
            'base_vector_path_list': (args['watersheds_path'],),
            'raster_align_index': 0,
            'vector_mask_options': vector_mask_options,
        },
        target_path_list=aligned_list,
        task_name='align input rasters')

    pit_fill_task = task_graph.add_task(
        func=pygeoprocessing.routing.fill_pits,
        args=(
            (f_reg['aligned_dem_path'], 1),
            f_reg['pit_filled_dem_path']),
        target_path_list=[f_reg['pit_filled_dem_path']],
        dependent_task_list=[align_task],
        task_name='fill pits')

    slope_task = task_graph.add_task(
        func=pygeoprocessing.calculate_slope,
        args=(
            (f_reg['pit_filled_dem_path'], 1),
            f_reg['slope_path']),
        dependent_task_list=[pit_fill_task],
        target_path_list=[f_reg['slope_path']],
        task_name='calculate slope')

    threshold_slope_task = task_graph.add_task(
        func=_threshold_slope,
        args=(f_reg['slope_path'], f_reg['thresholded_slope_path']),
        target_path_list=[f_reg['thresholded_slope_path']],
        dependent_task_list=[slope_task],
        task_name='threshold slope')

    flow_dir_task = task_graph.add_task(
        func=pygeoprocessing.routing.flow_dir_mfd,
        args=(
            (f_reg['pit_filled_dem_path'], 1),
            f_reg['flow_direction_path']),
        target_path_list=[f_reg['flow_direction_path']],
        dependent_task_list=[pit_fill_task],
        task_name='flow direction calculation')

    weighted_avg_aspect_task = task_graph.add_task(
        func=sdr_core.calculate_average_aspect,
        args=(f_reg['flow_direction_path'],
              f_reg['weighted_avg_aspect_path']),
        target_path_list=[f_reg['weighted_avg_aspect_path']],
        dependent_task_list=[flow_dir_task],
        task_name='weighted average of multiple-flow aspects')

    flow_accumulation_task = task_graph.add_task(
        func=pygeoprocessing.routing.flow_accumulation_mfd,
        args=(
            (f_reg['flow_direction_path'], 1),
            f_reg['flow_accumulation_path']),
        target_path_list=[f_reg['flow_accumulation_path']],
        dependent_task_list=[flow_dir_task],
        task_name='flow accumulation calculation')

    ls_factor_task = task_graph.add_task(
        func=_calculate_ls_factor,
        args=(
            f_reg['flow_accumulation_path'],
            f_reg['slope_path'],
            f_reg['weighted_avg_aspect_path'],
            float(args['l_max']),
            f_reg['ls_path']),
        target_path_list=[f_reg['ls_path']],
        dependent_task_list=[
            flow_accumulation_task, slope_task,
            weighted_avg_aspect_task],
        task_name='ls factor calculation')

    stream_task = task_graph.add_task(
        func=pygeoprocessing.routing.extract_streams_mfd,
        args=(
            (f_reg['flow_accumulation_path'], 1),
            (f_reg['flow_direction_path'], 1),
            float(args['threshold_flow_accumulation']),
            f_reg['stream_path']),
        kwargs={'trace_threshold_proportion': 0.7},
        target_path_list=[f_reg['stream_path']],
        dependent_task_list=[flow_accumulation_task],
        task_name='extract streams')

    if drainage_present:
        drainage_task = task_graph.add_task(
            func=_add_drainage(
                f_reg['stream_path'],
                f_reg['aligned_drainage_path'],
                f_reg['stream_and_drainage_path']),
            target_path_list=[f_reg['stream_and_drainage_path']],
            dependent_task_list=[stream_task, align_task],
            task_name='add drainage')
        drainage_raster_path_task = (
            f_reg['stream_and_drainage_path'], drainage_task)
    else:
        drainage_raster_path_task = (
            f_reg['stream_path'], stream_task)

    threshold_w_task = task_graph.add_task(
        func=_calculate_w,
        args=(
            biophysical_table, f_reg['aligned_lulc_path'], f_reg['w_path'],
            f_reg['thresholded_w_path']),
        target_path_list=[f_reg['w_path'], f_reg['thresholded_w_path']],
        dependent_task_list=[align_task],
        task_name='calculate W')

    cp_task = task_graph.add_task(
        func=_calculate_cp,
        args=(
            biophysical_table, f_reg['aligned_lulc_path'],
            f_reg['cp_factor_path']),
        target_path_list=[f_reg['cp_factor_path']],
        dependent_task_list=[align_task],
        task_name='calculate CP')

    rkls_task = task_graph.add_task(
        func=_calculate_rkls,
        args=(
            f_reg['ls_path'],
            f_reg['aligned_erosivity_path'],
            f_reg['aligned_erodibility_path'],
            drainage_raster_path_task[0],
            f_reg['rkls_path']),
        target_path_list=[f_reg['rkls_path']],
        dependent_task_list=[
            align_task, drainage_raster_path_task[1], ls_factor_task],
        task_name='calculate RKLS')

    usle_task = task_graph.add_task(
        func=_calculate_usle,
        args=(
            f_reg['rkls_path'],
            f_reg['cp_factor_path'],
            drainage_raster_path_task[0],
            f_reg['usle_path']),
        target_path_list=[f_reg['usle_path']],
        dependent_task_list=[
            rkls_task, cp_task, drainage_raster_path_task[1]],
        task_name='calculate USLE')

    bar_task_map = {}
    for factor_path, factor_task, accumulation_path, out_bar_path, bar_id in [
            (f_reg['thresholded_w_path'], threshold_w_task,
             f_reg['w_accumulation_path'],
             f_reg['w_bar_path'],
             'w_bar'),
            (f_reg['thresholded_slope_path'], threshold_slope_task,
             f_reg['s_accumulation_path'],
             f_reg['s_bar_path'],
             's_bar')]:
        bar_task = task_graph.add_task(
            func=_calculate_bar_factor,
            args=(
                f_reg['flow_direction_path'], factor_path,
                f_reg['flow_accumulation_path'],
                accumulation_path, out_bar_path),
            target_path_list=[accumulation_path, out_bar_path],
            dependent_task_list=[
                align_task, factor_task, flow_accumulation_task,
                flow_dir_task],
            task_name='calculate %s' % bar_id)
        bar_task_map[bar_id] = bar_task

    d_up_task = task_graph.add_task(
        func=_calculate_d_up,
        args=(
            f_reg['w_bar_path'], f_reg['s_bar_path'],
            f_reg['flow_accumulation_path'], f_reg['d_up_path']),
        target_path_list=[f_reg['d_up_path']],
        dependent_task_list=[
            bar_task_map['s_bar'], bar_task_map['w_bar'],
            flow_accumulation_task],
        task_name='calculate Dup')

    inverse_ws_factor_task = task_graph.add_task(
        func=_calculate_inverse_ws_factor,
        args=(
            f_reg['thresholded_slope_path'], f_reg['thresholded_w_path'],
            f_reg['ws_inverse_path']),
        target_path_list=[f_reg['ws_inverse_path']],
        dependent_task_list=[threshold_slope_task, threshold_w_task],
        task_name='calculate inverse ws factor')

    d_dn_task = task_graph.add_task(
        func=pygeoprocessing.routing.distance_to_channel_mfd,
        args=(
            (f_reg['flow_direction_path'], 1),
            (drainage_raster_path_task[0], 1),
            f_reg['d_dn_path']),
        kwargs={'weight_raster_path_band': (f_reg['ws_inverse_path'], 1)},
        target_path_list=[f_reg['d_dn_path']],
        dependent_task_list=[
            flow_dir_task, drainage_raster_path_task[1],
            inverse_ws_factor_task],
        task_name='calculating d_dn')

    ic_task = task_graph.add_task(
        func=_calculate_ic,
        args=(
            f_reg['d_up_path'], f_reg['d_dn_path'], f_reg['ic_path']),
        target_path_list=[f_reg['ic_path']],
        dependent_task_list=[d_up_task, d_dn_task],
        task_name='calculate ic')

    sdr_task = task_graph.add_task(
        func=_calculate_sdr,
        args=(
            float(args['k_param']), float(args['ic_0_param']),
            float(args['sdr_max']), f_reg['ic_path'],
            drainage_raster_path_task[0], f_reg['sdr_path']),
        target_path_list=[f_reg['sdr_path']],
        dependent_task_list=[ic_task],
        task_name='calculate sdr')

    sed_export_task = task_graph.add_task(
        func=_calculate_sed_export,
        args=(
            f_reg['usle_path'], f_reg['sdr_path'], f_reg['sed_export_path']),
        target_path_list=[f_reg['sed_export_path']],
        dependent_task_list=[usle_task, sdr_task],
        task_name='calculate sed export')

    e_prime_task = task_graph.add_task(
        func=_calculate_e_prime,
        args=(
            f_reg['usle_path'], f_reg['sdr_path'], f_reg['e_prime_path']),
        target_path_list=[f_reg['e_prime_path']],
        dependent_task_list=[usle_task, sdr_task],
        task_name='calculate export prime')

    _ = task_graph.add_task(
        func=sdr_core.calculate_sediment_deposition,
        args=(
            f_reg['flow_direction_path'], f_reg['e_prime_path'],
            f_reg['f_path'], f_reg['sdr_path'],
            f_reg['sed_deposition_path']),
        dependent_task_list=[e_prime_task, sdr_task, flow_dir_task],
        target_path_list=[f_reg['sed_deposition_path']],
        task_name='sediment deposition')

    _ = task_graph.add_task(
        func=_calculate_sed_retention_index,
        args=(
            f_reg['rkls_path'], f_reg['usle_path'], f_reg['sdr_path'],
            float(args['sdr_max']), f_reg['sed_retention_index_path']),
        target_path_list=[f_reg['sed_retention_index_path']],
        dependent_task_list=[rkls_task, usle_task, sdr_task],
        task_name='calculate sediment retention index')

    # This next section is for calculating the bare soil part.
    s_inverse_task = task_graph.add_task(
        func=_calculate_inverse_s_factor,
        args=(f_reg['thresholded_slope_path'], f_reg['s_inverse_path']),
        target_path_list=[f_reg['s_inverse_path']],
        dependent_task_list=[threshold_slope_task],
        task_name='calculate S factor')

    d_dn_bare_task = task_graph.add_task(
        func=pygeoprocessing.routing.distance_to_channel_mfd,
        args=(
            (f_reg['flow_direction_path'], 1),
            (drainage_raster_path_task[0], 1),
            f_reg['d_dn_bare_soil_path']),
        kwargs={'weight_raster_path_band': (f_reg['s_inverse_path'], 1)},
        target_path_list=[f_reg['d_dn_bare_soil_path']],
        dependent_task_list=[
            flow_dir_task, drainage_raster_path_task[1], s_inverse_task],
        task_name='calculating d_dn soil')

    d_up_bare_task = task_graph.add_task(
        func=_calculate_d_up_bare,
        args=(
            f_reg['s_bar_path'], f_reg['flow_accumulation_path'],
            f_reg['d_up_bare_soil_path']),
        target_path_list=[f_reg['d_up_bare_soil_path']],
        dependent_task_list=[bar_task_map['s_bar'], flow_accumulation_task],
        task_name='calculating d_up bare soil')

    ic_bare_task = task_graph.add_task(
        func=_calculate_ic,
        args=(
            f_reg['d_up_bare_soil_path'], f_reg['d_dn_bare_soil_path'],
            f_reg['ic_bare_soil_path']),
        target_path_list=[f_reg['ic_bare_soil_path']],
        dependent_task_list=[d_up_bare_task, d_dn_bare_task],
        task_name='calculate bare soil ic')

    sdr_bare_task = task_graph.add_task(
        func=_calculate_sdr,
        args=(
            float(args['k_param']), float(args['ic_0_param']),
            float(args['sdr_max']), f_reg['ic_bare_soil_path'],
            drainage_raster_path_task[0], f_reg['sdr_bare_soil_path']),
        target_path_list=[f_reg['sdr_bare_soil_path']],
        dependent_task_list=[ic_bare_task, drainage_raster_path_task[1]],
        task_name='calculate bare SDR')

    sed_retention_task = task_graph.add_task(
        func=_calculate_sed_retention,
        args=(
            f_reg['rkls_path'], f_reg['usle_path'],
            drainage_raster_path_task[0], f_reg['sdr_path'],
            f_reg['sdr_bare_soil_path'], f_reg['sed_retention_path']),
        target_path_list=[f_reg['sed_retention_path']],
        dependent_task_list=[
            rkls_task, usle_task, drainage_raster_path_task[1], sdr_task,
            sdr_bare_task],
        task_name='calculate sediment retention')

    _ = task_graph.add_task(
        func=_calculate_what_drains_to_stream,
        args=(f_reg['flow_direction_path'], f_reg['d_dn_path'],
              f_reg['drainage_mask']),
        target_path_list=[f_reg['drainage_mask']],
        dependent_task_list=[flow_dir_task, d_dn_task],
        task_name='write mask of what drains to stream')

    _ = task_graph.add_task(
        func=_generate_report,
        args=(
            args['watersheds_path'], f_reg['usle_path'],
            f_reg['sed_export_path'], f_reg['sed_retention_path'],
            f_reg['sed_deposition_path'], f_reg['watershed_results_sdr_path']),
        target_path_list=[f_reg['watershed_results_sdr_path']],
        dependent_task_list=[
            usle_task, sed_export_task, sed_retention_task],
        task_name='generate report')

    task_graph.close()
    task_graph.join()


def _calculate_what_drains_to_stream(
        flow_dir_mfd_path, dist_to_channel_mfd_path, target_mask_path):
    """Create a mask indicating regions that do or do not drain to a stream.

    This is useful because ``pygeoprocessing.distance_to_stream_mfd`` may leave
    some unexpected regions as nodata if they do not drain to a stream.  This
    may be confusing behavior, so this mask is intended to locate what drains
    to a stream and what does not. A pixel doesn't drain to a stream if it has
    a defined flow direction but undefined distance to stream.

    Args:
        flow_dir_mfd_path (string): The path to an MFD flow direction raster.
            This raster must have a nodata value defined.
        dist_to_channel_mfd_path (string): The path to an MFD
            distance-to-channel raster.  This raster must have a nodata value
            defined.
        target_mask_path (string): The path to where the mask raster should be
            written.

    Returns:
        ``None``
    """
    flow_dir_mfd_nodata = pygeoprocessing.get_raster_info(
        flow_dir_mfd_path)['nodata'][0]
    dist_to_channel_nodata = pygeoprocessing.get_raster_info(
        dist_to_channel_mfd_path)['nodata'][0]

    def _what_drains_to_stream(flow_dir_mfd, dist_to_channel):
        """Determine which pixels do and do not drain to a stream.

        Args:
            flow_dir_mfd (numpy.array): A numpy array of MFD flow direction
                values.
            dist_to_channel (numpy.array): A numpy array of calculated
                distances to the nearest channel.

        Returns:
            A ``numpy.array`` of dtype ``numpy.uint8`` with pixels where:

                * ``255`` where ``flow_dir_mfd`` is nodata (and thus 
                  ``dist_to_channel`` is also nodata).
                * ``0`` where ``flow_dir_mfd`` has data and ``dist_to_channel``
                  does not
                * ``1`` where ``flow_dir_mfd`` has data, and
                  ``dist_to_channel`` also has data.
        """
        drains_to_stream = numpy.full(
            flow_dir_mfd.shape, _BYTE_NODATA, dtype=numpy.uint8)
        valid_flow_dir = ~numpy.isclose(flow_dir_mfd, flow_dir_mfd_nodata)
        valid_dist_to_channel = (
            ~numpy.isclose(dist_to_channel, dist_to_channel_nodata) &
            valid_flow_dir)

        # Nodata where both flow_dir and dist_to_channel are nodata
        # 1 where flow_dir and dist_to_channel have values (drains to stream)
        # 0 where flow_dir has data and dist_to_channel doesn't (doesn't drain)
        drains_to_stream[valid_flow_dir & valid_dist_to_channel] = 1
        drains_to_stream[valid_flow_dir & ~valid_dist_to_channel] = 0
        return drains_to_stream

    pygeoprocessing.raster_calculator(
        [(flow_dir_mfd_path, 1), (dist_to_channel_mfd_path, 1)],
        _what_drains_to_stream, target_mask_path, gdal.GDT_Byte, _BYTE_NODATA)


def _calculate_ls_factor(
        flow_accumulation_path, slope_path, avg_aspect_path, l_max,
        target_ls_prime_factor_path):
    """Calculate LS factor.

    Calculates a modified LS factor as Equation 3 from "Extension and
    validation of a geographic information system-based method for calculating
    the Revised Universal Soil Loss Equation length-slope factor for erosion
    risk assessments in large watersheds" where the ``x`` term is the average
    aspect ratio weighted by proportional flow to account for multiple flow
    direction.

    Args:
        flow_accumulation_path (string): path to raster, pixel values are the
            contributing upstream area at that cell. Pixel size is square.
        slope_path (string): path to slope raster as a percent
        avg_aspect_path (string): The path to to raster of the weighted average
            of aspects based on proportional flow.
        l_max (float): if the calculated value of L exceeds this value
            it is clamped to this value.
        target_ls_prime_factor_path (string): path to output ls_prime_factor
            raster

    Returns:
        None

    """
    slope_nodata = pygeoprocessing.get_raster_info(slope_path)['nodata'][0]
    avg_aspect_nodata = pygeoprocessing.get_raster_info(
        avg_aspect_path)['nodata'][0]

    flow_accumulation_info = pygeoprocessing.get_raster_info(
        flow_accumulation_path)
    flow_accumulation_nodata = flow_accumulation_info['nodata'][0]
    cell_size = abs(flow_accumulation_info['pixel_size'][0])
    cell_area = cell_size ** 2

    def ls_factor_function(
            percent_slope, flow_accumulation, avg_aspect, l_max):
        """Calculate the LS' factor.

        Args:
            percent_slope (numpy.ndarray): slope in percent
            flow_accumulation (numpy.ndarray): upstream pixels
            avg_aspect (numpy.ndarray): the weighted average aspect from MFD
            l_max (float): max L factor, clamp to this value if L exceeds it

        Returns:
            ls_factor

        """
        # avg aspect intermediate output should always have a defined
        # nodata value from pygeoprocessing
        valid_mask = (
            (~numpy.isclose(avg_aspect, avg_aspect_nodata)) &
            (percent_slope != slope_nodata) &
            (flow_accumulation != flow_accumulation_nodata))
        result = numpy.empty(valid_mask.shape, dtype=numpy.float32)
        result[:] = _TARGET_NODATA

        contributing_area = (flow_accumulation[valid_mask]-1) * cell_area
        slope_in_radians = numpy.arctan(percent_slope[valid_mask] / 100.0)

        # From Equation 4 in "Extension and validation of a geographic
        # information system ..."
        slope_factor = numpy.where(
            percent_slope[valid_mask] < 9.0,
            10.8 * numpy.sin(slope_in_radians) + 0.03,
            16.8 * numpy.sin(slope_in_radians) - 0.5)

        beta = (
            (numpy.sin(slope_in_radians) / 0.0896) /
            (3 * numpy.sin(slope_in_radians)**0.8 + 0.56))

        # Set m value via lookup table: Table 1 in
        # InVEST Sediment Model_modifications_10-01-2012_RS.docx
        # note slope_table in percent
        slope_table = numpy.array([1., 3.5, 5., 9.])
        m_table = numpy.array([0.2, 0.3, 0.4, 0.5])
        # mask where slopes are larger than lookup table
        big_slope_mask = percent_slope[valid_mask] > slope_table[-1]
        m_indexes = numpy.digitize(
            percent_slope[valid_mask][~big_slope_mask], slope_table,
            right=True)
        m_exp = numpy.empty(big_slope_mask.shape, dtype=numpy.float32)
        m_exp[big_slope_mask] = (
            beta[big_slope_mask] / (1 + beta[big_slope_mask]))
        m_exp[~big_slope_mask] = m_table[m_indexes]

        l_factor = (
            ((contributing_area + cell_area)**(m_exp+1) -
             contributing_area ** (m_exp+1)) /
            ((cell_size ** (m_exp + 2)) * (avg_aspect[valid_mask]**m_exp) *
             (22.13**m_exp)))

        # threshold L factor to l_max
        l_factor[l_factor > l_max] = l_max

        result[valid_mask] = l_factor * slope_factor
        return result

    # call vectorize datasets to calculate the ls_factor
    pygeoprocessing.raster_calculator(
        [(path, 1) for path in [
            slope_path, flow_accumulation_path, avg_aspect_path]] + [
            (l_max, 'raw')],
        ls_factor_function, target_ls_prime_factor_path, gdal.GDT_Float32,
        _TARGET_NODATA)


def _calculate_rkls(
        ls_factor_path, erosivity_path, erodibility_path, stream_path,
        rkls_path):
    """Calculate potential soil loss (tons / (pixel * year)) using RKLS.

    (revised universal soil loss equation with no C or P).

    Args:
        ls_factor_path (string): path to LS raster that has square pixels in
            meter units.
        erosivity_path (string): path to erosivity raster
            (MJ * mm / (ha * hr * yr))
        erodibility_path (string): path to erodibility raster
            (t * ha * hr / (MJ * ha * mm))
        stream_path (string): path to drainage raster
            (1 is drainage, 0 is not)
        rkls_path (string): path to RKLS raster

    Returns:
        None

    """
    erosivity_nodata = pygeoprocessing.get_raster_info(
        erosivity_path)['nodata'][0]
    erodibility_nodata = pygeoprocessing.get_raster_info(
        erodibility_path)['nodata'][0]
    stream_nodata = pygeoprocessing.get_raster_info(
        stream_path)['nodata'][0]

    cell_size = abs(
        pygeoprocessing.get_raster_info(ls_factor_path)['pixel_size'][0])
    cell_area_ha = cell_size**2 / 10000.0  # hectares per pixel

    def rkls_function(ls_factor, erosivity, erodibility, stream):
        """Calculate the RKLS equation.

        Args:
            ls_factor (numpy.ndarray): length/slope factor. unitless.
            erosivity (numpy.ndarray): related to peak rainfall events. units:
                MJ * mm / (ha * hr * yr)
            erodibility (numpy.ndarray): related to the potential for soil to
                erode. units: t * ha * hr / (MJ * ha * mm)
            stream (numpy.ndarray): stream mask (1 stream, 0 no stream)

        Returns:
            numpy.ndarray of RKLS values in tons / (pixel * year))
        """
        rkls = numpy.empty(ls_factor.shape, dtype=numpy.float32)
        nodata_mask = (
            (ls_factor != _TARGET_NODATA) & (stream != stream_nodata))
        if erosivity_nodata is not None:
            nodata_mask &= ~numpy.isclose(erosivity, erosivity_nodata)
        if erodibility_nodata is not None:
            nodata_mask &= ~numpy.isclose(erodibility, erodibility_nodata)

        valid_mask = nodata_mask & (stream == 0)
        rkls[:] = _TARGET_NODATA

        rkls[valid_mask] = (           # rkls units are tons / (pixel * year)
            ls_factor[valid_mask] *    # unitless
            erosivity[valid_mask] *    # MJ * mm / (ha * hr * yr)
            erodibility[valid_mask] *  # t * ha * hr / (MJ * ha * mm)
            cell_area_ha)              # ha / pixel

        # rkls is 1 on the stream
        rkls[nodata_mask & (stream == 1)] = 1
        return rkls

    # aligning with index 3 that's the stream and the most likely to be
    # aligned with LULCs
    pygeoprocessing.raster_calculator(
        [(path, 1) for path in [
            ls_factor_path, erosivity_path, erodibility_path, stream_path]],
        rkls_function, rkls_path, gdal.GDT_Float32, _TARGET_NODATA)


def _threshold_slope(slope_path, out_thresholded_slope_path):
    """Threshold the slope between 0.005 and 1.0.

    Args:
        slope_path (string): path to a raster of slope in percent
        out_thresholded_slope_path (string): path to output raster of
            thresholded slope between 0.005 and 1.0

    Returns:
        None

    """
    slope_nodata = pygeoprocessing.get_raster_info(slope_path)['nodata'][0]

    def threshold_slope(slope):
        """Convert slope to m/m and clamp at 0.005 and 1.0.

        As desribed in Cavalli et al., 2013.
        """
        valid_slope = slope != slope_nodata
        slope_m = slope[valid_slope] / 100.0
        slope_m[slope_m < 0.005] = 0.005
        slope_m[slope_m > 1.0] = 1.0
        result = numpy.empty(valid_slope.shape, dtype=numpy.float32)
        result[:] = slope_nodata
        result[valid_slope] = slope_m
        return result

    pygeoprocessing.raster_calculator(
        [(slope_path, 1)], threshold_slope, out_thresholded_slope_path,
        gdal.GDT_Float32, slope_nodata)


def _add_drainage(stream_path, drainage_path, out_stream_and_drainage_path):
    """Combine stream and drainage masks into one raster mask.

    Args:
        stream_path (string): path to stream raster mask where 1 indicates
            a stream, and 0 is a valid landscape pixel but not a stream.
        drainage_raster_path (string): path to 1/0 mask of drainage areas.
            1 indicates any water reaching that pixel drains to a stream.
        out_stream_and_drainage_path (string): output raster of a logical
            OR of stream and drainage inputs

    Returns:
        None

    """
    def add_drainage_op(stream, drainage):
        """Add drainage mask to stream layer."""
        return numpy.where(drainage == 1, 1, stream)

    stream_nodata = pygeoprocessing.get_raster_info(stream_path)['nodata'][0]
    pygeoprocessing.raster_calculator(
        [(path, 1) for path in [stream_path, drainage_path]], add_drainage_op,
        out_stream_and_drainage_path, gdal.GDT_Byte, stream_nodata)


def _calculate_w(
        biophysical_table, lulc_path, w_factor_path,
        out_thresholded_w_factor_path):
    """W factor: map C values from LULC and lower threshold to 0.001.

    W is a factor in calculating d_up accumulation for SDR.

    Args:
        biophysical_table (dict): map of LULC codes to dictionaries that
            contain at least a 'usle_c' field
        lulc_path (string): path to LULC raster
        w_factor_path (string): path to outputed raw W factor
        out_thresholded_w_factor_path (string): W factor from `w_factor_path`
            thresholded to be no less than 0.001.

    Returns:
        None

    """
    lulc_to_c = dict(
        [(lulc_code, float(table['usle_c'])) for
         (lulc_code, table) in biophysical_table.items()])
    if pygeoprocessing.get_raster_info(lulc_path)['nodata'][0] is None:
        # will get a case where the raster might be masked but nothing to
        # replace so 0 is used by default. Ensure this exists in lookup.
        if 0 not in lulc_to_c:
            lulc_to_c = lulc_to_c.copy()
            lulc_to_c[0] = 0.0

    reclass_error_details = {
        'raster_name': 'LULC', 'column_name': 'lucode',
        'table_name': 'Biophysical'}

    utils.reclassify_raster(
        (lulc_path, 1), lulc_to_c, w_factor_path, gdal.GDT_Float32,
        _TARGET_NODATA, reclass_error_details)

    def threshold_w(w_val):
        """Threshold w to 0.001."""
        w_val_copy = w_val.copy()
        nodata_mask = w_val == _TARGET_NODATA
        w_val_copy[w_val < 0.001] = 0.001
        w_val_copy[nodata_mask] = _TARGET_NODATA
        return w_val_copy

    pygeoprocessing.raster_calculator(
        [(w_factor_path, 1)], threshold_w, out_thresholded_w_factor_path,
        gdal.GDT_Float32, _TARGET_NODATA)


def _calculate_cp(biophysical_table, lulc_path, cp_factor_path):
    """Map LULC to C*P value.

    Args:
        biophysical_table (dict): map of lulc codes to dictionaries that
            contain at least the entry 'usle_c" and 'usle_p' corresponding to
            those USLE components.
        lulc_path (string): path to LULC raster
        cp_factor_path (string): path to output raster of LULC mapped to C*P
            values

    Returns:
        None

    """
    lulc_to_cp = dict(
        [(lulc_code, float(table['usle_c']) * float(table['usle_p'])) for
         (lulc_code, table) in biophysical_table.items()])
    if pygeoprocessing.get_raster_info(lulc_path)['nodata'][0] is None:
        # will get a case where the raster might be masked but nothing to
        # replace so 0 is used by default. Ensure this exists in lookup.
        if 0 not in lulc_to_cp:
            lulc_to_cp[0] = 0.0

    reclass_error_details = {
        'raster_name': 'LULC', 'column_name': 'lucode',
        'table_name': 'Biophysical'}

    utils.reclassify_raster(
        (lulc_path, 1), lulc_to_cp, cp_factor_path, gdal.GDT_Float32,
        _TARGET_NODATA, reclass_error_details)


def _calculate_usle(
        rkls_path, cp_factor_path, drainage_raster_path, out_usle_path):
    """Calculate USLE, multiply RKLS by CP and set to 1 on drains."""
    def usle_op(rkls, cp_factor, drainage):
        """Calculate USLE."""
        result = numpy.empty(rkls.shape, dtype=numpy.float32)
        result[:] = _TARGET_NODATA
        valid_mask = (rkls != _TARGET_NODATA) & (cp_factor != _TARGET_NODATA)
        result[valid_mask] = rkls[valid_mask] * cp_factor[valid_mask] * (
            1 - drainage[valid_mask])
        return result

    pygeoprocessing.raster_calculator(
        [(path, 1) for path in [
            rkls_path, cp_factor_path, drainage_raster_path]], usle_op,
        out_usle_path, gdal.GDT_Float32, _TARGET_NODATA)


def _calculate_bar_factor(
        flow_direction_path, factor_path, flow_accumulation_path,
        accumulation_path, out_bar_path):
    """Route user defined source across DEM.

    Used for calculating S and W bar in the SDR operation.

    Args:
        dem_path (string): path to DEM raster
        factor_path (string): path to arbitrary factor raster
        flow_accumulation_path (string): path to flow accumulation raster
        flow_direction_path (string): path to flow direction path (in radians)
        accumulation_path (string): path to a raster that can be used to
            save the accumulation of the factor.  Temporary file.
        out_bar_path (string): path to output raster that is the result of
            the factor accumulation raster divided by the flow accumulation
            raster.

    Returns:
        None.

    """
    flow_accumulation_nodata = pygeoprocessing.get_raster_info(
        flow_accumulation_path)['nodata'][0]

    LOGGER.debug("doing flow accumulation mfd on %s", factor_path)
    # manually setting compression to DEFLATE because we got some LZW
    # errors when testing with large data.
    pygeoprocessing.routing.flow_accumulation_mfd(
        (flow_direction_path, 1), accumulation_path,
        weight_raster_path_band=(factor_path, 1),
        raster_driver_creation_tuple=('GTIFF', [
            'TILED=YES', 'BIGTIFF=YES', 'COMPRESS=DEFLATE',
            'PREDICTOR=3']))

    def bar_op(base_accumulation, flow_accumulation):
        """Aggregate accumulation from base divided by the flow accum."""
        result = numpy.empty(base_accumulation.shape, dtype=numpy.float32)
        # flow accumulation intermediate output should always have a defined
        # nodata value from pygeoprocessing
        valid_mask = ~(
            numpy.isclose(base_accumulation, _TARGET_NODATA) |
            numpy.isclose(flow_accumulation, flow_accumulation_nodata))
        result[:] = _TARGET_NODATA
        result[valid_mask] = (
            base_accumulation[valid_mask] / flow_accumulation[valid_mask])
        return result
    pygeoprocessing.raster_calculator(
        [(accumulation_path, 1), (flow_accumulation_path, 1)], bar_op,
        out_bar_path, gdal.GDT_Float32, _TARGET_NODATA)


def _calculate_d_up(
        w_bar_path, s_bar_path, flow_accumulation_path, out_d_up_path):
    """Calculate w_bar * s_bar * sqrt(flow accumulation * cell area)."""
    cell_area = abs(
        pygeoprocessing.get_raster_info(w_bar_path)['pixel_size'][0])**2
    flow_accumulation_nodata = pygeoprocessing.get_raster_info(
        flow_accumulation_path)['nodata'][0]

    def d_up_op(w_bar, s_bar, flow_accumulation):
        """Calculate the d_up index.

        w_bar * s_bar * sqrt(upstream area)

        """
        valid_mask = (
            (w_bar != _TARGET_NODATA) & (s_bar != _TARGET_NODATA) &
            (flow_accumulation != flow_accumulation_nodata))
        d_up_array = numpy.empty(valid_mask.shape, dtype=numpy.float32)
        d_up_array[:] = _TARGET_NODATA
        d_up_array[valid_mask] = (
            w_bar[valid_mask] * s_bar[valid_mask] * numpy.sqrt(
                flow_accumulation[valid_mask] * cell_area))
        return d_up_array

    pygeoprocessing.raster_calculator(
        [(path, 1) for path in [
            w_bar_path, s_bar_path, flow_accumulation_path]], d_up_op,
        out_d_up_path, gdal.GDT_Float32, _TARGET_NODATA)


def _calculate_d_up_bare(
        s_bar_path, flow_accumulation_path, out_d_up_bare_path):
    """Calculate s_bar * sqrt(flow accumulation * cell area)."""
    cell_area = abs(
        pygeoprocessing.get_raster_info(s_bar_path)['pixel_size'][0])**2
    flow_accumulation_nodata = pygeoprocessing.get_raster_info(
        flow_accumulation_path)['nodata'][0]

    def d_up_op(s_bar, flow_accumulation):
        """Calculate the bare d_up index.

        s_bar * sqrt(upstream area)

        """
        valid_mask = (
            (flow_accumulation != flow_accumulation_nodata) &
            (s_bar != _TARGET_NODATA))
        d_up_array = numpy.empty(valid_mask.shape, dtype=numpy.float32)
        d_up_array[:] = _TARGET_NODATA
        d_up_array[valid_mask] = (
            numpy.sqrt(flow_accumulation[valid_mask] * cell_area) *
            s_bar[valid_mask])
        return d_up_array

    pygeoprocessing.raster_calculator(
        [(s_bar_path, 1), (flow_accumulation_path, 1)], d_up_op,
        out_d_up_bare_path, gdal.GDT_Float32, _TARGET_NODATA)


def _calculate_inverse_ws_factor(
        thresholded_slope_path, thresholded_w_factor_path,
        out_ws_factor_inverse_path):
    """Calculate 1/(w*s)."""
    slope_nodata = pygeoprocessing.get_raster_info(
        thresholded_slope_path)['nodata'][0]

    def ws_op(w_factor, s_factor):
        """Calculate the inverse ws factor."""
        valid_mask = (w_factor != _TARGET_NODATA) & (s_factor != slope_nodata)
        result = numpy.empty(valid_mask.shape, dtype=numpy.float32)
        result[:] = _TARGET_NODATA
        result[valid_mask] = (
            1.0 / (w_factor[valid_mask] * s_factor[valid_mask]))
        return result

    pygeoprocessing.raster_calculator(
        [(thresholded_w_factor_path, 1), (thresholded_slope_path, 1)], ws_op,
        out_ws_factor_inverse_path, gdal.GDT_Float32, _TARGET_NODATA)


def _calculate_inverse_s_factor(
        thresholded_slope_path, out_s_factor_inverse_path):
    """Calculate 1/s."""
    slope_nodata = pygeoprocessing.get_raster_info(
        thresholded_slope_path)['nodata'][0]

    def s_op(s_factor):
        """Calculate the inverse s factor."""
        valid_mask = (s_factor != slope_nodata)
        result = numpy.empty(valid_mask.shape, dtype=numpy.float32)
        result[:] = _TARGET_NODATA
        result[valid_mask] = 1.0 / s_factor[valid_mask]
        return result

    pygeoprocessing.raster_calculator(
        [(thresholded_slope_path, 1)], s_op,
        out_s_factor_inverse_path, gdal.GDT_Float32, _TARGET_NODATA)


def _calculate_ic(d_up_path, d_dn_path, out_ic_factor_path):
    """Calculate log10(d_up/d_dn)."""
    # ic can be positive or negative, so float.min is a reasonable nodata value
    d_dn_nodata = pygeoprocessing.get_raster_info(d_dn_path)['nodata'][0]

    def ic_op(d_up, d_dn):
        """Calculate IC factor."""
        valid_mask = (
            (d_up != _TARGET_NODATA) & (d_dn != d_dn_nodata) & (d_dn != 0) &
            (d_up != 0))
        ic_array = numpy.empty(valid_mask.shape, dtype=numpy.float32)
        ic_array[:] = _IC_NODATA
        ic_array[valid_mask] = numpy.log10(
            d_up[valid_mask] / d_dn[valid_mask])
        return ic_array

    pygeoprocessing.raster_calculator(
        [(d_up_path, 1), (d_dn_path, 1)], ic_op, out_ic_factor_path,
        gdal.GDT_Float32, _IC_NODATA)


def _calculate_sdr(
        k_factor, ic_0, sdr_max, ic_path, stream_path, out_sdr_path):
    """Derive SDR from k, ic0, ic; 0 on the stream and clamped to sdr_max."""
    def sdr_op(ic_factor, stream):
        """Calculate SDR factor."""
        valid_mask = (
            (ic_factor != _IC_NODATA) & (stream != 1))
        result = numpy.empty(valid_mask.shape, dtype=numpy.float32)
        result[:] = _TARGET_NODATA
        result[valid_mask] = (
            sdr_max / (1+numpy.exp((ic_0-ic_factor[valid_mask])/k_factor)))
        result[stream == 1] = 0.0
        return result

    pygeoprocessing.raster_calculator(
        [(ic_path, 1), (stream_path, 1)], sdr_op, out_sdr_path,
        gdal.GDT_Float32, _TARGET_NODATA)


def _calculate_sed_export(usle_path, sdr_path, target_sed_export_path):
    """Calculate USLE * SDR."""
    def sed_export_op(usle, sdr):
        """Sediment export."""
        valid_mask = (usle != _TARGET_NODATA) & (sdr != _TARGET_NODATA)
        result = numpy.empty(valid_mask.shape, dtype=numpy.float32)
        result[:] = _TARGET_NODATA
        result[valid_mask] = usle[valid_mask] * sdr[valid_mask]
        return result

    pygeoprocessing.raster_calculator(
        [(usle_path, 1), (sdr_path, 1)], sed_export_op,
        target_sed_export_path, gdal.GDT_Float32, _TARGET_NODATA)


def _calculate_e_prime(usle_path, sdr_path, target_e_prime):
    """Calculate USLE * (1-SDR)."""
    def e_prime_op(usle, sdr):
        """Wash that does not reach stream."""
        valid_mask = (usle != _TARGET_NODATA) & (sdr != _TARGET_NODATA)
        result = numpy.empty(valid_mask.shape, dtype=numpy.float32)
        result[:] = _TARGET_NODATA
        result[valid_mask] = usle[valid_mask] * (1-sdr[valid_mask])
        return result

    pygeoprocessing.raster_calculator(
        [(usle_path, 1), (sdr_path, 1)], e_prime_op, target_e_prime,
        gdal.GDT_Float32, _TARGET_NODATA)


def _calculate_sed_retention_index(
        rkls_path, usle_path, sdr_path, sdr_max,
        out_sed_retention_index_path):
    """Calculate (rkls-usle) * sdr  / sdr_max."""
    def sediment_index_op(rkls, usle, sdr_factor):
        """Calculate sediment retention index."""
        valid_mask = (
            (rkls != _TARGET_NODATA) & (usle != _TARGET_NODATA) &
            (sdr_factor != _TARGET_NODATA))
        result = numpy.empty(valid_mask.shape, dtype=numpy.float32)
        result[:] = _TARGET_NODATA
        result[valid_mask] = (
            (rkls[valid_mask] - usle[valid_mask]) *
            sdr_factor[valid_mask] / sdr_max)
        return result

    pygeoprocessing.raster_calculator(
        [(path, 1) for path in [rkls_path, usle_path, sdr_path]],
        sediment_index_op, out_sed_retention_index_path, gdal.GDT_Float32,
        _TARGET_NODATA)


def _calculate_sed_retention(
        rkls_path, usle_path, stream_path, sdr_path, sdr_bare_soil_path,
        out_sed_ret_bare_soil_path):
    """Difference in exported sediments on basic and bare watershed.

    Calculates the difference of sediment export on the real landscape and
    a bare soil landscape given that SDR has been calculated for bare soil.
    Essentially:

        RKLS * SDR_bare - USLE * SDR

    Args:
        rkls_path (string): path to RKLS raster
        usle_path (string): path to USLE raster
        stream_path (string): path to stream/drainage mask
        sdr_path (string): path to SDR raster
        sdr_bare_soil_path (string): path to SDR raster calculated for a bare
            watershed
        out_sed_ret_bare_soil_path (string): path to output raster indicating
            where sediment is retained

    Returns:
        None

    """
    stream_nodata = pygeoprocessing.get_raster_info(stream_path)['nodata'][0]

    def sediment_retention_bare_soil_op(
            rkls, usle, stream_factor, sdr_factor, sdr_factor_bare_soil):
        """Subtract bare soil export from real landcover."""
        valid_mask = (
            (rkls != _TARGET_NODATA) &
            (usle != _TARGET_NODATA) &
            (stream_factor != stream_nodata) &
            (sdr_factor != _TARGET_NODATA) &
            (sdr_factor_bare_soil != _TARGET_NODATA))
        result = numpy.empty(valid_mask.shape, dtype=numpy.float32)
        result[:] = _TARGET_NODATA
        result[valid_mask] = (
            rkls[valid_mask] * sdr_factor_bare_soil[valid_mask] -
            usle[valid_mask] * sdr_factor[valid_mask]) * (
                1 - stream_factor[valid_mask])
        return result

    pygeoprocessing.raster_calculator(
        [(path, 1) for path in [
            rkls_path, usle_path, stream_path, sdr_path, sdr_bare_soil_path]],
        sediment_retention_bare_soil_op, out_sed_ret_bare_soil_path,
        gdal.GDT_Float32, _TARGET_NODATA)


def _generate_report(
        watersheds_path, usle_path, sed_export_path, sed_retention_path,
        sed_deposition_path, watershed_results_sdr_path):
    """Create shapefile with USLE, sed export, retention, and deposition."""
    original_datasource = gdal.OpenEx(watersheds_path, gdal.OF_VECTOR)
    if os.path.exists(watershed_results_sdr_path):
        LOGGER.warning(f'overwriting results at {watershed_results_sdr_path}')
        os.remove(watershed_results_sdr_path)
    driver = gdal.GetDriverByName('ESRI Shapefile')
    target_vector = driver.CreateCopy(
        watershed_results_sdr_path, original_datasource)

    target_layer = target_vector.GetLayer()
    target_layer.SyncToDisk()

    field_summaries = {
        'usle_tot': pygeoprocessing.zonal_statistics(
            (usle_path, 1), watershed_results_sdr_path),
        'sed_export': pygeoprocessing.zonal_statistics(
            (sed_export_path, 1), watershed_results_sdr_path),
        'sed_retent': pygeoprocessing.zonal_statistics(
            (sed_retention_path, 1), watershed_results_sdr_path),
        'sed_dep': pygeoprocessing.zonal_statistics(
            (sed_deposition_path, 1), watershed_results_sdr_path),
    }

    for field_name in field_summaries:
        field_def = ogr.FieldDefn(field_name, ogr.OFTReal)
        field_def.SetWidth(24)
        field_def.SetPrecision(11)
        target_layer.CreateField(field_def)

    target_layer.ResetReading()
    for feature in target_layer:
        feature_id = feature.GetFID()
        for field_name in field_summaries:
            feature.SetField(
                field_name,
                float(field_summaries[field_name][feature_id]['sum']))
        target_layer.SetFeature(feature)
    target_vector = None
    target_layer = None


@validation.invest_validator
def validate(args, limit_to=None):
    """Validate args to ensure they conform to `execute`'s contract.

    Args:
        args (dict): dictionary of key(str)/value pairs where keys and
            values are specified in `execute` docstring.
        limit_to (str): (optional) if not None indicates that validation
            should only occur on the args[limit_to] value. The intent that
            individual key validation could be significantly less expensive
            than validating the entire `args` dictionary.

    Returns:
        list of ([invalid key_a, invalid_keyb, ...], 'warning/error message')
            tuples. Where an entry indicates that the invalid keys caused
            the error message in the second part of the tuple. This should
            be an empty list if validation succeeds.

    """
    validation_warnings = validation.validate(
        args, ARGS_SPEC['args'], ARGS_SPEC['args_with_spatial_overlap'])

    invalid_keys = validation.get_invalid_keys(validation_warnings)
    sufficient_keys = validation.get_sufficient_keys(args)

    if ('watersheds_path' not in invalid_keys and
            'watersheds_path' in sufficient_keys):
        # The watersheds vector must have an integer column called WS_ID.
        vector = gdal.OpenEx(args['watersheds_path'], gdal.OF_VECTOR)
        layer = vector.GetLayer()
        n_invalid_features = 0
        for feature in layer:
            try:
                _ = int(feature.GetFieldAsString('ws_id'))
            except ValueError:
                n_invalid_features += 1

        if n_invalid_features:
            validation_warnings.append((
                ['watersheds_path'],
                ('%s features have a non-integer ws_id field' %
                    n_invalid_features)))
            invalid_keys.add('watersheds_path')

    return validation_warnings<|MERGE_RESOLUTION|>--- conflicted
+++ resolved
@@ -14,17 +14,14 @@
 import pygeoprocessing
 import pygeoprocessing.routing
 import taskgraph
-<<<<<<< HEAD
+from osgeo import gdal
+from osgeo import ogr
+
+from .. import MODEL_METADATA
+from .. import spec_utils
 from .. import utils
-from .. import spec_utils
+from .. import validation
 from ..spec_utils import u
-from .. import validation
-from .. import MODEL_METADATA
-=======
-from osgeo import gdal, ogr
-
-from .. import MODEL_METADATA, utils, validation
->>>>>>> 50d57fc6
 from . import sdr_core
 
 LOGGER = logging.getLogger(__name__)
@@ -697,7 +694,7 @@
         Returns:
             A ``numpy.array`` of dtype ``numpy.uint8`` with pixels where:
 
-                * ``255`` where ``flow_dir_mfd`` is nodata (and thus 
+                * ``255`` where ``flow_dir_mfd`` is nodata (and thus
                   ``dist_to_channel`` is also nodata).
                 * ``0`` where ``flow_dir_mfd`` has data and ``dist_to_channel``
                   does not
