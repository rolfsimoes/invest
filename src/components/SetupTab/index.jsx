--- conflicted
+++ resolved
@@ -1,535 +1,440 @@
-import React from 'react';
-import PropTypes from 'prop-types';
-
-import Container from 'react-bootstrap/Container';
-import Spinner from 'react-bootstrap/Spinner';
-import Row from 'react-bootstrap/Row';
-
-import Portal from '../Portal';
-import ArgsForm from './ArgsForm';
-import {
-  RunButton, SaveParametersButtons
-} from './SetupButtons';
-import { fetchValidation, saveToPython } from '../../server_requests';
-import { argsDictFromObject } from '../../utils';
-
-<<<<<<< HEAD
-
-=======
-/** Toggle properties that control the display of argument inputs.
- *
- * This function returns a copy of the SetupTab argsValues object
- * after updating the 'control_option' property of any arguments listed
- * in the 'control_targets' array of `argsSpec[argkey]`.
- *
- * @param {object} uiSpec - the model's UI spec.
- * @param {object} argsValues - of the shape returned by `initializeArgValues`.
- * @param {string} argkey - a key of the argsSpec and argsValues objects
- *    that contains a 'control_targets' property.
- *
- * @returns {object} a copy of `argsValues`
- */
-function toggleDependentInputs(uiSpec, argsValues, argkey) {
-  const updatedValues = { ...argsValues };
-  uiSpec.argsOptions[argkey].control_targets.forEach((dependentKey) => {
-    if (!updatedValues[argkey].value) {
-
-      // apply the display option specified in the UI spec
-      updatedValues[dependentKey].control_option = uiSpec.argsOptions[dependentKey].control_option;
-    } else {
-      updatedValues[dependentKey].control_option = undefined;
-    }
-  });
-  return updatedValues;
-}
->>>>>>> 88ae7d9d
-
-/** Setup the objects that store InVEST argument values in SetupTab state.
- *
- * One object will store input form values and track if the input has been
- * touched. The other object stores data returned by invest validation.
- *
- * @param {object} argsSpec - an InVEST model's ARGS_SPEC.args 
- * @param {object} uiSpec - the model's UI Spec.
- * @param {object} argsDict - key: value pairs of InVEST model arguments, or {}.
- *
- * @returns {object} to destructure into two args,
- *   each with the same keys as argsSpec:
- *     {object} argsValues - stores properties that update in response to
- *       user interaction
- *     {object} argsValidation - stores properties that update in response to
- *       validation.
- */
-function initializeArgValues(argsSpec, uiSpec, argsDict) {
-  const initIsEmpty = Object.keys(argsDict).length === 0;
-  const argsValues = {};
-<<<<<<< HEAD
-  const argsEnabled = {};
-  const argsDropdownOptions = {};
-  Object.keys(argsSpec).forEach((argkey) => {
-    argsValidation[argkey] = {};
-    argsEnabled[argkey] = true;  // all args default to being enabled
-    // 'hidden' args should not be assigned default values by the UI.
-    // They are hidden because they rarely need to be parameterized
-    // by the user, and the default is probably hardcoded into the
-    // invest model (e.g. Rec model's 'port' & 'hostname' args).
-    if (argkey === 'n_workers'
-      || argsSpec[argkey].order === 'hidden') { return; }
-=======
-  // Args that aren't displayed should not be assigned default values 
-  // by the UI, so iterate over uiSpec.order rather than argsSpec.
-  // They are hidden because they rarely need to be parameterized
-  // by the user, and the default is probably hardcoded into the
-  // invest model (e.g. Rec model's 'port' & 'hostname' args).
-  uiSpec.order.flat().forEach((argkey) => {
->>>>>>> 88ae7d9d
-    // When initializing with undefined values, assign defaults so that,
-    // a) values are handled well by the html inputs and
-    // b) the object exported to JSON on "Save" or "Execute" includes defaults.
-    let value;
-    if (argsSpec[argkey].type === 'boolean') {
-      value = argsDict[argkey] || false;
-    } else if (argsSpec[argkey].type === 'option_string') {
-      value = argsDict[argkey]
-        || argsSpec[argkey].validation_options.options[0]; // default to first
-      argsDropdownOptions[argkey] = argsSpec[argkey].validation_options.options;
-    } else {
-      value = argsDict[argkey] || '';
-    }
-    argsValues[argkey] = {
-      value: value,
-      touched: !initIsEmpty, // touch them only if initializing with values
-    };
-  });
-<<<<<<< HEAD
-  return ({ 
-    argsValues: argsValues, 
-    argsValidation: argsValidation, 
-    argsDropdownOptions: argsDropdownOptions,
-    argsEnabled: argsEnabled });
-=======
-  return argsValues;
->>>>>>> 88ae7d9d
-}
-
-/** Renders an arguments form, execute button, and save buttons. */
-export default class SetupTab extends React.Component {
-  constructor(props) {
-    super(props);
-    // map each arg to an empty object, to fill in later
-    const argsValidation = Object.keys(props.argsSpec).reduce((acc, argkey) => {
-      acc[argkey] = {};
-      return acc;
-    }, {});
-    this.state = {
-      argsValues: null,
-<<<<<<< HEAD
-      argsValidation: {},
-      argsValid: false,
-      sortedArgKeys: null,
-      argsEnabled: {},
-      argsDropdownOptions: null
-=======
-      argsValidation: argsValidation,
-      argsValid: false
->>>>>>> 88ae7d9d
-    };
-
-    this.savePythonScript = this.savePythonScript.bind(this);
-    this.wrapArgsToJsonFile = this.wrapArgsToJsonFile.bind(this);
-    this.wrapInvestExecute = this.wrapInvestExecute.bind(this);
-    this.investValidate = this.investValidate.bind(this);
-    this.updateArgValues = this.updateArgValues.bind(this);
-    this.batchUpdateArgs = this.batchUpdateArgs.bind(this);
-    this.insertNWorkers = this.insertNWorkers.bind(this);
-    this.callUISpecFunctions = this.callUISpecFunctions.bind(this);
-  }
-
-  /**
-   * Call functions from the UI spec to determine the enabled/disabled 
-   * state and dropdown options for each input, if applicable.
-   * 
-   * @returns {object} updated argsEnabled object mapping each arg key
-   *                   to a boolean (true = enabled, false = disabled)
-   */
-  async callUISpecFunctions() {
-    const enabledFunctions = this.props.uiConfig.enabledFunctions;
-    const dropdownFunctions = this.props.uiConfig.dropdownFunctions;
-
-    if (enabledFunctions) {
-      const argsEnabled = this.state.argsEnabled;
-      for (const key in enabledFunctions) {
-        argsEnabled[key] = enabledFunctions[key](this.state);
-      }
-      this.setState({argsEnabled: argsEnabled});
-    }
-    
-    if (dropdownFunctions) {
-      const argsDropdownOptions = this.state.argsDropdownOptions;
-      for (const key in dropdownFunctions) {
-        argsDropdownOptions[key] = await dropdownFunctions[key](this.state);
-      }
-      this.setState({argsDropdownOptions: argsDropdownOptions});
-    }
-  }
-
-  componentDidMount() {
-    /*
-    * Including the `key` property on SetupTab tells React to
-    * re-mount (rather than update & re-render) this component when
-    * the key changes. This function does some useful initialization
-    * that only needs to compute when this.props.argsSpec changes,
-    * not on every re-render.
-    */
-    const { argsInitValues, argsSpec, uiSpec } = this.props;
-<<<<<<< HEAD
-    // extend the args spec with the UI spec
-    Object.keys(argsSpec).forEach((key) => {
-      Object.assign(argsSpec[key], uiSpec[key]);
-    });
-    const argGroups = {};
-    let {
-      argsValues, 
-      argsValidation, 
-      argsDropdownOptions,
-      argsEnabled
-    } = initializeArgValues(argsSpec, argsInitValues || {});
-=======
->>>>>>> 88ae7d9d
-
-    let argsValues = initializeArgValues(argsSpec, uiSpec, argsInitValues || {});
-
-<<<<<<< HEAD
-      // Update any dependent args in response to this arg's value
-      const argumentSpec = { ...argsSpec[argkey] };
-
-      // Sort the arg into it's input group
-      // order is optional in the spec, but to be exlplicit about
-      // what happens with sorting, defaulting to 100.0.
-      if (typeof argumentSpec.order !== 'number') {
-        argumentSpec.order = 100.0;
-      }
-      // Groups are defined by the whole number digits
-      const g = Math.floor(argumentSpec.order);
-      const orderArgPair = { [argumentSpec.order]: argkey };
-      if (argGroups[g]) {
-        argGroups[g].push(orderArgPair);
-      } else {
-        argGroups[g] = [orderArgPair];
-      }
-    });
-
-    // sort the groups by the group number (keys of argGroups)
-    const sortedGroups = Object.entries(argGroups).sort(
-      (a, b) => a[0] - b[0]
-    );
-    // sort args within the groups
-    const sortedArgKeys = [];
-    sortedGroups.forEach((groupArray) => {
-      if (groupArray.length > 1) {
-        // [1] is the array of objects keyed by their order number
-        const sortedGroup = groupArray[1].sort(
-          (a, b) => parseFloat(Object.keys(a)[0]) - parseFloat(Object.keys(b)[0])
-        );
-        sortedArgKeys.push(
-          // drop the order numbers now that argkeys are sorted
-          sortedGroup.map((item) => Object.values(item)[0])
-        );
-      }
-    });
-
-
-    this.setState({
-      argsValues: argsValues,
-      argsValidation: argsValidation,
-      sortedArgKeys: sortedArgKeys,
-      argsEnabled: argsEnabled,
-      argsDropdownOptions: argsDropdownOptions
-    }, () => {
-      this.investValidate(this.state.argsValues);
-      this.callUISpecFunctions();
-    });
-=======
-    // Update any dependent args in response to each arg's value
-    // uiSpec.order is a 2D array so flatten it before iterating
-    uiSpec.order.flat().forEach((argkey) => {
-      if (uiSpec.argsOptions[argkey] && uiSpec.argsOptions[argkey].control_targets) {
-        argsValues = toggleDependentInputs(uiSpec, argsValues, argkey);
-      }
-    });
-
-    this.setState({
-      argsValues: argsValues
-    }, () => this.investValidate(this.state.argsValues));
->>>>>>> 88ae7d9d
-  }
-
-  /**
-   * n_workers is a special invest arg stored in global settings
-   * 
-   * @param  {object} argsValues - of the shape returned by `initializeArgValues`.
-   * @returns {object} copy of original argsValues with an n_workers property.
-   */
-  insertNWorkers(argsValues) {
-    return {
-      ...argsValues,
-      n_workers: { value: this.props.nWorkers }
-    };
-  }
-
-  /** Save the current invest arguments to a python script via datastack.py API.
-   *
-   * @param {string} filepath - desired path to the python script
-   * @returns {undefined}
-   */
-  savePythonScript(filepath) {
-    const { modelName, pyModuleName } = this.props;
-    const argsValues = this.insertNWorkers(this.state.argsValues);
-    const argsDict = argsDictFromObject(argsValues);
-    const payload = {
-      filepath: filepath,
-      modelname: modelName,
-      pyname: pyModuleName,
-      args: JSON.stringify(argsDict),
-    };
-    saveToPython(payload);
-  }
-
-  wrapArgsToJsonFile(datastackPath) {
-    const argsValues = this.insertNWorkers(this.state.argsValues);
-    this.props.argsToJsonFile(
-      datastackPath, argsDictFromObject(argsValues)
-    );
-  }
-
-  wrapInvestExecute() {
-    const argsValues = this.insertNWorkers(this.state.argsValues);
-    this.props.investExecute(argsDictFromObject(argsValues));
-  }
-
-  /** Update state with arg values as they change. And validate the args.
-   *
-   * Updating means:
-   * 1) setting the value
-   * 2) 'touching' the arg - implications for display of validation warnings
-   * 3) toggling the enabled/disabled/hidden state of any dependent args
-   *
-   * @param {string} key - the invest argument key
-   * @param {string} value - the invest argument value
-   * @returns {undefined}
-   */
-  updateArgValues(key, value) {
-    let { argsValues } = this.state;
-    const { uiSpec } = this.props;
-    argsValues[key].value = value;
-    argsValues[key].touched = true;
-<<<<<<< HEAD
-
-    this.setState({ 
-      argsValues: argsValues 
-    }, () => {
-        this.investValidate(argsValues);
-        this.callUISpecFunctions();
-      });
-=======
-    if (uiSpec.argsOptions[key] && uiSpec.argsOptions[key].control_targets) {
-      argsValues = toggleDependentInputs(uiSpec, argsValues, key);
-    }
-    this.setState({ argsValues: argsValues });
-    this.investValidate(argsValues);
->>>>>>> 88ae7d9d
-  }
-
-  batchUpdateArgs(argsDict) {
-    /** Update state with values and validate a batch of InVEST arguments.
-    *
-    * @params {object} argsDict - key: value pairs of InVEST arguments.
-    */
-<<<<<<< HEAD
-    const { argsSpec } = this.props;
-    let { 
-      argsValues, 
-      argsValidation,
-      argsDropdownOptions,
-      argsEnabled } = initializeArgValues(argsSpec, argsDict);
-    Object.keys(argsSpec).forEach((argkey) => {
-      if (argkey === 'n_workers') { return; }
-      const argumentSpec = Object.assign({}, argsSpec[argkey]);
-    });
-
-    this.setState({
-      argsValues: argsValues,
-      argsValidation: argsValidation,
-      argsDropdownOptions: argsDropdownOptions,
-      argsEnabled: argsEnabled
-    }, () => {
-      this.investValidate(this.state.argsValues);
-      this.callUISpecFunctions();
-    });
-=======
-    let argsValues = initializeArgValues(this.props.argsSpec, this.props.uiSpec, argsDict);
-    const { uiSpec } = this.props;
-    Object.keys(uiSpec.order).forEach((argkey) => {
-      if (uiSpec.argsOptions[argkey] && 
-          uiSpec.argsOptions[argkey].control_targets) {
-        argsValues = toggleDependentInputs(uiSpec, argsValues, argkey);
-      }
-    });
-
-    this.setState({
-      argsValues: argsValues
-    }, () => this.investValidate(this.state.argsValues));
->>>>>>> 88ae7d9d
-  }
-
-  /** Validate an arguments dictionary using the InVEST model's validate function.
-   *
-   * @param {object} argsValues - of the shape returned by `initializeArgValues`.
-   * @returns undefined
-   */
-  async investValidate(argsValues) {
-    const { argsSpec, pyModuleName } = this.props;
-    const argsValidation = Object.assign({}, this.state.argsValidation);
-    const keyset = new Set(Object.keys(argsSpec));
-    const payload = {
-      model_module: pyModuleName,
-      args: JSON.stringify(argsDictFromObject(argsValues)),
-    };
-    const results = await fetchValidation(payload);
-
-    // A) At least one arg was invalid:
-    if (results.length) {
-      results.forEach((result) => {
-        // Each result is an array of two elements
-        const argkeys = result[0]; // array of arg keys
-        const message = result[1]; // string that describes those args
-        argkeys.forEach((key) => {
-          argsValidation[key].validationMessage = message;
-          argsValidation[key].valid = false;
-          keyset.delete(key);
-        });
-      });
-      // validated all, so ones left in keyset are valid
-      keyset.forEach((k) => {
-        argsValidation[k].valid = true;
-        argsValidation[k].validationMessage = '';
-      });
-      this.setState({
-        argsValidation: argsValidation,
-        argsValid: false,
-      });
-
-    // B) All args were validated and none were invalid:
-    } else {
-      keyset.forEach((k) => {
-        argsValidation[k].valid = true;
-        argsValidation[k].validationMessage = '';
-      });
-      // It's possible all args were already valid, in which case
-      // no validation state has changed and this setState call can
-      // be avoided entirely.
-      if (!this.state.argsValid) {
-        this.setState({
-          argsValidation: argsValidation,
-          argsValid: true,
-        });
-      }
-    }
-  }
-
-  render() {
-    const {
-      argsValues,
-      argsValid,
-<<<<<<< HEAD
-      argsValidation,
-      sortedArgKeys,
-      argsEnabled,
-      argsDropdownOptions
-=======
-      argsValidation
->>>>>>> 88ae7d9d
-    } = this.state;
-    if (argsValues) {
-      const {
-        argsSpec,
-        pyModuleName,
-        sidebarSetupElementId,
-        sidebarFooterElementId,
-        isRunning,
-      } = this.props;
-
-      const buttonText = (
-        isRunning
-          ? (
-            <span>
-              Running
-              <Spinner
-                animation="border"
-                size="sm"
-                role="status"
-                aria-hidden="true"
-              />
-            </span>
-          )
-          : <span>Run</span>
-      );
-      return (
-        <Container fluid>
-          <Row>
-            <ArgsForm
-              argsSpec={argsSpec}
-              argsValues={argsValues}
-              argsValidation={argsValidation}
-<<<<<<< HEAD
-              argsEnabled={argsEnabled}
-              argsDropdownOptions={argsDropdownOptions}
-              sortedArgKeys={sortedArgKeys}
-=======
-              argsOrder={this.props.uiSpec.order}
->>>>>>> 88ae7d9d
-              pyModuleName={pyModuleName}
-              updateArgValues={this.updateArgValues}
-              batchUpdateArgs={this.batchUpdateArgs}
-            />
-          </Row>
-          <Portal elId={sidebarSetupElementId}>
-            <SaveParametersButtons
-              savePythonScript={this.savePythonScript}
-              wrapArgsToJsonFile={this.wrapArgsToJsonFile}
-            />
-          </Portal>
-          <Portal elId={sidebarFooterElementId}>
-            <RunButton
-              disabled={!argsValid || isRunning}
-              wrapInvestExecute={this.wrapInvestExecute}
-              buttonText={buttonText}
-            />
-          </Portal>
-        </Container>
-      );
-    }
-    // The SetupTab remains disabled in this route, so no need
-    // to render anything here.
-    return (<div>No args to see here</div>);
-  }
-}
-
-SetupTab.propTypes = {
-  pyModuleName: PropTypes.string.isRequired,
-  modelName: PropTypes.string.isRequired,
-  argsSpec: PropTypes.objectOf(
-    PropTypes.shape({
-      name: PropTypes.string,
-      type: PropTypes.string,
-    }),
-  ).isRequired,
-  uiSpec: PropTypes.object,
-  argsInitValues: PropTypes.object,
-  argsToJsonFile: PropTypes.func.isRequired,
-  investExecute: PropTypes.func.isRequired,
-  nWorkers: PropTypes.string.isRequired,
-  sidebarSetupElementId: PropTypes.string.isRequired,
-  sidebarFooterElementId: PropTypes.string.isRequired,
-  isRunning: PropTypes.bool.isRequired,
-};
+import React from 'react';
+import PropTypes from 'prop-types';
+
+import Container from 'react-bootstrap/Container';
+import Spinner from 'react-bootstrap/Spinner';
+import Row from 'react-bootstrap/Row';
+
+import Portal from '../Portal';
+import ArgsForm from './ArgsForm';
+import {
+  RunButton, SaveParametersButtons
+} from './SetupButtons';
+import { fetchValidation, saveToPython } from '../../server_requests';
+import { argsDictFromObject } from '../../utils';
+
+
+/** Setup the objects that store InVEST argument values in SetupTab state.
+ *
+ * One object will store input form values and track if the input has been
+ * touched. The other object stores data returned by invest validation.
+ *
+ * @param {object} argsSpec - an InVEST model's ARGS_SPEC.args 
+ * @param {object} uiSpec - the model's UI Spec.
+ * @param {object} argsDict - key: value pairs of InVEST model arguments, or {}.
+ *
+ * @returns {object} to destructure into two args,
+ *   each with the same keys as argsSpec:
+ *     {object} argsValues - stores properties that update in response to
+ *       user interaction
+ *     {object} argsValidation - stores properties that update in response to
+ *       validation.
+ */
+function initializeArgValues(argsSpec, uiSpec, argsDict) {
+  const initIsEmpty = Object.keys(argsDict).length === 0;
+  const argsValues = {};
+  const argsEnabled = {};
+  const argsDropdownOptions = {};
+  Object.keys(argsSpec).forEach((argkey) => {
+    argsValidation[argkey] = {};
+    argsEnabled[argkey] = true;  // all args default to being enabled
+    // 'hidden' args should not be assigned default values by the UI.
+    // They are hidden because they rarely need to be parameterized
+    // by the user, and the default is probably hardcoded into the
+    // invest model (e.g. Rec model's 'port' & 'hostname' args).
+    if (argkey === 'n_workers'
+      || argsSpec[argkey].order === 'hidden') { return; }
+    // When initializing with undefined values, assign defaults so that,
+    // a) values are handled well by the html inputs and
+    // b) the object exported to JSON on "Save" or "Execute" includes defaults.
+    let value;
+    if (argsSpec[argkey].type === 'boolean') {
+      value = argsDict[argkey] || false;
+    } else if (argsSpec[argkey].type === 'option_string') {
+      value = argsDict[argkey]
+        || argsSpec[argkey].validation_options.options[0]; // default to first
+      argsDropdownOptions[argkey] = argsSpec[argkey].validation_options.options;
+    } else {
+      value = argsDict[argkey] || '';
+    }
+    argsValues[argkey] = {
+      value: value,
+      touched: !initIsEmpty, // touch them only if initializing with values
+    };
+  });
+  return ({ 
+    argsValues: argsValues, 
+    argsValidation: argsValidation, 
+    argsDropdownOptions: argsDropdownOptions,
+    argsEnabled: argsEnabled });
+}
+
+/** Renders an arguments form, execute button, and save buttons. */
+export default class SetupTab extends React.Component {
+  constructor(props) {
+    super(props);
+    // map each arg to an empty object, to fill in later
+    const argsValidation = Object.keys(props.argsSpec).reduce((acc, argkey) => {
+      acc[argkey] = {};
+      return acc;
+    }, {});
+    this.state = {
+      argsValues: null,
+      argsValidation: {},
+      argsValid: false,
+      sortedArgKeys: null,
+      argsEnabled: {},
+      argsDropdownOptions: null
+    };
+
+    this.savePythonScript = this.savePythonScript.bind(this);
+    this.wrapArgsToJsonFile = this.wrapArgsToJsonFile.bind(this);
+    this.wrapInvestExecute = this.wrapInvestExecute.bind(this);
+    this.investValidate = this.investValidate.bind(this);
+    this.updateArgValues = this.updateArgValues.bind(this);
+    this.batchUpdateArgs = this.batchUpdateArgs.bind(this);
+    this.insertNWorkers = this.insertNWorkers.bind(this);
+    this.callUISpecFunctions = this.callUISpecFunctions.bind(this);
+  }
+
+  /**
+   * Call functions from the UI spec to determine the enabled/disabled 
+   * state and dropdown options for each input, if applicable.
+   * 
+   * @returns {object} updated argsEnabled object mapping each arg key
+   *                   to a boolean (true = enabled, false = disabled)
+   */
+  async callUISpecFunctions() {
+    const enabledFunctions = this.props.uiConfig.enabledFunctions;
+    const dropdownFunctions = this.props.uiConfig.dropdownFunctions;
+
+    if (enabledFunctions) {
+      const argsEnabled = this.state.argsEnabled;
+      for (const key in enabledFunctions) {
+        argsEnabled[key] = enabledFunctions[key](this.state);
+      }
+      this.setState({argsEnabled: argsEnabled});
+    }
+    
+    if (dropdownFunctions) {
+      const argsDropdownOptions = this.state.argsDropdownOptions;
+      for (const key in dropdownFunctions) {
+        argsDropdownOptions[key] = await dropdownFunctions[key](this.state);
+      }
+      this.setState({argsDropdownOptions: argsDropdownOptions});
+    }
+  }
+
+  componentDidMount() {
+    /*
+    * Including the `key` property on SetupTab tells React to
+    * re-mount (rather than update & re-render) this component when
+    * the key changes. This function does some useful initialization
+    * that only needs to compute when this.props.argsSpec changes,
+    * not on every re-render.
+    */
+    const { argsInitValues, argsSpec, uiSpec } = this.props;
+    // extend the args spec with the UI spec
+    Object.keys(argsSpec).forEach((key) => {
+      Object.assign(argsSpec[key], uiSpec[key]);
+    });
+    const argGroups = {};
+    let {
+      argsValues, 
+      argsValidation, 
+      argsDropdownOptions,
+      argsEnabled
+    } = initializeArgValues(argsSpec, argsInitValues || {});
+
+    let argsValues = initializeArgValues(argsSpec, uiSpec, argsInitValues || {});
+
+      // Update any dependent args in response to this arg's value
+      const argumentSpec = { ...argsSpec[argkey] };
+
+      // Sort the arg into it's input group
+      // order is optional in the spec, but to be exlplicit about
+      // what happens with sorting, defaulting to 100.0.
+      if (typeof argumentSpec.order !== 'number') {
+        argumentSpec.order = 100.0;
+      }
+      // Groups are defined by the whole number digits
+      const g = Math.floor(argumentSpec.order);
+      const orderArgPair = { [argumentSpec.order]: argkey };
+      if (argGroups[g]) {
+        argGroups[g].push(orderArgPair);
+      } else {
+        argGroups[g] = [orderArgPair];
+      }
+    });
+
+    // sort the groups by the group number (keys of argGroups)
+    const sortedGroups = Object.entries(argGroups).sort(
+      (a, b) => a[0] - b[0]
+    );
+    // sort args within the groups
+    const sortedArgKeys = [];
+    sortedGroups.forEach((groupArray) => {
+      if (groupArray.length > 1) {
+        // [1] is the array of objects keyed by their order number
+        const sortedGroup = groupArray[1].sort(
+          (a, b) => parseFloat(Object.keys(a)[0]) - parseFloat(Object.keys(b)[0])
+        );
+        sortedArgKeys.push(
+          // drop the order numbers now that argkeys are sorted
+          sortedGroup.map((item) => Object.values(item)[0])
+        );
+      }
+    });
+
+
+    this.setState({
+      argsValues: argsValues,
+      argsValidation: argsValidation,
+      sortedArgKeys: sortedArgKeys,
+      argsEnabled: argsEnabled,
+      argsDropdownOptions: argsDropdownOptions
+    }, () => {
+      this.investValidate(this.state.argsValues);
+      this.callUISpecFunctions();
+    });
+  }
+
+  /**
+   * n_workers is a special invest arg stored in global settings
+   * 
+   * @param  {object} argsValues - of the shape returned by `initializeArgValues`.
+   * @returns {object} copy of original argsValues with an n_workers property.
+   */
+  insertNWorkers(argsValues) {
+    return {
+      ...argsValues,
+      n_workers: { value: this.props.nWorkers }
+    };
+  }
+
+  /** Save the current invest arguments to a python script via datastack.py API.
+   *
+   * @param {string} filepath - desired path to the python script
+   * @returns {undefined}
+   */
+  savePythonScript(filepath) {
+    const { modelName, pyModuleName } = this.props;
+    const argsValues = this.insertNWorkers(this.state.argsValues);
+    const argsDict = argsDictFromObject(argsValues);
+    const payload = {
+      filepath: filepath,
+      modelname: modelName,
+      pyname: pyModuleName,
+      args: JSON.stringify(argsDict),
+    };
+    saveToPython(payload);
+  }
+
+  wrapArgsToJsonFile(datastackPath) {
+    const argsValues = this.insertNWorkers(this.state.argsValues);
+    this.props.argsToJsonFile(
+      datastackPath, argsDictFromObject(argsValues)
+    );
+  }
+
+  wrapInvestExecute() {
+    const argsValues = this.insertNWorkers(this.state.argsValues);
+    this.props.investExecute(argsDictFromObject(argsValues));
+  }
+
+  /** Update state with arg values as they change. And validate the args.
+   *
+   * Updating means:
+   * 1) setting the value
+   * 2) 'touching' the arg - implications for display of validation warnings
+   * 3) toggling the enabled/disabled/hidden state of any dependent args
+   *
+   * @param {string} key - the invest argument key
+   * @param {string} value - the invest argument value
+   * @returns {undefined}
+   */
+  updateArgValues(key, value) {
+    let { argsValues } = this.state;
+    const { uiSpec } = this.props;
+    argsValues[key].value = value;
+    argsValues[key].touched = true;
+
+    this.setState({ 
+      argsValues: argsValues 
+    }, () => {
+        this.investValidate(argsValues);
+        this.callUISpecFunctions();
+      });
+  }
+
+  batchUpdateArgs(argsDict) {
+    /** Update state with values and validate a batch of InVEST arguments.
+    *
+    * @params {object} argsDict - key: value pairs of InVEST arguments.
+    */
+    const { argsSpec } = this.props;
+    let { 
+      argsValues, 
+      argsValidation,
+      argsDropdownOptions,
+      argsEnabled } = initializeArgValues(argsSpec, argsDict);
+    Object.keys(argsSpec).forEach((argkey) => {
+      if (argkey === 'n_workers') { return; }
+      const argumentSpec = Object.assign({}, argsSpec[argkey]);
+    });
+
+    this.setState({
+      argsValues: argsValues,
+      argsValidation: argsValidation,
+      argsDropdownOptions: argsDropdownOptions,
+      argsEnabled: argsEnabled
+    }, () => {
+      this.investValidate(this.state.argsValues);
+      this.callUISpecFunctions();
+    });
+  }
+
+  /** Validate an arguments dictionary using the InVEST model's validate function.
+   *
+   * @param {object} argsValues - of the shape returned by `initializeArgValues`.
+   * @returns undefined
+   */
+  async investValidate(argsValues) {
+    const { argsSpec, pyModuleName } = this.props;
+    const argsValidation = Object.assign({}, this.state.argsValidation);
+    const keyset = new Set(Object.keys(argsSpec));
+    const payload = {
+      model_module: pyModuleName,
+      args: JSON.stringify(argsDictFromObject(argsValues)),
+    };
+    const results = await fetchValidation(payload);
+
+    // A) At least one arg was invalid:
+    if (results.length) {
+      results.forEach((result) => {
+        // Each result is an array of two elements
+        const argkeys = result[0]; // array of arg keys
+        const message = result[1]; // string that describes those args
+        argkeys.forEach((key) => {
+          argsValidation[key].validationMessage = message;
+          argsValidation[key].valid = false;
+          keyset.delete(key);
+        });
+      });
+      // validated all, so ones left in keyset are valid
+      keyset.forEach((k) => {
+        argsValidation[k].valid = true;
+        argsValidation[k].validationMessage = '';
+      });
+      this.setState({
+        argsValidation: argsValidation,
+        argsValid: false,
+      });
+
+    // B) All args were validated and none were invalid:
+    } else {
+      keyset.forEach((k) => {
+        argsValidation[k].valid = true;
+        argsValidation[k].validationMessage = '';
+      });
+      // It's possible all args were already valid, in which case
+      // no validation state has changed and this setState call can
+      // be avoided entirely.
+      if (!this.state.argsValid) {
+        this.setState({
+          argsValidation: argsValidation,
+          argsValid: true,
+        });
+      }
+    }
+  }
+
+  render() {
+    const {
+      argsValues,
+      argsValid,
+      argsValidation,
+      sortedArgKeys,
+      argsEnabled,
+      argsDropdownOptions
+    } = this.state;
+    if (argsValues) {
+      const {
+        argsSpec,
+        pyModuleName,
+        sidebarSetupElementId,
+        sidebarFooterElementId,
+        isRunning,
+      } = this.props;
+
+      const buttonText = (
+        isRunning
+          ? (
+            <span>
+              Running
+              <Spinner
+                animation="border"
+                size="sm"
+                role="status"
+                aria-hidden="true"
+              />
+            </span>
+          )
+          : <span>Run</span>
+      );
+      return (
+        <Container fluid>
+          <Row>
+            <ArgsForm
+              argsSpec={argsSpec}
+              argsValues={argsValues}
+              argsValidation={argsValidation}
+              argsEnabled={argsEnabled}
+              argsDropdownOptions={argsDropdownOptions}
+              sortedArgKeys={sortedArgKeys}
+              argsOrder={this.props.uiSpec.order}
+              pyModuleName={pyModuleName}
+              updateArgValues={this.updateArgValues}
+              batchUpdateArgs={this.batchUpdateArgs}
+            />
+          </Row>
+          <Portal elId={sidebarSetupElementId}>
+            <SaveParametersButtons
+              savePythonScript={this.savePythonScript}
+              wrapArgsToJsonFile={this.wrapArgsToJsonFile}
+            />
+          </Portal>
+          <Portal elId={sidebarFooterElementId}>
+            <RunButton
+              disabled={!argsValid || isRunning}
+              wrapInvestExecute={this.wrapInvestExecute}
+              buttonText={buttonText}
+            />
+          </Portal>
+        </Container>
+      );
+    }
+    // The SetupTab remains disabled in this route, so no need
+    // to render anything here.
+    return (<div>No args to see here</div>);
+  }
+}
+
+SetupTab.propTypes = {
+  pyModuleName: PropTypes.string.isRequired,
+  modelName: PropTypes.string.isRequired,
+  argsSpec: PropTypes.objectOf(
+    PropTypes.shape({
+      name: PropTypes.string,
+      type: PropTypes.string,
+    }),
+  ).isRequired,
+  uiSpec: PropTypes.object,
+  argsInitValues: PropTypes.object,
+  argsToJsonFile: PropTypes.func.isRequired,
+  investExecute: PropTypes.func.isRequired,
+  nWorkers: PropTypes.string.isRequired,
+  sidebarSetupElementId: PropTypes.string.isRequired,
+  sidebarFooterElementId: PropTypes.string.isRequired,
+  isRunning: PropTypes.bool.isRequired,
+};