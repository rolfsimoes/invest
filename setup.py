--- conflicted
+++ resolved
@@ -17,11 +17,8 @@
 # contents.
 _REQUIREMENTS = [req for req in open('requirements.txt').readlines()
                  if not req.startswith(('#', 'hg+')) and len(req) > 0]
-<<<<<<< HEAD
-=======
 _GUI_REQUIREMENTS = [req for req in open('requirements-gui.txt').readlines()
                      if not req.startswith(('#', 'hg+')) and len(req) > 0]
->>>>>>> de987cf8
 README = open('README_PYTHON.rst').read().format(
     requirements='\n'.join(['    ' + r for r in _REQUIREMENTS]))
 
@@ -125,11 +122,7 @@
         ],
     },
     extras_require={
-<<<<<<< HEAD
-        'ui': ('qtpy>1.3', 'qtawesome', 'faulthandler'),
-=======
         'ui': _GUI_REQUIREMENTS,
->>>>>>> de987cf8
     },
     package_data={
         'natcap.invest.reporting': [
